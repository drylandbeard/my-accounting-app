--- conflicted
+++ resolved
@@ -44,16 +44,11 @@
   // Actions
   refreshCategories: () => Promise<void>;
   addCategory: (category: { name: string; type: string; parent_id?: string | null }) => Promise<Category | null>;
-<<<<<<< HEAD
   updateCategory: (id: string, updates: Partial<Category>) => Promise<boolean>;
   updateCategoryWithMergeCheck: (id: string, updates: Partial<Category>, options?: { allowMergePrompt?: boolean; companyId?: string }) => Promise<{ success: boolean; needsMerge?: boolean; existingCategory?: Category; error?: string }>;
   mergeFromRename: (originalCategoryId: string, existingCategoryId: string, companyId: string) => Promise<boolean>;
   deleteCategory: (id: string) => Promise<boolean>;
   mergeCategories: (selectedCategoryIds: string[], targetCategoryId: string, companyId: string) => Promise<boolean>;
-=======
-  updateCategory: (idOrName: string, updates: Partial<Category>) => Promise<boolean>;
-  deleteCategory: (idOrName: string) => Promise<boolean>;
->>>>>>> 176f10c7
   highlightCategory: (categoryId: string) => void;
   clearError: () => void;
   
