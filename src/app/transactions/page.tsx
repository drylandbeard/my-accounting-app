'use client'

import { useEffect, useState, useRef } from 'react'
import { usePlaidLink } from 'react-plaid-link'
import { supabase } from '@/lib/supabase'

import Papa from 'papaparse'
import { v4 as uuidv4 } from 'uuid'
import { X, Loader2 } from 'lucide-react'
import { useApiWithCompany } from '@/hooks/useApiWithCompany'
import { Tooltip, TooltipContent, TooltipProvider, TooltipTrigger } from '@/components/ui/tooltip'
import { Select } from '@/components/ui/select'
import { 
  Pagination,
  PaginationContent,
  PaginationItem,
  PaginationLink,
  PaginationNext,
  PaginationPrevious,
  PaginationEllipsis,
} from '@/components/ui/pagination'
import { 
  FinancialAmount, 
  formatAmount, 
  toFinancialAmount, 
  calculateNetAmount, 
  sumAmounts, 
  isZeroAmount,
  isPositiveAmount,
  compareAmounts 
} from '@/lib/financial'

// @dnd-kit imports
import {
  DndContext,
  closestCenter,
  KeyboardSensor,
  PointerSensor,
  useSensor,
  useSensors,
  DragEndEvent,
} from '@dnd-kit/core'
import {
  arrayMove,
  SortableContext,
  sortableKeyboardCoordinates,
  verticalListSortingStrategy,
} from '@dnd-kit/sortable'
import {
  useSortable,
} from '@dnd-kit/sortable'
import { CSS } from '@dnd-kit/utilities'

type Transaction = {
  id: string
  date: string
  description: string
  amount?: FinancialAmount
  plaid_account_id: string | null
  plaid_account_name: string | null
  selected_category_id?: string
  corresponding_category_id?: string
  spent?: FinancialAmount
  received?: FinancialAmount
  payee_id?: string
  company_id?: string
}

type Category = {
  id: string
  name: string
  type: string
  subtype?: string
  plaid_account_id?: string | null
}

type Payee = {
  id: string
  name: string
  company_id: string
}

type Account = {
  plaid_account_id: string | null
  name: string // Database column is 'name'
  starting_balance: FinancialAmount | null
  current_balance: FinancialAmount | null
  last_synced: string | null
  is_manual?: boolean
  plaid_account_name?: string // Add missing property
  institution_name?: string
  type?: string
  created_at?: string
  subtype?: string
  display_order?: number // Add display order for sorting
}

type ImportModalState = {
  isOpen: boolean
  step: 'upload' | 'review'
  selectedAccount: Account | null
  csvData: Transaction[]
  isLoading: boolean
  error: string | null
  selectedTransactions: Set<string>
}

type CSVRow = {
  Date: string
  Description: string
  Amount: string
}

type SortConfig = {
  key: 'date' | 'description' | 'amount' | 'spent' | 'received' | null;
  direction: 'asc' | 'desc';
}

type SelectOption = {
  value: string;
  label: string;
};

// Sortable Account Item Component
function SortableAccountItem({ account, onNameChange, onDelete, deleteConfirmation, onDeleteConfirmationChange, accountToDelete }: {
  account: { id: string; name: string; order?: number };
  index?: number;
  onNameChange: (value: string) => void;
  onDelete: () => void;
  deleteConfirmation: string;
  onDeleteConfirmationChange: (value: string) => void;
  accountToDelete: string | null;
}) {
  const {
    attributes,
    listeners,
    setNodeRef,
    transform,
    transition,
    isDragging,
  } = useSortable({ id: account.id });

  const style = {
    transform: CSS.Transform.toString(transform),
    transition,
    opacity: isDragging ? 0.5 : 1,
  };

  return (
    <div 
      ref={setNodeRef}
      style={style}
      className={`space-y-2 p-2 border rounded transition-colors ${
        isDragging ? 'bg-gray-100 shadow-lg' : 'bg-white'
      }`}
    >
      <div className="flex items-center gap-2">
        <button
          {...attributes}
          {...listeners}
          className="text-gray-400 text-sm cursor-grab active:cursor-grabbing hover:text-gray-600"
        >
          ⋮⋮
        </button>
        <input
          type="text"
          value={account.name}
          onChange={(e) => onNameChange(e.target.value)}
          className="flex-1 border px-2 py-1 rounded"
        />
        <button
          onClick={onDelete}
          className="text-red-600 hover:text-red-800 px-2 py-1"
        >
          Delete
        </button>
      </div>
      {accountToDelete === account.id && (
        <div className="bg-red-50 p-3 rounded border border-red-200">
          <p className="text-sm text-red-700 mb-2">
            Warning: This will permanently delete the account and all its transactions.
            Type &quot;delete&quot; to confirm.
          </p>
          <div className="flex gap-2">
            <input
              type="text"
              value={deleteConfirmation}
              onChange={(e) => onDeleteConfirmationChange(e.target.value)}
              placeholder="Type 'delete' to confirm"
              className="flex-1 border px-2 py-1 rounded"
            />
            <button
              onClick={() => {
                if (deleteConfirmation === 'delete') {
                  // Call a deletion handler that will be passed from parent
                  onDelete();
                }
              }}
              disabled={deleteConfirmation !== 'delete'}
              className="px-3 py-1 bg-red-600 text-white rounded disabled:opacity-50 disabled:cursor-not-allowed"
            >
              Confirm Delete
            </button>
            <button
              onClick={() => {
                onDeleteConfirmationChange('');
              }}
              className="px-3 py-1 border rounded"
            >
              Cancel
            </button>
          </div>
        </div>
      )}
    </div>
  );
}

export default function TransactionsPage() {
  const { getWithCompany, postWithCompany, hasCompanyContext, currentCompany } = useApiWithCompany()
  const [linkToken, setLinkToken] = useState<string | null>(null)
  const [selectedAccountId, setSelectedAccountId] = useState<string | null>(null)
  const [accounts, setAccounts] = useState<Account[]>([])
  const [categories, setCategories] = useState<Category[]>([])
  const [payees, setPayees] = useState<Payee[]>([])
  const [importedTransactions, setImportedTransactions] = useState<Transaction[]>([])
  const [transactions, setTransactions] = useState<Transaction[]>([])
  // Removed unused searchQuery state
  const [toAddSearchQuery, setToAddSearchQuery] = useState('')
  const [addedSearchQuery, setAddedSearchQuery] = useState('')

  // Add selected categories state
  const [selectedCategories, setSelectedCategories] = useState<{ [txId: string]: string }>({});
  
  // Add selected payees state  
  const [selectedPayees, setSelectedPayees] = useState<{ [txId: string]: string }>({});

  // Add state for tracking react-select input values
  const [payeeInputValues, setPayeeInputValues] = useState<{ [txId: string]: string }>({});
  const [categoryInputValues, setCategoryInputValues] = useState<{ [txId: string]: string }>({});

  // Add state to track which transactions have been auto-added to prevent duplicates
  // Track by content hash instead of ID to handle undo scenarios
  const [autoAddedTransactions, setAutoAddedTransactions] = useState<Set<string>>(new Set());

  // Add ref to prevent concurrent automation executions
  const isAutomationRunning = useRef(false);
  
  // Add state for UI indicator
  const [isAutoAddRunning, setIsAutoAddRunning] = useState(false);

  // Helper function to create a unique content hash for a transaction
  const getTransactionContentHash = (tx: Transaction) => {
    return `${tx.date}_${tx.description}_${tx.spent || '0'}_${tx.received || '0'}_${tx.plaid_account_id}`;
  };

  // Add missing state for multi-select checkboxes
  const [selectedToAdd, setSelectedToAdd] = useState<Set<string>>(new Set());
  const [selectedAdded, setSelectedAdded] = useState<Set<string>>(new Set());

  // Add loading states for bulk operations
  const [isAddingTransactions, setIsAddingTransactions] = useState(false);
  const [isUndoingTransactions, setIsUndoingTransactions] = useState(false);
  const [processingTransactions, setProcessingTransactions] = useState<Set<string>>(new Set());

  // Add sorting state
  const [toAddSortConfig, setToAddSortConfig] = useState<SortConfig>({ key: null, direction: 'asc' });
  const [addedSortConfig, setAddedSortConfig] = useState<SortConfig>({ key: null, direction: 'asc' });

  // Add pagination state
  const ITEMS_PER_PAGE = 100;
  const [toAddCurrentPage, setToAddCurrentPage] = useState(1);
  const [addedCurrentPage, setAddedCurrentPage] = useState(1);

  // Add import modal state
  const [importModal, setImportModal] = useState<ImportModalState>({
    isOpen: false,
    step: 'upload',
    selectedAccount: null,
    csvData: [],
    isLoading: false,
    error: null,
    selectedTransactions: new Set()
  });

  const [editModal, setEditModal] = useState<{
    isOpen: boolean;
    transaction: Transaction | null;
  }>({
    isOpen: false,
    transaction: null
  });

  // Add new state for account edit modal
  const [accountEditModal, setAccountEditModal] = useState<{
    isOpen: boolean;
    account: Account | null;
    newName: string;
  }>({
    isOpen: false,
    account: null,
    newName: ''
  });

  // Add new state for category creation modal
  const [newCategoryModal, setNewCategoryModal] = useState<{
    isOpen: boolean;
    name: string;
    type: string;
    parent_id: string | null;
    transactionId: string | null;
  }>({
    isOpen: false,
    name: '',
    type: 'Expense',
    parent_id: null,
    transactionId: null
  });

  // Add new state for payee creation modal
  const [newPayeeModal, setNewPayeeModal] = useState<{
    isOpen: boolean;
    name: string;
    transactionId: string | null;
  }>({
    isOpen: false,
    name: '',
    transactionId: null
  });

  // Add new state for manual account creation modal
  const [manualAccountModal, setManualAccountModal] = useState<{
    isOpen: boolean;
    name: string;
    type: string;
    startingBalance: string;
  }>({
    isOpen: false,
    name: '',
    type: 'Asset',
    startingBalance: '0'
  });

  // Add new state for account names modal
  const [accountNamesModal, setAccountNamesModal] = useState<{
    isOpen: boolean;
    accounts: { id: string; name: string; order?: number }[];
    accountToDelete: string | null;
    deleteConfirmation: string;
  }>({
    isOpen: false,
    accounts: [],
    accountToDelete: null,
    deleteConfirmation: ''
  });

  // Add journal entry modal state
  const [journalEntryModal, setJournalEntryModal] = useState<{
    isOpen: boolean;
    date: string;
    description: string;
    entries: {
      account_id: string;
      amount: number;
      type: 'debit' | 'credit';
    }[];
  }>({
    isOpen: false,
    date: new Date().toISOString().split('T')[0],
    description: '',
    entries: []
  });

  // Add state for past journal entries modal
  const [pastJournalEntriesModal, setPastJournalEntriesModal] = useState<{
    isOpen: boolean;
    entries: {
      id: string;
      date: string;
      description: string;
      transactions: {
        account_id: string;
        account_name: string;
        amount: number;
        type: 'debit' | 'credit';
      }[];
    }[];
  }>({
    isOpen: false,
    entries: []
  });

  // Add state for editing past journal entries
  const [editJournalEntryModal, setEditJournalEntryModal] = useState<{
    isOpen: boolean;
    entry: {
      id: string;
      date: string;
      description: string;
      transactions: {
        account_id: string;
        account_name: string;
        amount: number;
        type: 'debit' | 'credit';
      }[];
    } | null;
  }>({
    isOpen: false,
    entry: null
  });

  // Add state for past journal entries search
  const [pastJournalEntriesSearch, setPastJournalEntriesSearch] = useState('');

  // Add function to filter past journal entries
  const filteredPastJournalEntries = pastJournalEntriesModal.entries.filter(entry => {
    const searchLower = pastJournalEntriesSearch.toLowerCase();
    
    // Search in date
    if (entry.date.toLowerCase().includes(searchLower)) return true;
    
    // Search in description
    if (entry.description.toLowerCase().includes(searchLower)) return true;
    
    // Search in account names and amounts
    return entry.transactions.some(tx => 
      tx.account_name.toLowerCase().includes(searchLower) ||
      tx.amount.toString().includes(searchLower)
    );
  });

  const [isSyncing, setIsSyncing] = useState(false);
  const [notification, setNotification] = useState<{ type: 'success' | 'error'; message: string } | null>(null);
  const formatSyncTime = (date: Date) => {
    const month = (date.getMonth() + 1).toString().padStart(2, '0')
    const day = date.getDate().toString().padStart(2, '0')
    const year = date.getFullYear()
    const time = date.toLocaleTimeString(undefined, {
      hour: '2-digit',
      minute: '2-digit',
      second: '2-digit',
    })
    return `${month}-${day}-${year} ${time}`
  }

  const formatLastSyncTime = (lastSynced: string | null | undefined) => {
    if (!lastSynced) return 'Never';
    const date = new Date(lastSynced);
    const month = (date.getMonth() + 1).toString().padStart(2, '0')
    const day = date.getDate().toString().padStart(2, '0')
    const year = date.getFullYear()
    const time = date.toLocaleTimeString(undefined, {
      hour: '2-digit',
      minute: '2-digit'
    });
    return `${month}-${day}-${year} ${time}`
  };

  const formatCreatedAt = (createdAt: string | null | undefined) => {
    if (!createdAt) return 'Unknown';
    const date = new Date(createdAt);
    const month = (date.getMonth() + 1).toString().padStart(2, '0')
    const day = date.getDate().toString().padStart(2, '0')
    const year = date.getFullYear()
    return `${month}-${day}-${year}`
  };

  const getTooltipContent = (acc: Account) => (
    <div className="text-left">
      <div className="font-semibold mb-1">{acc.name}</div>
      <div className="space-y-1">
        <div><span className="text-gray-300">Institution:</span> {acc.institution_name || 'Manual Account'}</div>
        <div><span className="text-gray-300">Last Updated:</span> {formatLastSyncTime(acc.last_synced)}</div>
        <div><span className="text-gray-300">Linked On:</span> {formatCreatedAt(acc.created_at)}</div>
      </div>
    </div>
  );

  // Add sync function
  const syncTransactions = async () => {
    setIsSyncing(true);
    setNotification(null);
    try {
      if (!hasCompanyContext) {
        throw new Error('No company selected. Please select a company first.');
      }
      
      // Get all connected Plaid accounts for current company
      const { data: plaidItems } = await supabase
        .from('plaid_items')
        .select('access_token, item_id')
        .eq('company_id', currentCompany!.id);

      if (!plaidItems || plaidItems.length === 0) {
        throw new Error('No connected Plaid accounts found');
      }

      // Sync each item
      for (const item of plaidItems) {
        // Get all accounts for this item
        const { data: itemAccounts } = await supabase
          .from('accounts')
          .select('plaid_account_id')
          .eq('plaid_item_id', item.item_id)
          .eq('company_id', currentCompany!.id);

        if (!itemAccounts || itemAccounts.length === 0) {
          console.log(`No accounts found for item ${item.item_id}`);
          continue;
        }

        const accountIds = itemAccounts.map(acc => acc.plaid_account_id);

        // Find the latest transaction date for this item's accounts
        const { data: latestTransaction } = await supabase
          .from('imported_transactions')
          .select('date')
          .eq('company_id', currentCompany!.id)
          .in('plaid_account_id', accountIds)
          .order('date', { ascending: false })
          .limit(1)
          .single();

        // Use the latest transaction date, or default to 30 days ago if no transactions exist
        let startDate: string;
        if (latestTransaction) {
          startDate = latestTransaction.date;
        } else {
          const thirtyDaysAgo = new Date();
          thirtyDaysAgo.setDate(thirtyDaysAgo.getDate() - 30);
          startDate = thirtyDaysAgo.toISOString().split('T')[0];
        }

        const response = await postWithCompany('/api/get-transactions', {
          access_token: item.access_token,
          item_id: item.item_id,
          start_date: startDate,
          selected_account_ids: accountIds
        });

        if (!response.ok) {
          const error = await response.json();
          throw new Error(error.error || 'Failed to sync transactions');
        }
      }

      // Refresh the transactions list
      await refreshAll();
      const now = new Date();
      setNotification({ type: 'success', message: `Sync complete! Last synced: ${formatSyncTime(now)}` });
      setTimeout(() => setNotification(null), 4000);
    } catch (err: unknown) {
      const errorMessage = err instanceof Error ? err.message : 'Failed to sync transactions';
      console.error(errorMessage);
      setNotification({ type: 'error', message: errorMessage });
      setTimeout(() => setNotification(null), 4000);
    } finally {
      setIsSyncing(false);
    }
  };

  // 1️⃣ Plaid Link Token
  useEffect(() => {
    const createLinkToken = async () => {
      if (!hasCompanyContext) {
        console.log('No company context available for Plaid integration')
        return
      }
      
      try {
        const res = await getWithCompany('/api/1-create-link-token')
        const data = await res.json()
        if (res.ok) {
          setLinkToken(data.link_token)
        } else {
          console.error('Failed to create link token:', data.error)
        }
      } catch (error) {
        console.error('Error creating link token:', error)
      }
    }
    createLinkToken()
  }, []) // Removed hasCompanyContext and getWithCompany from dependencies to prevent infinite re-renders

  // Update the account selection modal state to include dates
  const [accountSelectionModal, setAccountSelectionModal] = useState<{
    isOpen: boolean;
    accounts: {
      id: string;
      name: string;
      selected: boolean;
      access_token: string;
      item_id: string;
      startDate: string;
    }[];
  }>({
    isOpen: false,
    accounts: []
  });

  // Update the Plaid success handler
  const { open, ready } = usePlaidLink({
    token: linkToken || '',
    onSuccess: async (public_token, metadata) => {
      try {
        // First, get the access token
        const res = await postWithCompany('/api/2-exchange-public-token', { public_token });

        const data = await res.json();

        // Show account selection modal with all available accounts
        setAccountSelectionModal({
          isOpen: true,
          accounts: metadata.accounts.map((account: { id: string; name?: string }) => ({
            id: account.id,
            name: account.name || 'new account',
            selected: true, // Default to selected
            access_token: data.access_token,
            item_id: data.item_id,
            startDate: new Date().toISOString().split('T')[0] // Default to today
          }))
        });
      } catch (error) {
        console.error('Error in Plaid success handler:', error);
        setNotification({ 
          type: 'error', 
          message: 'Failed to connect accounts. Please try again.' 
        });
      }
    },
  });

  const handleAccountAndDateSelection = async () => {
    try {
      const selectedAccounts = accountSelectionModal.accounts.filter(acc => acc.selected);

      if (selectedAccounts.length === 0) {
        setNotification({ 
          type: 'error', 
          message: 'Please select at least one account' 
        });
        return;
      }

      // Validate dates aren't in the future
      const today = new Date();
      today.setHours(23, 59, 59, 999); // Set to end of today to allow today's date
      
      for (const account of selectedAccounts) {
        // Parse date in local timezone to avoid timezone issues
        const [year, month, day] = account.startDate.split('-').map(Number);
        const selectedDate = new Date(year, month - 1, day);
        if (selectedDate > today) {
          setNotification({ 
            type: 'error', 
            message: 'Start date cannot be in the future' 
          });
          return;
        }
      }

      setImportProgress({
        isImporting: true,
        currentStep: 'Starting import...',
        progress: 0,
        totalSteps: 3
      });

      const { access_token, item_id } = selectedAccounts[0];
      
      if (!access_token || !item_id) {
        throw new Error('Missing access token or item ID. Please reconnect your account.');
      }

      // Helper function for API calls with error handling
      const callAPI = async (step: string, url: string, payload: Record<string, unknown>) => {
        const response = await postWithCompany(url, payload);

        const data = await response.json();
        
        if (!response.ok) {
          const errorMessage = data?.error || data?.message || `HTTP ${response.status}`;
          throw new Error(`${step} failed: ${errorMessage}`);
        }

        return data;
      };

      // Step 3: Store accounts in database
      setImportProgress(prev => ({
        ...prev,
        currentStep: 'Storing account details...',
        progress: 1
      }));

      const selectedAccountIds = selectedAccounts.map(acc => acc.id);
      const accountsResult = await callAPI(
        'Step 3',
        '/api/3-store-plaid-accounts-as-accounts',
        { 
          accessToken: access_token, 
          itemId: item_id,
          selectedAccountIds: selectedAccountIds
        }
      );

      // Step 4: Create chart of accounts entries
      setImportProgress(prev => ({
        ...prev,
        currentStep: 'Setting up account categories...',
        progress: 2
      }));

      await callAPI(
        'Step 4',
        '/api/4-store-plaid-accounts-as-categories',
        { 
          accessToken: access_token, 
          itemId: item_id,
          selectedAccountIds: selectedAccountIds
        }
      );

      // Step 5: Import transactions
      setImportProgress(prev => ({
        ...prev,
        currentStep: 'Importing transactions...',
        progress: 3
      }));

      // Create account-to-date mapping for API
      const accountDateMap = selectedAccounts.reduce((map, account) => {
        map[account.id] = account.startDate;
        return map;
      }, {} as Record<string, string>);

      const transactionsResult = await callAPI(
        'Step 5',
        '/api/5-import-transactions-to-categorize',
        {
          accessToken: access_token,
          itemId: item_id,
          accountDateMap: accountDateMap,
          selectedAccountIds: selectedAccountIds
        }
      );

      // Complete the process
      setAccountSelectionModal({ isOpen: false, accounts: [] });
      await refreshAll();
      
      const totalAccounts = accountsResult.count || 0;
      const totalTransactions = transactionsResult.count || 0;
      
      setNotification({ 
        type: 'success', 
        message: `Successfully linked ${totalAccounts} accounts and imported ${totalTransactions} transactions with account-specific start dates!` 
      });

    } catch (error) {
      let errorMessage = 'Failed to link accounts. ';
      
      if (error instanceof Error) {
        if (error.message.includes('Step 3')) {
          errorMessage += 'Could not save account information. ';
        } else if (error.message.includes('Step 4')) {
          errorMessage += 'Could not set up account categories. ';
        } else if (error.message.includes('Step 5')) {
          errorMessage += 'Could not import transactions. ';
        }
        errorMessage += error.message || 'Please try again.';
      } else {
        errorMessage += 'Please try again.';
      }
      
      setNotification({ type: 'error', message: errorMessage });
      
    } finally {
      setImportProgress({
        isImporting: false,
        currentStep: '',
        progress: 0,
        totalSteps: 0
      });
    }
  };

  // Add new state for import progress
  const [importProgress, setImportProgress] = useState<{
    isImporting: boolean;
    currentStep: string;
    progress: number;
    totalSteps: number;
  }>({
    isImporting: false,
    currentStep: '',
    progress: 0,
    totalSteps: 0
  });

  // Add tab state for switching between To Add and Added sections
  const [activeTab, setActiveTab] = useState<'toAdd' | 'added'>('toAdd');

  // 2️⃣ Supabase Fetching
  const fetchImportedTransactions = async () => {
    if (!hasCompanyContext) return;
    
    const { data } = await supabase
      .from('imported_transactions')
      .select('id, date, description, spent, received, plaid_account_id, plaid_account_name, selected_category_id, payee_id, company_id')
      .eq('company_id', currentCompany?.id)
      .neq('plaid_account_name', null)
    
    if (data) {
      setImportedTransactions(data);
      // Clear auto-added tracking when imported transactions change
      // Only keep content hashes that still exist in the imported list
      setAutoAddedTransactions(prev => {
        const importedContentHashes = new Set(data.map(tx => getTransactionContentHash(tx)));
        const newSet = new Set<string>();
        prev.forEach(contentHash => {
          if (importedContentHashes.has(contentHash)) {
            newSet.add(contentHash);
          }
        });
        return newSet;
      });
      // Don't initialize from database values - automations will apply temporarily in UI only
    } else {
      setImportedTransactions([]);
      setAutoAddedTransactions(new Set());
    }
  }

  const fetchConfirmedTransactions = async () => {
    if (!hasCompanyContext) return;
    
    const { data } = await supabase
      .from('transactions')
      .select('id, date, description, spent, received, plaid_account_id, plaid_account_name, selected_category_id, corresponding_category_id, payee_id, company_id')
      .eq('company_id', currentCompany?.id)
      .neq('plaid_account_name', null)
    setTransactions(data || [])
  }

  const fetchCategories = async () => {
    if (!hasCompanyContext) return;
    
    const { data } = await supabase
      .from('chart_of_accounts')
      .select('id, name, type, subtype, plaid_account_id')
      .eq('company_id', currentCompany?.id)
    setCategories(data || [])
  }

  const fetchPayees = async () => {
    if (!hasCompanyContext) return;
    
    const { data } = await supabase
      .from('payees')
      .select('*')
      .eq('company_id', currentCompany?.id)
      .order('name')
    setPayees(data || [])
  }

  const fetchAccounts = async () => {
    if (!hasCompanyContext) return;
    
    const { data } = await supabase
      .from('accounts')
      .select('*')
      .eq('company_id', currentCompany?.id)
      .order('display_order', { ascending: true, nullsFirst: false })
      .order('created_at', { ascending: true })
    setAccounts(data || [])
    if (data && data.length > 0 && !selectedAccountId) {
      setSelectedAccountId(data[0].plaid_account_id)
    }
  }

  const refreshAll = () => {
    fetchImportedTransactions()
    fetchConfirmedTransactions()
    fetchCategories()
    fetchPayees()
    fetchAccounts()
  }

  // Function to apply automations to transactions (temporary state only)
  const applyAutomationsToTransactions = async () => {
    if (!hasCompanyContext) return;
    
    // Prevent concurrent executions
    if (isAutomationRunning.current) {
      return;
    }
    
    isAutomationRunning.current = true;
    setIsAutoAddRunning(true);

    try {
      // Fetch automations
      const { data: automations, error: automationsError } = await supabase
        .from('automations')
        .select('*')
        .eq('company_id', currentCompany!.id)
        .eq('enabled', true)
        .order('name');

      if (automationsError || !automations) {
        console.error('Error fetching automations:', automationsError);
        return;
      }

      // Separate automations by type
      const payeeAutomations = automations.filter(a => a.automation_type === 'payee');
      const categoryAutomations = automations.filter(a => a.automation_type === 'category');

      if (payeeAutomations.length === 0 && categoryAutomations.length === 0) {
        return; // No automations to apply
      }

      // Helper function to check if description matches automation condition
      const doesDescriptionMatch = (description: string, conditionType: string, conditionValue: string): boolean => {
        const desc = description.toLowerCase();
        const condition = conditionValue.toLowerCase();

        switch (conditionType) {
          case 'contains':
            return desc.includes(condition);
          case 'is_exactly':
            return desc === condition;
          default:
            return false;
        }
      };

      const newSelectedCategories: { [txId: string]: string } = {};
      const newSelectedPayees: { [txId: string]: string } = {};
      const transactionsToAutoAdd: string[] = [];

      // Apply automations to each imported transaction
      const transactionsToProcess = importedTransactions
        .filter(tx => tx.plaid_account_id === selectedAccountId);

      for (const transaction of transactionsToProcess) {
        // Skip if already has manual selections
        if (selectedCategories[transaction.id] || selectedPayees[transaction.id]) {
          continue;
        }

        let appliedCategoryAutomation: { auto_add?: boolean } | null = null;

        // Check payee automations first
        for (const payeeAutomation of payeeAutomations) {
          if (doesDescriptionMatch(
            transaction.description,
            payeeAutomation.condition_type,
            payeeAutomation.condition_value
          )) {
            // Find the payee ID by name
            const payee = payees.find(p => 
              p.name.toLowerCase() === payeeAutomation.action_value.toLowerCase()
            );
            if (payee) {
              newSelectedPayees[transaction.id] = payee.id;
              break; // Take first matching automation
            }
          }
        }

        // Check category automations
        for (const categoryAutomation of categoryAutomations) {
          if (doesDescriptionMatch(
            transaction.description,
            categoryAutomation.condition_type,
            categoryAutomation.condition_value
          )) {
            // Find the category ID by name
            const category = categories.find(c => 
              c.name.toLowerCase() === categoryAutomation.action_value.toLowerCase()
            );
            if (category) {
              newSelectedCategories[transaction.id] = category.id;
              appliedCategoryAutomation = categoryAutomation;
              break; // Take first matching automation
            }
          }
        }

        // Check if category is set and category automation has auto_add enabled
        // Note: auto_add column might not exist in remote database yet, so we handle this gracefully
        if (newSelectedCategories[transaction.id] && appliedCategoryAutomation?.auto_add === true) {
          transactionsToAutoAdd.push(transaction.id);
        }
      }

      // Update state with automation-applied values
      if (Object.keys(newSelectedCategories).length > 0) {
        setSelectedCategories(prev => ({
          ...prev,
          ...newSelectedCategories
        }));
      }

      if (Object.keys(newSelectedPayees).length > 0) {
        setSelectedPayees(prev => ({
          ...prev,
          ...newSelectedPayees
        }));
      }

      // Auto-add transactions that meet the criteria (only if not already auto-added)
      // Filter by content hash instead of transaction ID to handle undo scenarios
      const transactionsToActuallyAutoAdd = transactionsToAutoAdd.filter(txId => {
        const transaction = transactionsToProcess.find(tx => tx.id === txId);
        if (!transaction) return false;
        const contentHash = getTransactionContentHash(transaction);
        return !autoAddedTransactions.has(contentHash);
      });
      
      if (transactionsToActuallyAutoAdd.length > 0) {
        // Mark these transactions as being auto-added to prevent duplicates
        setAutoAddedTransactions(prev => {
          const newSet = new Set(prev);
          transactionsToActuallyAutoAdd.forEach(txId => {
            const transaction = transactionsToProcess.find(tx => tx.id === txId);
            if (transaction) {
              const contentHash = getTransactionContentHash(transaction);
              newSet.add(contentHash);
            }
          });
          return newSet;
        });

        // Process auto-add transactions in bulk to improve performance
        const processAutoAddTransactions = async () => {
          const transactionRequests = transactionsToActuallyAutoAdd
            .map(transactionId => {
              const transaction = transactionsToProcess.find(tx => tx.id === transactionId);
              if (transaction && newSelectedCategories[transactionId]) {
                return {
                  transaction,
                  selectedCategoryId: newSelectedCategories[transactionId],
                  selectedPayeeId: newSelectedPayees[transactionId]
                };
              }
              return null;
            })
            .filter(req => req !== null) as {
              transaction: Transaction;
              selectedCategoryId: string;
              selectedPayeeId?: string;
            }[];

          if (transactionRequests.length > 0) {
            try {
              await addTransactions(transactionRequests);
              
              // Clean up state for auto-added transactions
              setSelectedCategories(prev => {
                const copy = { ...prev };
                transactionRequests.forEach(req => delete copy[req.transaction.id]);
                return copy;
              });
              setSelectedPayees(prev => {
                const copy = { ...prev };
                transactionRequests.forEach(req => delete copy[req.transaction.id]);
                return copy;
              });
            } catch (error) {
              console.error('Error auto-adding transactions:', error);
              // Remove from auto-added set if there was an error so they can be retried
              setAutoAddedTransactions(prev => {
                const newSet = new Set(prev);
                transactionRequests.forEach(req => {
                  const contentHash = getTransactionContentHash(req.transaction);
                  newSet.delete(contentHash);
                });
                return newSet;
              });
            }
          }
        };

        // Use a small delay to ensure state updates are processed, then run sequentially
        setTimeout(async () => {
          try {
            await processAutoAddTransactions();
          } finally {
            // Reset the flag after auto-add completes
            isAutomationRunning.current = false;
            setIsAutoAddRunning(false);
          }
        }, 100);
        
        // Don't reset the flag here since the setTimeout will handle it
        return;
      }

    } catch (error) {
      console.error('Error applying automations to transactions:', error);
    } finally {
      // Reset the flag when automation completes (only if not auto-adding)
      isAutomationRunning.current = false;
      setIsAutoAddRunning(false);
    }
  };

  useEffect(() => {
    refreshAll()
  }, [currentCompany?.id]) // Refresh when company changes

  // Add real-time subscriptions for live updates
  useEffect(() => {
    if (!hasCompanyContext || !currentCompany?.id) return;

    const subscriptions: ReturnType<typeof supabase.channel>[] = [];

    // Subscribe to imported transactions changes
    const importedTxSubscription = supabase
      .channel('imported_transactions_changes')
      .on('postgres_changes', {
        event: '*',
        schema: 'public',
        table: 'imported_transactions',
        filter: `company_id=eq.${currentCompany.id}`
      }, (payload) => {
        console.log('Imported transactions changed:', payload.eventType);
        fetchImportedTransactions();
      })
      .subscribe();

    // Subscribe to confirmed transactions changes
    const confirmedTxSubscription = supabase
      .channel('transactions_changes')
      .on('postgres_changes', {
        event: '*',
        schema: 'public',
        table: 'transactions',
        filter: `company_id=eq.${currentCompany.id}`
      }, (payload) => {
        console.log('Transactions changed:', payload.eventType);
        fetchConfirmedTransactions();
      })
      .subscribe();

    // Subscribe to categories changes
    const categoriesSubscription = supabase
      .channel('categories_changes')
      .on('postgres_changes', {
        event: '*',
        schema: 'public',
        table: 'chart_of_accounts',
        filter: `company_id=eq.${currentCompany.id}`
      }, (payload) => {
        console.log('Categories changed:', payload.eventType);
        fetchCategories();
      })
      .subscribe();

    // Subscribe to payees changes
    const payeesSubscription = supabase
      .channel('payees_changes')
      .on('postgres_changes', {
        event: '*',
        schema: 'public',
        table: 'payees',
        filter: `company_id=eq.${currentCompany.id}`
      }, (payload) => {
        console.log('Payees changed:', payload.eventType);
        fetchPayees();
      })
      .subscribe();

    subscriptions.push(
      importedTxSubscription,
      confirmedTxSubscription,
      categoriesSubscription,
      payeesSubscription
    );

    // Cleanup subscriptions on unmount or company change
    return () => {
      subscriptions.forEach(subscription => {
        supabase.removeChannel(subscription);
      });
    };
  }, [currentCompany?.id, hasCompanyContext]);

  // Apply automations automatically when transactions or related data changes (UI state only)
  useEffect(() => {
    if (importedTransactions.length > 0 && categories.length > 0 && payees.length > 0 && hasCompanyContext) {
      // Apply automations immediately when data is available
      applyAutomationsToTransactions();
    }
  }, [importedTransactions, categories, payees, hasCompanyContext]);

  // Also apply automations when switching to the selected account
  useEffect(() => {
    if (selectedAccountId && importedTransactions.length > 0 && categories.length > 0 && payees.length > 0 && hasCompanyContext) {
      // Apply automations when account selection changes
      applyAutomationsToTransactions();
    }
  }, [selectedAccountId, importedTransactions, categories, payees, hasCompanyContext]);

  // Reset pagination when search queries change
  useEffect(() => {
    setToAddCurrentPage(1);
  }, [toAddSearchQuery, selectedAccountId, toAddSortConfig]);

  useEffect(() => {
    setAddedCurrentPage(1);
  }, [addedSearchQuery, selectedAccountId, addedSortConfig]);

  // 3️⃣ Actions
  const addTransaction = async (tx: Transaction, selectedCategoryId: string, selectedPayeeId?: string) => {
    // For single transactions, use bulk operation with array of one
    await addTransactions([{
      transaction: tx,
      selectedCategoryId,
      selectedPayeeId
    }]);
  };

  const addTransactions = async (transactionRequests: {
    transaction: Transaction;
    selectedCategoryId: string;
    selectedPayeeId?: string;
  }[]) => {
    if (transactionRequests.length === 0) return;

    // Validate all transactions
    for (const req of transactionRequests) {
      const category = categories.find(c => c.id === req.selectedCategoryId);
      if (!category) {
        alert('Selected category not found. Please try again.');
        return;
      }

      // Payee is optional - only validate if provided
      if (req.selectedPayeeId) {
        const payee = payees.find(p => p.id === req.selectedPayeeId);
        if (!payee) {
          alert('Selected payee not found. Please try again.');
          return;
        }
      }
    }

    // Find the selected account in chart_of_accounts by plaid_account_id
    const selectedAccount = categories.find(
      c => c.plaid_account_id === selectedAccountId
    );

    if (!selectedAccount) {
      console.error('Account details:', {
        selectedAccountId,
        availableAccounts: categories.filter(c => c.plaid_account_id).map(c => ({
          id: c.id,
          name: c.name,
          plaid_account_id: c.plaid_account_id
        }))
      });
      alert(`Account not found in chart of accounts. Please ensure the account "${accounts.find(a => a.plaid_account_id === selectedAccountId)?.name}" is properly set up in your chart of accounts.`);
      return;
    }

    const selectedAccountIdInCOA = selectedAccount.id;

    try {
      setIsAddingTransactions(true);
      
      // Mark transactions as processing
      const processingIds = new Set(transactionRequests.map(req => req.transaction.id));
      setProcessingTransactions(prev => new Set([...prev, ...processingIds]));

      // Prepare bulk request
      const bulkRequest = {
        transactions: transactionRequests.map(req => ({
          imported_transaction_id: req.transaction.id,
          selected_category_id: req.selectedCategoryId,
          corresponding_category_id: selectedAccountIdInCOA,
          payee_id: req.selectedPayeeId
        }))
      };

      // Use the bulk API endpoint
      const response = await postWithCompany('/api/move-transactions', bulkRequest);

      const data = await response.json();
      
      if (!response.ok) {
        throw new Error(data.error || 'Failed to move transactions');
      }

      // No need to call sync-journal separately - it's included in the bulk operation
      refreshAll();
    } catch (error) {
      console.error('Error moving transactions:', error);
      alert(error instanceof Error ? error.message : 'Failed to move transactions. Please try again.');
    } finally {
      setIsAddingTransactions(false);
      
      // Remove transactions from processing set
      const processingIds = new Set(transactionRequests.map(req => req.transaction.id));
      setProcessingTransactions(prev => {
        const newSet = new Set(prev);
        processingIds.forEach(id => newSet.delete(id));
        return newSet;
      });
    }
  };

  const undoTransaction = async (tx: Transaction) => {
    // For single transactions, use bulk operation with array of one
    await undoTransactions([tx]);
  };

  const undoTransactions = async (transactions: Transaction[]) => {
    if (transactions.length === 0) return;

    try {
      setIsUndoingTransactions(true);
      
      // Mark transactions as processing
      const processingIds = new Set(transactions.map(tx => tx.id));
      setProcessingTransactions(prev => new Set([...prev, ...processingIds]));

      // Validate all transactions have IDs
      for (const tx of transactions) {
        if (!tx || !tx.id) {
          throw new Error('Invalid transaction: missing ID');
        }
      }

      // Use the bulk undo API endpoint
      const response = await postWithCompany('/api/undo-transactions', {
        transaction_ids: transactions.map(tx => tx.id)
      });

      const data = await response.json();
      
      if (!response.ok) {
        throw new Error(data.error || 'Failed to undo transactions');
      }

      console.log(`Successfully undid ${transactions.length} transactions`);
      refreshAll();
    } catch (error) {
      console.error('Error in undoTransactions:', error);
      alert(error instanceof Error ? error.message : 'Failed to undo transactions. Please try again.');
    } finally {
      setIsUndoingTransactions(false);
      
      // Remove transactions from processing set
      const processingIds = new Set(transactions.map(tx => tx.id));
      setProcessingTransactions(prev => {
        const newSet = new Set(prev);
        processingIds.forEach(id => newSet.delete(id));
        return newSet;
      });
    }
  };

  // 4️⃣ Category dropdown
  const categoryOptions: SelectOption[] = [
    { value: '', label: 'Select' },
    { value: 'add_new', label: '+ Add new category' },
    ...categories.map(c => ({ value: c.id, label: c.name })),
  ]

  // 5️⃣ Payee dropdown
  const payeeOptions: SelectOption[] = [
    { value: '', label: 'Select' },
    { value: 'add_new', label: '+ Add new payee' },
    ...payees.map(p => ({ value: p.id, label: p.name })),
  ]

  const formatDate = (dateString: string) => {
    // Parse the date string and create a UTC date
    const [year, month, day] = dateString.split('-').map(Number)
    const date = new Date(Date.UTC(year, month - 1, day))
    const formattedMonth = (date.getUTCMonth() + 1).toString().padStart(2, '0')
    const formattedDay = date.getUTCDate().toString().padStart(2, '0')
    return `${formattedMonth}-${formattedDay}-${date.getUTCFullYear()}`
  }

  // Add sorting function
  const sortTransactions = (transactions: Transaction[], sortConfig: SortConfig) => {
    if (!sortConfig.key) return transactions;

    return [...transactions].sort((a, b) => {
      if (sortConfig.key === 'date') {
        return sortConfig.direction === 'asc' 
          ? new Date(a.date).getTime() - new Date(b.date).getTime()
          : new Date(b.date).getTime() - new Date(a.date).getTime();
      }
      if (sortConfig.key === 'description') {
        return sortConfig.direction === 'asc'
          ? a.description.localeCompare(b.description)
          : b.description.localeCompare(a.description);
      }
      if (sortConfig.key === 'amount') {
        const aAmount = a.amount ?? calculateNetAmount(a.spent, a.received);
        const bAmount = b.amount ?? calculateNetAmount(b.spent, b.received);
        const comparison = compareAmounts(aAmount, bAmount);
        return sortConfig.direction === 'asc' ? comparison : -comparison;
      }
      if (sortConfig.key === 'spent') {
        const aSpent = a.spent ?? '0.00';
        const bSpent = b.spent ?? '0.00';
        const comparison = compareAmounts(aSpent, bSpent);
        return sortConfig.direction === 'asc' ? comparison : -comparison;
      }
      if (sortConfig.key === 'received') {
        const aReceived = a.received ?? '0.00';
        const bReceived = b.received ?? '0.00';
        const comparison = compareAmounts(aReceived, bReceived);
        return sortConfig.direction === 'asc' ? comparison : -comparison;
      }
      return 0;
    });
  };

  const handleSort = (key: 'date' | 'description' | 'amount' | 'spent' | 'received', section: 'toAdd' | 'added') => {
    if (section === 'toAdd') {
      setToAddSortConfig(current => ({
        key,
        direction: current.key === key && current.direction === 'asc' ? 'desc' : 'asc'
      }));
    } else {
      setAddedSortConfig(current => ({
        key,
        direction: current.key === key && current.direction === 'asc' ? 'desc' : 'asc'
      }));
    }
  };

  // Find the selected account in chart_of_accounts by plaid_account_id
  const selectedAccount = categories.find(
    c => c.plaid_account_id === selectedAccountId
  );
  const selectedAccountIdInCOA = selectedAccount?.id;

  // Helper function for pagination
  const getPaginatedData = <T,>(data: T[], currentPage: number, itemsPerPage: number) => {
    const startIndex = (currentPage - 1) * itemsPerPage;
    const endIndex = startIndex + itemsPerPage;
    return {
      paginatedData: data.slice(startIndex, endIndex),
      totalPages: Math.ceil(data.length / itemsPerPage),
      totalItems: data.length
    };
  };

  // Update the imported transactions to use sorting and pagination
  const importedFiltered = sortTransactions(
    importedTransactions
      .filter(tx => tx.plaid_account_id === selectedAccountId)
      .filter(tx => {
        if (!toAddSearchQuery) return true;
        const q = toAddSearchQuery.toLowerCase();
        const desc = tx.description?.toLowerCase() || '';
        const date = formatDate(tx.date).toLowerCase();
        const spent = tx.spent || '';
        const received = tx.received || '';
        const amount = tx.amount || '';
        // Also search formatted amounts (what user sees in display)
        const spentFormatted = tx.spent ? formatAmount(tx.spent, { showCurrency: false }) : '';
        const receivedFormatted = tx.received ? formatAmount(tx.received, { showCurrency: false }) : '';
        const amountFormatted = tx.amount ? formatAmount(tx.amount, { showCurrency: false }) : '';
        return (
          desc.includes(q) ||
          date.includes(q) ||
          spent.includes(q) ||
          received.includes(q) ||
          amount.includes(q) ||
          spentFormatted.includes(q) ||
          receivedFormatted.includes(q) ||
          amountFormatted.includes(q)
        );
      }),
    toAddSortConfig
  );

  const { paginatedData: imported, totalPages: toAddTotalPages } = getPaginatedData(
    importedFiltered,
    toAddCurrentPage,
    ITEMS_PER_PAGE
  );

  // Update the confirmed transactions to use sorting and pagination
  const confirmedFiltered = sortTransactions(
    transactions
      .filter(tx => {
        if (tx.plaid_account_id === selectedAccountId) return true;
        if (tx.plaid_account_id === 'MANUAL_ENTRY') {
          return tx.selected_category_id === selectedAccountIdInCOA || tx.corresponding_category_id === selectedAccountIdInCOA;
        }
        return false;
      })
      .filter(tx => {
        if (!addedSearchQuery) return true;
        const q = addedSearchQuery.toLowerCase();
        const desc = tx.description?.toLowerCase() || '';
        const date = formatDate(tx.date).toLowerCase();
        const spent = tx.spent || '';
        const received = tx.received || '';
        const amount = tx.amount || '';
        // Also search formatted amounts (what user sees in display)
        const spentFormatted = tx.spent ? formatAmount(tx.spent, { showCurrency: false }) : '';
        const receivedFormatted = tx.received ? formatAmount(tx.received, { showCurrency: false }) : '';
        const amountFormatted = tx.amount ? formatAmount(tx.amount, { showCurrency: false }) : '';
        // Get the category name for this transaction
        const isAccountDebit = tx.selected_category_id === selectedAccountIdInCOA;
        const categoryId = isAccountDebit ? tx.corresponding_category_id : tx.selected_category_id;
        const category = categories.find(c => c.id === categoryId);
        const categoryName = category ? category.name.toLowerCase() : '';
        return (
          desc.includes(q) ||
          date.includes(q) ||
          spent.includes(q) ||
          received.includes(q) ||
          amount.includes(q) ||
          spentFormatted.includes(q) ||
          receivedFormatted.includes(q) ||
          amountFormatted.includes(q) ||
          categoryName.includes(q)
        );
      }),
    addedSortConfig
  );

  const { paginatedData: confirmed, totalPages: addedTotalPages } = getPaginatedData(
    confirmedFiltered,
    addedCurrentPage,
    ITEMS_PER_PAGE
  );

  const currentBalance = toFinancialAmount(accounts.find(a => a.plaid_account_id === selectedAccountId)?.current_balance || '0.00')

  // Calculate the Switch Balance for the selected account (only for Added tab)
  // Only sum confirmed transactions - starting balance is included as a "Starting Balance" transaction
  const confirmedAccountTransactions = confirmed.filter(tx => tx.plaid_account_id === selectedAccountId);
  
  const switchBalance = sumAmounts(
    confirmedAccountTransactions.map(tx => calculateNetAmount(tx.spent, tx.received))
  );

  const downloadTemplate = () => {
    const headers = ['Date', 'Description', 'Amount']
    const exampleData = [
      ['01-15-2025', 'Client Payment - Invoice #1001', '1000.00'],
      ['01-16-2025', 'Office Supplies - Staples', '150.75'],
      ['01-17-2025', 'Bank Interest Received', '25.50'],
      ['01-18-2025', 'Monthly Software Subscription', '99.99'],
      ['01-19-2025', 'Customer Refund', '200.00']
    ]
    
    const csvContent = [
      headers.join(','),
      ...exampleData.map(row => row.join(','))
    ].join('\n')
    
    const blob = new Blob([csvContent], { type: 'text/csv' })
    const url = window.URL.createObjectURL(blob)
    const a = document.createElement('a')
    a.href = url
    a.download = 'transaction_import_template.csv'
    document.body.appendChild(a)
    a.click()
    document.body.removeChild(a)
    window.URL.revokeObjectURL(url)
  }

  const validateCSV = (data: Papa.ParseResult<CSVRow>) => {
    if (!data.data || data.data.length === 0) {
      return 'CSV file is empty'
    }

    const requiredColumns = ['Date', 'Description', 'Amount']
    const headers = Object.keys(data.data[0])
    
    const missingColumns = requiredColumns.filter(col => !headers.includes(col))
    if (missingColumns.length > 0) {
      return `Missing required columns: ${missingColumns.join(', ')}. Expected: Date, Description, Amount`
    }

    // Filter out empty rows before validation
    const nonEmptyRows = data.data.filter(row => 
      row.Date && row.Amount && row.Description
    )

    if (nonEmptyRows.length === 0) {
      return 'No valid transaction data found. Please ensure you have at least one row with Date, Description, and Amount.'
    }

    // Validate each non-empty row
    for (let i = 0; i < nonEmptyRows.length; i++) {
      const row = nonEmptyRows[i]
      
      // Validate date format (prefer MM-DD-YYYY, but also support M/D/YY, MM/DD/YY, M/D/YYYY, YYYY-MM-DD)
      let isValidDate = false
      let parsedDate: Date | null = null

      // Try MM-DD-YYYY format first (recommended)
      if (row.Date.match(/^\d{1,2}[\/\-]\d{1,2}[\/\-]\d{2,4}$/)) {
        const dateParts = row.Date.split(/[\/\-]/)
        const monthNum = parseInt(dateParts[0])
        const dayNum = parseInt(dateParts[1])
        const yearStr = dateParts[2]
        const yearNum = parseInt(yearStr)
        
        // Handle two-digit years
        const fullYear = yearNum < 100 ? 2000 + yearNum : yearNum
        
        parsedDate = new Date(Date.UTC(fullYear, monthNum - 1, dayNum))
        isValidDate = !isNaN(parsedDate.getTime()) && monthNum >= 1 && monthNum <= 12 && dayNum >= 1 && dayNum <= 31
      }
      
      // Try YYYY-MM-DD format as fallback
      if (!isValidDate && row.Date.match(/^\d{4}-\d{1,2}-\d{1,2}$/)) {
        const [yearStr, monthStr, dayStr] = row.Date.split('-')
        const year = parseInt(yearStr)
        const month = parseInt(monthStr)
        const day = parseInt(dayStr)
        parsedDate = new Date(Date.UTC(year, month - 1, day))
        isValidDate = !isNaN(parsedDate.getTime()) && month >= 1 && month <= 12 && day >= 1 && day <= 31
      }

      if (!isValidDate) {
        return `Invalid date format in row ${i + 1}: "${row.Date}". Please use MM-DD-YYYY format (recommended) or YYYY-MM-DD format.`
      }

      // Validate amount
      const amount = parseFloat(row.Amount)
      if (isNaN(amount)) {
        return `Invalid amount in row ${i + 1}: "${row.Amount}". Please use numeric values (e.g., 100.50 or -75.25)`
      }

      // Validate description is not empty
      if (!row.Description.trim()) {
        return `Empty description in row ${i + 1}. Please provide a description for each transaction.`
      }
    }

    return null
  }

  const handleFileUpload = (event: React.ChangeEvent<HTMLInputElement> | DragEvent) => {
    const file = event instanceof DragEvent 
      ? event.dataTransfer?.files[0]
      : event.target.files?.[0]
    
    if (!file) return

    setImportModal(prev => ({ ...prev, isLoading: true, error: null }))

    Papa.parse(file, {
      header: true,
      skipEmptyLines: true,
      complete: (results: Papa.ParseResult<CSVRow>) => {
        const error = validateCSV(results)
        if (error) {
          setImportModal(prev => ({
            ...prev,
            isLoading: false,
            error
          }))
          return
        }

        // Convert CSV data to transactions, filtering out any empty rows
        const transactions = results.data
          .filter((row: CSVRow) => 
            row.Date && row.Amount && row.Description
          )
          .map((row: CSVRow) => {
            // Parse date - try MM-DD-YYYY format first
            let parsedDate: Date
            
            if (row.Date.match(/^\d{1,2}[\/\-]\d{1,2}[\/\-]\d{2,4}$/)) {
              // MM-DD-YYYY format (recommended)
              const dateParts = row.Date.split(/[\/\-]/)
              const monthNum = parseInt(dateParts[0])
              const dayNum = parseInt(dateParts[1])
              const yearStr = dateParts[2]
              const yearNum = parseInt(yearStr)
              
              // Handle two-digit years
              const fullYear = yearNum < 100 ? 2000 + yearNum : yearNum
              
              // Create date in UTC to prevent timezone shifts
              parsedDate = new Date(Date.UTC(fullYear, monthNum - 1, dayNum))
            } else {
              // Fallback to YYYY-MM-DD format
              const [yearStr, monthStr, dayStr] = row.Date.split('-')
              const year = parseInt(yearStr)
              const month = parseInt(monthStr)
              const day = parseInt(dayStr)
              parsedDate = new Date(Date.UTC(year, month - 1, day))
            }
            
            const amount = parseFloat(row.Amount)
            
            return {
              id: uuidv4(),
              date: parsedDate.toISOString().split('T')[0], // Store as YYYY-MM-DD
              description: row.Description.trim(),
              amount: toFinancialAmount(amount), // Convert to FinancialAmount string
              spent: amount < 0 ? toFinancialAmount(Math.abs(amount)) : toFinancialAmount(0), // Negative amounts become spent
              received: amount > 0 ? toFinancialAmount(amount) : toFinancialAmount(0), // Positive amounts become received
              plaid_account_id: importModal.selectedAccount?.plaid_account_id || null,
              plaid_account_name: importModal.selectedAccount?.name || null,
              company_id: currentCompany?.id
            }
          })

        setImportModal(prev => ({
          ...prev,
          isLoading: false,
          csvData: transactions,
          step: 'review'
        }))
      },
      error: (error) => {
        setImportModal(prev => ({
          ...prev,
          isLoading: false,
          error: `Error parsing CSV: ${error.message}`
        }))
      }
    })
  }

  const handleCsvDragOver = (e: React.DragEvent) => {
    e.preventDefault()
    e.stopPropagation()
  }

  const handleCsvDrop = (e: React.DragEvent<HTMLDivElement>) => {
    e.preventDefault();
    e.stopPropagation();
    const file = e.dataTransfer?.files[0];
    if (file) {
      const event = {
        target: { files: [file] }
      } as unknown as React.ChangeEvent<HTMLInputElement>;
      handleFileUpload(event);
    }
  };

  const handleEditTransaction = async (updatedTransaction: Transaction) => {
    if (!editModal.transaction) return;

    try {
      // Validate that only spent OR received has a value, not both
      const spent = updatedTransaction.spent ?? '0.00';
      const received = updatedTransaction.received ?? '0.00';
      
      if (isPositiveAmount(spent) && isPositiveAmount(received)) {
        setNotification({ type: 'error', message: 'A transaction cannot have both spent and received amounts. Please enter only one.' });
        return;
      }

      if (isZeroAmount(spent) && isZeroAmount(received)) {
        setNotification({ type: 'error', message: 'A transaction must have either a spent or received amount.' });
        return;
      }

      // Find the category based on the selected category ID
      const category = categories.find(c => c.id === updatedTransaction.selected_category_id);
      if (!category) {
        setNotification({ type: 'error', message: 'Selected category not found' });
        return;
      }

      // Find the selected account in chart_of_accounts
      const selectedAccount = categories.find(c => c.plaid_account_id === selectedAccountId);
      if (!selectedAccount) {
        setNotification({ type: 'error', message: 'Account not found in chart of accounts' });
        return;
      }

      const selectedAccountIdInCOA = selectedAccount.id;

      // Call the update transaction API
      const response = await postWithCompany('/api/update-transaction', {
        transactionId: editModal.transaction.id,
        date: updatedTransaction.date,
        description: updatedTransaction.description,
        spent: updatedTransaction.spent ?? 0,
        received: updatedTransaction.received ?? 0,
        selectedCategoryId: updatedTransaction.selected_category_id,
        correspondingCategoryId: selectedAccountIdInCOA,
        payeeId: updatedTransaction.payee_id || null,
        companyId: currentCompany?.id
      });

      const data = await response.json();

      if (!response.ok) {
        throw new Error(data.error || 'Failed to update transaction');
      }

      // Sync journal after successful update
      await postWithCompany('/api/sync-journal', {});
      
      setEditModal({ isOpen: false, transaction: null });
      setNotification({ type: 'success', message: 'Transaction updated successfully' });
      refreshAll();

    } catch (error) {
      console.error('Error updating transaction:', error);
      setNotification({ 
        type: 'error', 
        message: error instanceof Error ? error.message : 'Failed to update transaction' 
      });
    }
  };

  // Add handler for updating account name
  const handleUpdateAccountName = async () => {
    if (!accountEditModal.account || !accountEditModal.newName.trim()) return;

    await supabase
      .from('accounts')
      .update({ name: accountEditModal.newName.trim() })
      .eq('plaid_account_id', accountEditModal.account.plaid_account_id);

    setAccountEditModal({ isOpen: false, account: null, newName: '' });
    refreshAll();
  };

  // Add handler for creating new category
  const handleCreateCategory = async () => {
    if (!newCategoryModal.name.trim()) return;

    const { data, error } = await supabase
      .from('chart_of_accounts')
      .insert([{
        name: newCategoryModal.name.trim(),
        type: newCategoryModal.type,
        parent_id: newCategoryModal.parent_id,
        company_id: currentCompany?.id
      }])
      .select()
      .single();

    if (error) {
      console.error('Error creating category:', error);
      return;
    }

    // After creating the category, set it as selected for the current transaction or all selected transactions
    if (newCategoryModal.transactionId) {
      // Check if this is for the edit modal
      if (editModal.isOpen && editModal.transaction?.id === newCategoryModal.transactionId) {
        setEditModal(prev => ({
          ...prev,
          transaction: prev.transaction ? {
            ...prev.transaction,
            selected_category_id: data.id
          } : null
        }));
      }
      // Check if the transaction is part of a selection and apply to all selected
      else if (selectedToAdd.has(newCategoryModal.transactionId) && selectedToAdd.size > 1) {
        const updates: { [key: string]: string } = {};
        selectedToAdd.forEach(selectedId => {
          updates[selectedId] = data.id;
        });
        setSelectedCategories(prev => ({
          ...prev,
          ...updates
        }));
      } else {
        setSelectedCategories(prev => ({
          ...prev,
          [newCategoryModal.transactionId!]: data.id
        }));
      }
    }

    setNewCategoryModal({ isOpen: false, name: '', type: 'Expense', parent_id: null, transactionId: null });
    refreshAll();
  };

  // Add handler for creating new payee
  const handleCreatePayee = async () => {
    if (!newPayeeModal.name.trim()) return;

    const { data, error } = await supabase
      .from('payees')
      .insert([{
        name: newPayeeModal.name.trim(),
        company_id: currentCompany?.id
      }])
      .select()
      .single();

    if (error) {
      console.error('Error creating payee:', error);
      return;
    }

    // After creating the payee, set it as selected for the current transaction or all selected transactions
    if (newPayeeModal.transactionId) {
      // Check if this is for the edit modal
      if (editModal.isOpen && editModal.transaction?.id === newPayeeModal.transactionId) {
        setEditModal(prev => ({
          ...prev,
          transaction: prev.transaction ? {
            ...prev.transaction,
            payee_id: data.id
          } : null
        }));
      }
      // Check if the transaction is part of a selection and apply to all selected
      else if (selectedToAdd.has(newPayeeModal.transactionId) && selectedToAdd.size > 1) {
        const updates: { [key: string]: string } = {};
        selectedToAdd.forEach(selectedId => {
          updates[selectedId] = data.id;
        });
        setSelectedPayees(prev => ({
          ...prev,
          ...updates
        }));
      } else {
        setSelectedPayees(prev => ({
          ...prev,
          [newPayeeModal.transactionId!]: data.id
        }));
      }
    }

    setNewPayeeModal({ isOpen: false, name: '', transactionId: null });
    refreshAll();
  };

  // Add function to create manual account
  const createManualAccount = async () => {
    if (!manualAccountModal.name.trim()) {
      setNotification({ type: 'error', message: 'Account name is required' });
      return;
    }

    if (!hasCompanyContext) {
      setNotification({ type: 'error', message: 'No company selected. Please select a company first.' });
      return;
    }

    try {
      const manualAccountId = uuidv4();
      const startingBalance = toFinancialAmount(manualAccountModal.startingBalance || '0');

      // Insert into accounts table
      const { error: accountError } = await supabase.from('accounts').insert({
        plaid_account_id: manualAccountId,
        name: manualAccountModal.name.trim(),
        type: manualAccountModal.type,
        starting_balance: startingBalance,
        current_balance: startingBalance,
        last_synced: new Date().toISOString(),
        plaid_item_id: 'MANUAL_ENTRY',
        is_manual: true,
        company_id: currentCompany!.id
      });

      if (accountError) {
        console.error('Error creating manual account:', accountError);
        setNotification({ type: 'error', message: 'Failed to create account. Please try again.' });
        return;
      }

      // Insert into chart_of_accounts table
      const { error: coaError } = await supabase.from('chart_of_accounts').insert({
        name: manualAccountModal.name.trim(),
        type: manualAccountModal.type,
        plaid_account_id: manualAccountId,
        company_id: currentCompany!.id
      });

      if (coaError) {
        console.error('Error creating chart of accounts entry:', coaError);
        setNotification({ type: 'error', message: 'Failed to create chart of accounts entry. Please try again.' });
        return;
      }

      setManualAccountModal({
        isOpen: false,
        name: '',
        type: 'Asset',
        startingBalance: '0'
      });

      // Set the newly created account as selected
      setSelectedAccountId(manualAccountId);
      setNotification({ type: 'success', message: 'Manual account created successfully!' });
      refreshAll();
    } catch (error) {
      console.error('Error creating manual account:', error);
      setNotification({ type: 'error', message: 'An unexpected error occurred. Please try again.' });
    }
  };

  // Add function to handle account name updates
  const handleUpdateAccountNames = async () => {
    for (const account of accountNamesModal.accounts) {
      if (account.id) {  // Only update if id exists
        // Update accounts table - update both name and display_order
        await supabase
          .from('accounts')
          .update({ 
            name: account.name,
            display_order: account.order || 0
          })
          .eq('plaid_account_id', account.id);
        // Update chart_of_accounts table
        await supabase
          .from('chart_of_accounts')
          .update({ name: account.name })
          .eq('plaid_account_id', account.id);
      }
    }
    refreshAll();
    setAccountNamesModal({ isOpen: false, accounts: [], accountToDelete: null, deleteConfirmation: '' });
  };

  // @dnd-kit sensors
  const sensors = useSensors(
    useSensor(PointerSensor),
    useSensor(KeyboardSensor, {
      coordinateGetter: sortableKeyboardCoordinates,
    })
  );

  // Handle drag end for account reordering
  const handleAccountDragEnd = (event: DragEndEvent) => {
    const { active, over } = event;

    if (active.id !== over?.id && over) {
      const oldIndex = accountNamesModal.accounts.findIndex(account => account.id === active.id);
      const newIndex = accountNamesModal.accounts.findIndex(account => account.id === over.id);
      
      const reorderedAccounts = arrayMove(accountNamesModal.accounts, oldIndex, newIndex);
      
      // Update order values
      const accountsWithOrder = reorderedAccounts.map((account, index) => ({
        ...account,
        order: index
      }));

      setAccountNamesModal(prev => ({
        ...prev,
        accounts: accountsWithOrder
      }));
    }
  };

  // Add function to handle account deletion
  const handleDeleteAccount = async (accountId: string) => {
    try {
      // Delete from accounts table
      await supabase
        .from('accounts')
        .delete()
        .eq('plaid_account_id', accountId);

      // Delete from chart_of_accounts table
      await supabase
        .from('chart_of_accounts')
        .delete()
        .eq('plaid_account_id', accountId);

      // Delete related transactions
      await supabase
        .from('transactions')
        .delete()
        .eq('plaid_account_id', accountId);

      // Delete related imported transactions
      await supabase
        .from('imported_transactions')
        .delete()
        .eq('plaid_account_id', accountId);

      // Remove the deleted account from the modal's accounts list
      const updatedAccounts = accountNamesModal.accounts.filter(acc => acc.id !== accountId);
      setAccountNamesModal(prev => ({
        ...prev,
        accounts: updatedAccounts,
        accountToDelete: null,
        deleteConfirmation: ''
      }));

      // If the deleted account was selected, select the first remaining account
      if (selectedAccountId === accountId && updatedAccounts.length > 0) {
        setSelectedAccountId(updatedAccounts[0].id);
      }

      refreshAll();
    } catch (error) {
      console.error('Error deleting account:', error);
      alert('Failed to delete account. Please try again.');
    }
  };

  // Add function to add a new journal entry line
  const addJournalEntryLine = () => {
    setJournalEntryModal(prev => ({
      ...prev,
      entries: [...prev.entries, { account_id: '', amount: 0, type: 'debit' }]
    }));
  };

  // Add function to remove a journal entry line
  const removeJournalEntryLine = (index: number) => {
    setJournalEntryModal(prev => ({
      ...prev,
      entries: prev.entries.filter((_, i) => i !== index)
    }));
  };

  // Add function to save journal entry
  const saveJournalEntry = async () => {
    // Validate that debits equal credits
    const totalDebits = journalEntryModal.entries
      .filter(e => e.type === 'debit')
      .reduce((sum, e) => sum + e.amount, 0);
    const totalCredits = journalEntryModal.entries
      .filter(e => e.type === 'credit')
      .reduce((sum, e) => sum + e.amount, 0);

    if (Math.abs(totalDebits - totalCredits) > 0.01) {
      alert('Total debits must equal total credits');
      return;
    }

    // Validate that both lines have account_id and nonzero amount
    for (const entry of journalEntryModal.entries) {
      if (!entry.account_id || !entry.amount || entry.amount <= 0) {
        alert('Each line must have an account and a nonzero amount.');
        return;
      }
    }

    // Insert both lines
    for (const entry of journalEntryModal.entries) {
      await supabase.from('transactions').insert([{
        date: journalEntryModal.date,
        description: journalEntryModal.description,
        spent: entry.type === 'debit' ? entry.amount : 0,
        received: entry.type === 'credit' ? entry.amount : 0,
        selected_category_id: entry.account_id,
        corresponding_category_id: null,
        plaid_account_id: 'MANUAL_ENTRY',
        plaid_account_name: 'Manual Journal Entry'
      }]);
    }

    // Automatically sync the journal after saving
    await postWithCompany('/api/sync-journal', {});

    // Reset modal and refresh data
    setJournalEntryModal({
      isOpen: false,
      date: new Date().toISOString().split('T')[0],
      description: '',
      entries: []
    });
    refreshAll();
  };

  // Add function to fetch past journal entries
  const fetchPastJournalEntries = async () => {
    const { data: transactions } = await supabase
      .from('transactions')
      .select('*')
      .eq('plaid_account_id', 'MANUAL_ENTRY')
      .order('date', { ascending: false });

    if (transactions) {
      // Group transactions by description and date to form journal entries
      const groupedEntries = transactions.reduce((acc: Record<string, {
        id: string;
        date: string;
        description: string;
        transactions: {
          account_id: string;
          account_name: string;
          amount: number;
          type: 'debit' | 'credit';
        }[];
      }>, tx) => {
        const key = `${tx.date}_${tx.description}`;
        if (!acc[key]) {
          acc[key] = {
            id: tx.id,
            date: tx.date,
            description: tx.description,
            transactions: []
          };
        }
        
        // Find the account name
        const account = categories.find(c => c.id === (tx.selected_category_id || tx.corresponding_category_id));
        
        acc[key].transactions.push({
          account_id: tx.selected_category_id || tx.corresponding_category_id,
          account_name: account?.name || 'Unknown Account',
          amount: typeof tx.amount === 'number' ? tx.amount : (tx.spent ?? tx.received ?? 0),
          type: tx.selected_category_id ? 'debit' : 'credit'
        });
        
        return acc;
      }, {});

      setPastJournalEntriesModal(prev => ({
        ...prev,
        entries: Object.values(groupedEntries)
      }));
    }
  };

  // Add function to handle editing journal entry
  const handleEditJournalEntry = async () => {
    if (!editJournalEntryModal.entry) return;

    // Validate that debits equal credits
    const totalDebits = editJournalEntryModal.entry.transactions
      .filter(tx => tx.type === 'debit')
      .reduce((sum, tx) => sum + tx.amount, 0);
    const totalCredits = editJournalEntryModal.entry.transactions
      .filter(tx => tx.type === 'credit')
      .reduce((sum, tx) => sum + tx.amount, 0);

    if (Math.abs(totalDebits - totalCredits) > 0.01) {
      alert('Total debits must equal total credits');
      return;
    }

    // Delete existing transactions
    await supabase
      .from('transactions')
      .delete()
      .eq('plaid_account_id', 'MANUAL_ENTRY')
      .eq('date', editJournalEntryModal.entry.date)
      .eq('description', editJournalEntryModal.entry.description);

    // Create new transactions
    for (const tx of editJournalEntryModal.entry.transactions) {
      await supabase.from('transactions').insert([{
        date: editJournalEntryModal.entry.date,
        description: editJournalEntryModal.entry.description,
        amount: tx.amount,
        debit_account_id: tx.type === 'debit' ? tx.account_id : null,
        credit_account_id: tx.type === 'credit' ? tx.account_id : null,
        plaid_account_id: 'MANUAL_ENTRY',
        plaid_account_name: 'Manual Journal Entry'
      }]);
    }

    setEditJournalEntryModal({ isOpen: false, entry: null });
    fetchPastJournalEntries();
    refreshAll();
  };

  // Add function to remove a transaction from edit modal
  const removeEditTransaction = (index: number) => {
    if (!editJournalEntryModal.entry) return;
    setEditJournalEntryModal(prev => ({
      ...prev,
      entry: prev.entry ? {
        ...prev.entry,
        transactions: prev.entry.transactions.filter((_, i) => i !== index)
      } : null
    }));
  };

  // Add function to add a new transaction to edit modal
  const addEditTransaction = () => {
    if (!editJournalEntryModal.entry) return;
    setEditJournalEntryModal(prev => ({
      ...prev,
      entry: prev.entry ? {
        ...prev.entry,
        transactions: [...prev.entry.transactions, { account_id: '', account_name: '', amount: 0, type: 'debit' }]
      } : null
    }));
  };

  // Custom Pagination Component matching button styling
  const CustomPagination = ({ 
    currentPage, 
    totalPages, 
    onPageChange 
  }: { 
    currentPage: number; 
    totalPages: number; 
    onPageChange: (page: number) => void;
  }) => {
    if (totalPages <= 1) return null;

    const getVisiblePages = () => {
      const delta = 2;
      const range = [];
      const rangeWithDots = [];

      for (let i = Math.max(2, currentPage - delta); i <= Math.min(totalPages - 1, currentPage + delta); i++) {
        range.push(i);
      }

      if (currentPage - delta > 2) {
        rangeWithDots.push(1, '...');
      } else {
        rangeWithDots.push(1);
      }

      rangeWithDots.push(...range);

      if (currentPage + delta < totalPages - 1) {
        rangeWithDots.push('...', totalPages);
      } else {
        rangeWithDots.push(totalPages);
      }

      return rangeWithDots;
    };

    return (
      <Pagination className="justify-start">
        <PaginationContent className="gap-1">
          {currentPage > 1 && (
            <PaginationItem>
              <PaginationPrevious 
                onClick={() => onPageChange(Math.max(1, currentPage - 1))}
                className="border px-3 py-1 rounded text-xs h-auto bg-gray-100 hover:bg-gray-200 cursor-pointer"
              />
            </PaginationItem>
          )}
          
          {getVisiblePages().map((page, index) => (
            <PaginationItem key={index}>
              {page === '...' ? (
                <PaginationEllipsis className="border px-3 py-1 rounded text-xs h-auto bg-gray-100" />
              ) : (
                <PaginationLink
                  onClick={() => onPageChange(page as number)}
                  isActive={page === currentPage}
                  className={`border px-3 py-1 rounded text-xs h-auto cursor-pointer ${
                    page === currentPage
                      ? 'bg-gray-200 text-gray-900 font-semibold'
                      : 'bg-gray-100 hover:bg-gray-200'
                  }`}
                >
                  {page}
                </PaginationLink>
              )}
            </PaginationItem>
          ))}
          
          {currentPage < totalPages && (
            <PaginationItem>
              <PaginationNext 
                onClick={() => onPageChange(Math.min(totalPages, currentPage + 1))}
                className="border px-3 py-1 rounded text-xs h-auto bg-gray-100 hover:bg-gray-200 cursor-pointer"
              />
            </PaginationItem>
          )}
        </PaginationContent>
      </Pagination>
    );
  };

  // Add helper functions for handling Enter key on react-select
  const handlePayeeEnterKey = (inputValue: string, txId: string) => {
    if (!inputValue.trim()) return;
    
    // Check if payee already exists (case-insensitive)
    const existingPayee = payees.find(p => 
      p.name.toLowerCase() === inputValue.trim().toLowerCase()
    );
    
    if (existingPayee) {
      // Check if this transaction is selected and apply to all selected transactions
      if (selectedToAdd.has(txId) && selectedToAdd.size > 1) {
        const updates: { [key: string]: string } = {};
        selectedToAdd.forEach(selectedId => {
          updates[selectedId] = existingPayee.id;
        });
        setSelectedPayees(prev => ({
          ...prev,
          ...updates
        }));
        // Clear input values for all selected transactions
        const inputUpdates: { [key: string]: string } = {};
        selectedToAdd.forEach(selectedId => {
          inputUpdates[selectedId] = '';
        });
        setPayeeInputValues(prev => ({
          ...prev,
          ...inputUpdates
        }));
      } else {
        // Select the existing payee for single transaction
        setSelectedPayees(prev => ({
          ...prev,
          [txId]: existingPayee.id
        }));
        // Clear the input value
        setPayeeInputValues(prev => ({
          ...prev,
          [txId]: ''
        }));
      }
    } else {
      // Open modal with pre-populated name
      setNewPayeeModal({
        isOpen: true,
        name: inputValue.trim(),
        transactionId: txId
      });
      // Clear the input value
      setPayeeInputValues(prev => ({
        ...prev,
        [txId]: ''
      }));
    }
  };

  const handleCategoryEnterKey = (inputValue: string, txId: string) => {
    if (!inputValue.trim()) return;
    
    // Check if category already exists (case-insensitive)
    const existingCategory = categories.find(c => 
      c.name.toLowerCase() === inputValue.trim().toLowerCase()
    );
    
    if (existingCategory) {
      // Check if this transaction is selected and apply to all selected transactions
      if (selectedToAdd.has(txId) && selectedToAdd.size > 1) {
        const updates: { [key: string]: string } = {};
        selectedToAdd.forEach(selectedId => {
          updates[selectedId] = existingCategory.id;
        });
        setSelectedCategories(prev => ({
          ...prev,
          ...updates
        }));
        // Clear input values for all selected transactions
        const inputUpdates: { [key: string]: string } = {};
        selectedToAdd.forEach(selectedId => {
          inputUpdates[selectedId] = '';
        });
        setCategoryInputValues(prev => ({
          ...prev,
          ...inputUpdates
        }));
      } else {
        // Select the existing category for single transaction
        setSelectedCategories(prev => ({
          ...prev,
          [txId]: existingCategory.id
        }));
        // Clear the input value
        setCategoryInputValues(prev => ({
          ...prev,
          [txId]: ''
        }));
      }
    } else {
      // Find the transaction to determine default category type
      const transaction = imported.find(tx => tx.id === txId);
      const defaultType = transaction?.received && isPositiveAmount(transaction.received) ? 'Revenue' : 'Expense';
      
      // Open modal with pre-populated name and appropriate type
      setNewCategoryModal({
        isOpen: true,
        name: inputValue.trim(),
        type: defaultType,
        parent_id: null,
        transactionId: txId
      });
      // Clear the input value
      setCategoryInputValues(prev => ({
        ...prev,
        [txId]: ''
      }));
    }
  };

  // --- RENDER ---

  // Check if user has company context for Plaid operations
  if (!hasCompanyContext) {
    return (
      <div className="p-4 bg-white text-gray-900 font-sans text-xs space-y-6">
        <div className="p-4 bg-yellow-50 border border-yellow-200 rounded-lg">
          <h3 className="text-sm font-semibold text-yellow-800 mb-2">Company Selection Required</h3>
          <p className="text-sm text-yellow-700">
            Please select a company from the dropdown in the navigation bar to use Plaid integration and manage transactions.
          </p>
        </div>
      </div>
    );
  }

  return (
    <div className="p-4 bg-white text-gray-900 font-sans text-xs space-y-6">
      <div className="flex justify-end items-center mb-4">
        {notification && (
          <div className={`fixed top-6 left-1/2 transform -translate-x-1/2 z-50 px-6 py-3 rounded shadow-lg text-sm font-medium flex items-center space-x-2 ${
            notification.type === 'success' ? 'bg-green-100 text-green-800 border border-green-300' : 'bg-red-100 text-red-800 border border-red-300'
          }`}>
            <span>{notification.message}</span>
            <button onClick={() => setNotification(null)} className="ml-2 text-xs text-gray-500 hover:text-gray-800">✕</button>
          </div>
        )}
        <div className="flex flex-row items-center space-x-2">
          <button
            onClick={syncTransactions}
            disabled={isSyncing}
            className={`border px-3 py-1 rounded text-xs flex items-center space-x-1 ${
              isSyncing 
                ? 'bg-gray-100 text-gray-400 cursor-not-allowed' 
                : 'bg-gray-100 hover:bg-gray-200'
            }`}
          >
            {isSyncing ? (
              <div className="flex items-center space-x-1">
                <div className="animate-spin rounded-full h-3 w-3 border-b-2 border-gray-400" />
                <span>Updating...</span>
              </div>
            ) : (
              <span>Update</span>
            )}
          </button>
          <button
            onClick={() => open()}
            disabled={!ready}
            className="border px-3 py-1 rounded bg-gray-100 hover:bg-gray-200 text-xs"
          >
            Link
          </button>
          <button
            onClick={() => setAccountNamesModal({
              isOpen: true,
              accounts: accounts
                .filter(acc => acc.plaid_account_id)
                .map((acc, index) => ({
                  id: acc.plaid_account_id || '',
                  name: acc.plaid_account_name || acc.name || 'Unknown Account',
                  order: index
                })),
              accountToDelete: null,
              deleteConfirmation: ''
            })}
            className="border px-3 py-1 rounded bg-gray-100 hover:bg-gray-200 text-xs"
          >
            Edit
          </button>
          <button
            onClick={() => setManualAccountModal({ isOpen: true, name: '', type: 'Asset', startingBalance: '0' })}
            className="border px-3 py-1 rounded bg-gray-100 hover:bg-gray-200 text-xs"
          >
            Manual
          </button>
          <button
            onClick={() => setImportModal(prev => ({ ...prev, isOpen: true }))}
            className="border px-3 py-1 rounded bg-gray-100 hover:bg-gray-200 text-xs"
          >
            Import
          </button>
        </div>
      </div>

      {/* Mini-nav for accounts */}
      <TooltipProvider>
        <div className="space-x-2 mb-4 flex flex-row">
          {accounts.map(acc => (
            <Tooltip key={acc.plaid_account_id}>
              <TooltipTrigger asChild>
                <button
                  onClick={() => setSelectedAccountId(acc.plaid_account_id)}
                  className={`border px-3 py-1 rounded text-xs flex flex-col items-center ${acc.plaid_account_id === selectedAccountId ? 'bg-gray-200 font-semibold' : 'bg-gray-100 hover:bg-gray-200'}`}
                >
                  <span>{acc.name}</span>
                </button>
              </TooltipTrigger>
              <TooltipContent side="top" className="bg-gray-900 text-white text-xs">
                {getTooltipContent(acc)}
              </TooltipContent>
            </Tooltip>
          ))}
        </div>
      </TooltipProvider>

      {/* Import Modal */}
      {importModal.isOpen && (
        <div className="fixed inset-0 bg-black/70 flex items-center justify-center h-full z-50 p-4">
          <div className="bg-white rounded-lg p-6 w-[600px] max-h-[90vh] shadow-xl flex flex-col">
            <div className="flex justify-between items-center mb-4">
              <h2 className="text-lg font-semibold">Import Transactions</h2>
              <button
                onClick={() => setImportModal(prev => ({ ...prev, isOpen: false }))}
                className="text-gray-500 hover:text-gray-700"
              >
                <X className="w-4 h-4" />
              </button>
            </div>
            
            {importModal.error && (
              <div className="bg-red-50 border border-red-200 text-red-700 px-4 py-2 rounded mb-4">
                {importModal.error}
              </div>
            )}

            {importModal.isLoading ? (
              <div className="flex items-center justify-center py-8">
                <div className="animate-spin rounded-full h-8 w-8 border-b-2 border-gray-900"></div>
              </div>
            ) : (
              <div className="space-y-1">
                {importModal.step === 'upload' && (
                  <>
                    <div className="space-y-4">
                      <div className="space-y-2">
                        <label className="block text-sm font-medium text-gray-700">
                          Select Account
                        </label>
                        <Select
                          options={accounts.map(acc => ({
                            value: acc.plaid_account_id || '',
                            label: acc.name
                          }))}
                          value={importModal.selectedAccount ? {
                            value: importModal.selectedAccount.plaid_account_id || '',
                            label: importModal.selectedAccount.name
                          } : null}
                          onChange={(selectedOption) => {
                            const option = selectedOption as SelectOption | null;
                            if (option) {
                              const selectedAccount = accounts.find(
                                acc => acc.plaid_account_id === option.value
                              );
                              setImportModal(prev => ({
                                ...prev,
                                selectedAccount: selectedAccount || null
                              }));
                            }
                          }}
                          isSearchable
                          placeholder="Search accounts..."
                          className="w-full"
                        />
                      </div>
                      <div className="space-y-3">
                        <div className="flex justify-between items-center">
                          <h3 className="text-sm font-medium text-gray-700">Upload CSV File</h3>
                          <button
                            onClick={downloadTemplate}
                            className="text-sm text-gray-600 hover:text-gray-800"
                          >
                            Download Template
                          </button>
                        </div>
                        
                        <div className="bg-blue-50 border border-blue-200 rounded-lg p-3">
                          <h4 className="text-sm font-medium text-blue-800 mb-2">CSV Format Instructions:</h4>
                          <ul className="text-sm text-blue-700 space-y-1">
                            <li>• <strong>Date:</strong> Use MM-DD-YYYY format (e.g., 01-15-2024)</li>
                            <li>• <strong>Description:</strong> Any text describing the transaction</li>
                            <li>• <strong>Amount:</strong> Enter positive amounts only. Use categories to determine if it&apos;s income or expense.</li>
                          </ul>
                          <p className="text-xs text-blue-600 mt-2">
                            Download the template above to see examples of proper formatting.
                          </p>
                        </div>
                      </div>
                      <div 
                        className={`border-2 border-dashed border-gray-300 rounded-lg p-6 text-center transition-colors duration-200 ${!importModal.selectedAccount ? 'opacity-50' : 'hover:border-gray-400'}`}
                        onDragOver={handleCsvDragOver}
                        onDrop={handleCsvDrop}
                      >
                        <input
                          type="file"
                          accept=".csv"
                          onChange={handleFileUpload}
                          className="hidden"
                          id="csv-upload"
                          disabled={!importModal.selectedAccount}
                        />
                        <label
                          htmlFor="csv-upload"
                          className={`cursor-pointer inline-flex items-center px-4 py-2 border border-gray-300 shadow-sm text-sm font-medium rounded-md text-gray-700 bg-white hover:bg-gray-50 ${!importModal.selectedAccount ? 'opacity-50 cursor-not-allowed' : ''}`}
                        >
                          Choose CSV File
                        </label>
                        <p className="mt-2 text-sm text-gray-500">
                          {importModal.selectedAccount 
                            ? 'Drag and drop your CSV file here, or click to browse'
                            : 'Please select an account first'}
                        </p>
                      </div>
                    </div>
                    <div className="flex justify-end space-x-2 mt-4">
                      <button
                        onClick={() => setImportModal(prev => ({ ...prev, isOpen: false }))}
                        className="px-4 py-2 text-sm text-gray-600 hover:text-gray-800"
                      >
                        Cancel
                      </button>
                    </div>
                  </>
                )}
                {importModal.step === 'review' && (
                  <>
                    <div className="space-y-4">
                      <div className="flex justify-between items-center">
                        <h3 className="text-sm font-medium text-gray-700">Review Transactions</h3>
                      </div>
                      <div className="border rounded-lg overflow-hidden max-h-96 overflow-y-auto">
                        <table className="min-w-full divide-y divide-gray-200">
                          <thead className="bg-gray-50">
                            <tr>
                              <th className="px-4 py-2 text-left text-xs font-medium text-gray-500 uppercase tracking-wider w-8">
                                <input
                                  type="checkbox"
                                  checked={importModal.csvData.length > 0 && importModal.selectedTransactions.size === importModal.csvData.length}
                                  onChange={(e) => {
                                    if (e.target.checked) {
                                      setImportModal(prev => ({
                                        ...prev,
                                        selectedTransactions: new Set(importModal.csvData.map(tx => tx.id))
                                      }))
                                    } else {
                                      setImportModal(prev => ({
                                        ...prev,
                                        selectedTransactions: new Set()
                                      }))
                                    }
                                  }}
                                  className="rounded border-gray-300 text-gray-900 focus:ring-gray-900"
                                />
                              </th>
                              <th className="px-4 py-2 text-left text-xs font-medium text-gray-500 uppercase tracking-wider w-8">Date</th>
                              <th className="px-4 py-2 text-left text-xs font-medium text-gray-500 uppercase tracking-wider w-8">Description</th>
                              <th className="px-4 py-2 text-right text-xs font-medium text-gray-500 uppercase tracking-wider w-8">Amount</th>
                            </tr>
                          </thead>
                          <tbody className="bg-white divide-y divide-gray-200">
                            {importModal.csvData.map((tx) => (
                              <tr key={tx.id}>
                                <td className="px-4 py-2 whitespace-nowrap w-8 text-left">
                                  <input
                                    type="checkbox"
                                    checked={importModal.selectedTransactions.has(tx.id)}
                                    onChange={(e) => {
                                      const newSelected = new Set(importModal.selectedTransactions)
                                      if (e.target.checked) {
                                        newSelected.add(tx.id)
                                      } else {
                                        newSelected.delete(tx.id)
                                      }
                                      setImportModal(prev => ({
                                        ...prev,
                                        selectedTransactions: newSelected
                                      }))
                                    }}
                                    className="rounded border-gray-300 text-gray-900 focus:ring-gray-900"
                                  />
                                </td>
                                <td className="px-4 py-2 whitespace-nowrap text-sm text-gray-900 w-8 text-left">
                                  {formatDate(tx.date)}
                                </td>
                                <td className="px-4 py-2 text-sm text-gray-900 w-8 text-left" style={{ minWidth: 250 }}>
                                  {tx.description}
                                </td>
                                <td className="px-4 py-2 text-sm text-gray-900 text-right w-8">
                                  {formatAmount(tx.amount ?? calculateNetAmount(tx.spent, tx.received))}
                                </td>
                              </tr>
                            ))}
                          </tbody>
                          <tfoot className="bg-gray-50">
                            <tr>
                              <td colSpan={4} className="px-4 py-2 text-sm font-medium text-gray-900 text-right w-8">
                                {formatAmount(sumAmounts(importModal.csvData.map(tx => tx.amount ?? calculateNetAmount(tx.spent, tx.received))))}
                              </td>
                            </tr>
                          </tfoot>
                        </table>
                      </div>
                    </div>
                    <div className="flex justify-between items-center">
                      <div className="text-sm font-medium">
                        {importModal.selectedTransactions.size > 0 && (
                          <span className="text-gray-600">
                            {importModal.selectedTransactions.size} selected
                          </span>
                        )}
                      </div>
                      <div className="flex justify-end space-x-2 mt-4">
                        <button
                          onClick={() => setImportModal(prev => ({ ...prev, step: 'upload' }))}
                          className="px-4 py-2 text-sm text-gray-600 hover:text-gray-800"
                        >
                          Back
                        </button>
                        <button
                          onClick={async () => {
                            setImportModal(prev => ({ ...prev, isLoading: true, error: null }))
                            try {
                              if (!currentCompany) {
                                throw new Error('No company selected. Please select a company first.')
                              }

                              // Filter selected transactions
                              const selectedTransactions = importModal.csvData.filter(tx => 
                                importModal.selectedTransactions.has(tx.id)
                              )

                              if (selectedTransactions.length === 0) {
                                throw new Error('No transactions selected for import.')
                              }

                              // Prepare data for insertion - ensure all required fields are present
                              const transactionsToInsert = selectedTransactions.map(tx => ({
                                date: tx.date,
                                description: tx.description,
                                spent: tx.spent || 0,
                                received: tx.received || 0,
                                plaid_account_id: tx.plaid_account_id,
                                plaid_account_name: tx.plaid_account_name,
                                company_id: currentCompany.id
                              }))

                              // Insert selected transactions into imported_transactions
                              const { data, error } = await supabase
                                .from('imported_transactions')
                                .insert(transactionsToInsert)
                                .select()

                              if (error) {
                                console.error('Supabase error:', error)
                                throw new Error(error.message)
                              }

                              if (!data) {
                                throw new Error('No data returned from insert')
                              }

                              setImportModal(prev => ({
                                ...prev,
                                isOpen: false,
                                isLoading: false,
                                error: null,
                                step: 'upload',
                                csvData: [],
                                selectedTransactions: new Set()
                              }))

                              // Refresh the transactions list
                              refreshAll()
                              
                              // Show success message
                              setNotification({ 
                                type: 'success', 
                                message: `Successfully imported ${selectedTransactions.length} transactions!` 
                              })
                            } catch (error) {
                              console.error('Import error:', error)
                              setImportModal(prev => ({
                                ...prev,
                                isLoading: false,
                                error: error instanceof Error ? error.message : 'Failed to import transactions. Please try again.'
                              }))
                            }
                          }}
                          className="px-4 py-2 text-sm bg-gray-900 text-white rounded hover:bg-gray-800"
                        >
                          Import
                        </button>
                      </div>
                    </div>
                  </>
                )}
              </div>
            )}
          </div>
        </div>
      )}

      {/* Edit Transaction Modal */}
      {editModal.isOpen && editModal.transaction && (
        <div 
          className="fixed inset-0 bg-black/70 flex items-center justify-center h-full z-50"
          onClick={() => setEditModal({ isOpen: false, transaction: null })}
        >
          <div 
            className="bg-white rounded-lg p-6 w-[900px] overflow-y-auto shadow-xl"
            onClick={e => e.stopPropagation()}
          >
            <div className="flex justify-between items-center mb-4">
              <h2 className="text-lg font-semibold">Edit Transaction</h2>
              <button
                onClick={() => setEditModal({ isOpen: false, transaction: null })}
                className="text-gray-500 hover:text-gray-700 text-xl"
              >
                <X className="w-4 h-4" />
              </button>
            </div>

            <div className="grid grid-cols-7 gap-2">
              <div>
                <label className="block text-sm font-medium text-gray-700 mb-1">
                  Date
                </label>
                <input
                  type="date"
                  value={editModal.transaction.date}
                  onChange={(e) => setEditModal(prev => ({
                    ...prev,
                    transaction: prev.transaction ? {
                      ...prev.transaction,
                      date: e.target.value
                    } : null
                  }))}
                  className="w-full border px-2 py-1 rounded text-xs"
                />
              </div>

              <div className="col-span-2">
                <label className="block text-sm font-medium text-gray-700 mb-1">
                  Description
                </label>
                <input
                  type="text"
                  value={editModal.transaction.description}
                  onChange={(e) => setEditModal(prev => ({
                    ...prev,
                    transaction: prev.transaction ? {
                      ...prev.transaction,
                      description: e.target.value
                    } : null
                  }))}
                  className="w-full border px-2 py-1 rounded text-xs"
                />
              </div>

              <div>
                <label className="block text-sm font-medium text-gray-700 mb-1">
                  Spent
                </label>
                <input
                  type="text"
                  value={(() => {
                    const spent = editModal.transaction.spent;
                    return (spent && !isZeroAmount(spent)) ? spent : '';
                  })()}
                  onChange={(e) => {
                    const inputValue = e.target.value;
                    setEditModal(prev => ({
                      ...prev,
                      transaction: prev.transaction ? {
                        ...prev.transaction,
                        spent: inputValue || '0.00',
                        // Clear received when spent has a positive value
                        received: inputValue && isPositiveAmount(inputValue) ? '0.00' : prev.transaction.received
                      } : null
                    }));
                  }}
                  placeholder="0.00"
                  disabled={!!(editModal.transaction.received && isPositiveAmount(editModal.transaction.received))}
                  className={`w-full border px-2 py-1 rounded text-xs ${
                    editModal.transaction.received && isPositiveAmount(editModal.transaction.received)
                      ? 'bg-gray-100 text-gray-500'
                      : ''
                  }`}
                />
              </div>

              <div>
                <label className="block text-sm font-medium text-gray-700 mb-1">
                  Received
                </label>
                <input
                  type="text"
                  value={(() => {
                    const received = editModal.transaction.received;
                    return (received && !isZeroAmount(received)) ? received : '';
                  })()}
                  onChange={(e) => {
                    const inputValue = e.target.value;
                    setEditModal(prev => ({
                      ...prev,
                      transaction: prev.transaction ? {
                        ...prev.transaction,
                        received: inputValue || '0.00',
                        // Clear spent when received has a positive value
                        spent: inputValue && isPositiveAmount(inputValue) ? '0.00' : prev.transaction.spent
                      } : null
                    }));
                  }}
                  placeholder="0.00"
                  disabled={!!(editModal.transaction.spent && isPositiveAmount(editModal.transaction.spent))}
                  className={`w-full border px-2 py-1 rounded text-xs ${
                    editModal.transaction.spent && isPositiveAmount(editModal.transaction.spent)
                      ? 'bg-gray-100 text-gray-500'
                      : ''
                  }`}
                />
              </div>

              <div>
                <label className="block text-sm font-medium text-gray-700 mb-1">
                  Payee
                </label>
                <Select
                  options={payeeOptions}
                  value={payeeOptions.find(opt => opt.value === editModal.transaction?.payee_id) || payeeOptions[0]}
                  onChange={(selectedOption) => {
                    const option = selectedOption as SelectOption | null;
                    if (option?.value === 'add_new') {
                      setNewPayeeModal({ 
                        isOpen: true, 
                        name: '', 
                        transactionId: editModal.transaction?.id || null
                      });
                    } else if (editModal.transaction) {
                      setEditModal(prev => ({
                        ...prev,
                        transaction: prev.transaction ? {
                          ...prev.transaction,
                          payee_id: option?.value || undefined
                        } : null
                      }));
                    }
                  }}
                  isSearchable
                />
              </div>

              <div>
                <label className="block text-sm font-medium text-gray-700 mb-1">
                  Category
                </label>
                <Select
                  options={categoryOptions}
                  value={categoryOptions.find(opt => {
                    const isAccountDebit = editModal.transaction?.selected_category_id === selectedAccountIdInCOA;
                    const categoryId = isAccountDebit ? editModal.transaction?.corresponding_category_id : editModal.transaction?.selected_category_id;
                    return opt.value === categoryId;
                  })}
                  onChange={(selectedOption) => {
                    const option = selectedOption as SelectOption | null;
                    if (option?.value === 'add_new') {
                      // Determine default category type based on transaction
                      const defaultType = editModal.transaction?.received && isPositiveAmount(editModal.transaction.received) ? 'Revenue' : 'Expense';
                      setNewCategoryModal({ 
                        isOpen: true, 
                        name: '', 
                        type: defaultType, 
                        parent_id: null, 
                        transactionId: editModal.transaction?.id || null
                      });
                    } else if (option && editModal.transaction) {
                      const updatedTransaction = { ...editModal.transaction };
                      const isAccountDebit = updatedTransaction.selected_category_id === selectedAccountIdInCOA;
                      if (isAccountDebit) {
                        updatedTransaction.corresponding_category_id = option.value;
                      } else {
                        updatedTransaction.selected_category_id = option.value;
                      }
                      setEditModal(prev => ({
                        ...prev,
                        transaction: updatedTransaction
                      }));
                    }
                  }}
                  isSearchable
                />
              </div>
            </div>

            <div className="flex justify-end mt-6">
              <button
                onClick={() => editModal.transaction && handleEditTransaction(editModal.transaction)}
                className="px-4 py-2 text-sm bg-gray-900 text-white rounded hover:bg-gray-800"
              >
                Update
              </button>
            </div>
          </div>
        </div>
      )}

      {/* Account Edit Modal */}
      {accountEditModal.isOpen && accountEditModal.account && (
        <div 
          className="fixed inset-0 bg-black/70 flex items-center justify-center h-full z-50"
          onClick={() => setAccountEditModal({ isOpen: false, account: null, newName: '' })}
        >
          <div 
            className="bg-white rounded-lg p-6 w-[400px] overflow-y-auto shadow-xl"
            onClick={e => e.stopPropagation()}
          >
            <div className="flex justify-between items-center mb-4">
              <h2 className="text-lg font-semibold">Edit Account Name</h2>
              <button
                onClick={() => setAccountEditModal({ isOpen: false, account: null, newName: '' })}
                className="text-gray-500 hover:text-gray-700 text-xl"
              >
                <X className="w-4 h-4" />
              </button>
            </div>

            <div className="space-y-4">
              <div>
                <label className="block text-sm font-medium text-gray-700 mb-1">
                  Account Name
                </label>
                <input
                  type="text"
                  value={accountEditModal.newName}
                  onChange={(e) => setAccountEditModal(prev => ({
                    ...prev,
                    newName: e.target.value
                  }))}
                  className="w-full border px-2 py-1 rounded"
                />
              </div>
            </div>

            <div className="flex justify-end mt-6">
              <button
                onClick={handleUpdateAccountName}
                className="px-4 py-2 text-sm bg-gray-900 text-white rounded hover:bg-gray-800"
              >
                Update
              </button>
            </div>
          </div>
        </div>
      )}

      {/* New Category Modal */}
      {newCategoryModal.isOpen && (
        <div 
          className="fixed inset-0 bg-black/70 flex items-center justify-center h-full z-50"
          onClick={() => setNewCategoryModal({ isOpen: false, name: '', type: 'Expense', parent_id: null, transactionId: null })}
        >
          <div 
            className="bg-white rounded-lg p-6 w-[400px] overflow-y-auto shadow-xl"
            onClick={e => e.stopPropagation()}
          >
            <div className="flex justify-between items-center mb-4">
              <h2 className="text-lg font-semibold">Add New Category</h2>
              <button
                onClick={() => setNewCategoryModal({ isOpen: false, name: '', type: 'Expense', parent_id: null, transactionId: null })}
                className="text-gray-500 hover:text-gray-700 text-xl"
              >
                <X className="w-4 h-4" />
              </button>
            </div>

            <div className="space-y-4">
              <div>
                <label className="block text-sm font-medium text-gray-700 mb-1">
                  Category Name
                </label>
                <input
                  type="text"
                  value={newCategoryModal.name}
                  onChange={(e) => setNewCategoryModal(prev => ({
                    ...prev,
                    name: e.target.value
                  }))}
                  className="w-full border px-2 py-1 rounded"
                  placeholder="Enter category name"
                />
              </div>

              <div>
                <label className="block text-sm font-medium text-gray-700 mb-1">
                  Type
                </label>
                <select
                  value={newCategoryModal.type}
                  onChange={(e) => setNewCategoryModal(prev => ({
                    ...prev,
                    type: e.target.value
                  }))}
                  className="w-full border px-2 py-1 rounded"
                >
                  <option value="Expense">Expense</option>
                  <option value="Revenue">Revenue</option>
                  <option value="Asset">Asset</option>
                  <option value="Liability">Liability</option>
                  <option value="Equity">Equity</option>
                </select>
              </div>

              <div>
                <label className="block text-sm font-medium text-gray-700 mb-1">
                  Parent Account (Optional)
                </label>
                <Select
                  options={[
                    { value: '', label: 'None' },
                    ...categories
                      .filter(c => c.type === newCategoryModal.type)
                      .map(c => ({ value: c.id, label: c.name }))
                  ]}
                  value={newCategoryModal.parent_id ? 
                    { value: newCategoryModal.parent_id, label: categories.find(c => c.id === newCategoryModal.parent_id)?.name || '' } :
                    { value: '', label: 'None' }
                  }
                  onChange={(selectedOption) => {
                    const option = selectedOption as SelectOption | null;
                    setNewCategoryModal(prev => ({
                      ...prev,
                      parent_id: option?.value || null
                    }));
                  }}
                  isSearchable
                />
              </div>
            </div>

            <div className="flex justify-end mt-6">
              <button
                onClick={handleCreateCategory}
                className="px-4 py-2 text-sm bg-gray-900 text-white rounded hover:bg-gray-800"
              >
                Create
              </button>
            </div>
          </div>
        </div>
      )}

      {/* New Payee Modal */}
      {newPayeeModal.isOpen && (
        <div 
          className="fixed inset-0 bg-black/70 flex items-center justify-center h-full z-50"
          onClick={() => setNewPayeeModal({ isOpen: false, name: '', transactionId: null })}
        >
          <div 
            className="bg-white rounded-lg p-6 w-[400px] overflow-y-auto shadow-xl"
            onClick={e => e.stopPropagation()}
          >
            <div className="flex justify-between items-center mb-4">
              <h2 className="text-lg font-semibold">Add New Payee</h2>
              <button
                onClick={() => setNewPayeeModal({ isOpen: false, name: '', transactionId: null })}
                className="text-gray-500 hover:text-gray-700 text-xl"
              >
                <X className="w-4 h-4" />
              </button>
            </div>

            <div className="space-y-4">
              <div>
                <label className="block text-sm font-medium text-gray-700 mb-1">
                  Payee Name
                </label>
                <input
                  type="text"
                  value={newPayeeModal.name}
                  onChange={(e) => setNewPayeeModal(prev => ({
                    ...prev,
                    name: e.target.value
                  }))}
                  className="w-full border px-2 py-1 rounded"
                  placeholder="Enter payee name"
                />
              </div>
            </div>

            <div className="flex justify-end mt-6">
              <button
                onClick={handleCreatePayee}
                className="px-4 py-2 text-sm bg-gray-900 text-white rounded hover:bg-gray-800"
              >
                Create
              </button>
            </div>
          </div>
        </div>
      )}

      {/* Manual Account Modal */}
      {manualAccountModal.isOpen && (
        <div 
          className="fixed inset-0 bg-black/70 flex items-center justify-center h-full z-50"
          onClick={() => setManualAccountModal({ isOpen: false, name: '', type: 'Asset', startingBalance: '0' })}
        >
          <div 
            className="bg-white rounded-lg p-6 w-[400px] shadow-xl"
            onClick={e => e.stopPropagation()}
          >
            <div className="flex justify-between items-center mb-4">
              <h2 className="text-lg font-semibold">Add Manual Account</h2>
              <button
                onClick={() => setManualAccountModal({ isOpen: false, name: '', type: 'Asset', startingBalance: '0' })}
                className="text-gray-500 hover:text-gray-700 text-xl"
              >
                <X className="w-4 h-4" />
              </button>
            </div>

            <div className="space-y-4">
              <div>
                <label className="block text-sm font-medium text-gray-700 mb-1">
                  Account Name
                </label>
                <input
                  type="text"
                  value={manualAccountModal.name}
                  onChange={(e) => setManualAccountModal(prev => ({
                    ...prev,
                    name: e.target.value
                  }))}
                  className="w-full border px-2 py-1 rounded"
                  placeholder="Enter account name"
                />
              </div>

              <div>
                <label className="block text-sm font-medium text-gray-700 mb-1">
                  Type
                </label>
                <select
                  value={manualAccountModal.type}
                  onChange={(e) => setManualAccountModal(prev => ({
                    ...prev,
                    type: e.target.value
                  }))}
                  className="w-full border px-2 py-1 rounded"
                >
                  <option value="Asset">Asset</option>
                  <option value="Liability">Liability</option>
                  <option value="Equity">Equity</option>
                </select>
              </div>

              <div>
                <label className="block text-sm font-medium text-gray-700 mb-1">
                  Starting Balance
                </label>
                <input
                  type="number"
                  step="0.01"
                  value={manualAccountModal.startingBalance}
                  onChange={(e) => setManualAccountModal(prev => ({
                    ...prev,
                    startingBalance: e.target.value
                  }))}
                  className="w-full border px-2 py-1 rounded"
                  placeholder="0.00"
                />
              </div>
            </div>

            <div className="flex justify-end mt-6">
              <button
                onClick={createManualAccount}
                className="px-4 py-2 text-sm bg-gray-900 text-white rounded hover:bg-gray-800"
                disabled={!manualAccountModal.name.trim() || !manualAccountModal.type.trim()}
              >
                Create
              </button>
            </div>
          </div>
        </div>
      )}

      {/* Account Names Modal */}
      {accountNamesModal.isOpen && (
        <div 
          className="fixed inset-0 bg-black/70 flex items-center justify-center h-full z-50"
                          onClick={() => setAccountNamesModal({ isOpen: false, accounts: [], accountToDelete: null, deleteConfirmation: '' })}
        >
          <div 
            className="bg-white rounded-lg p-6 w-[400px] overflow-y-auto shadow-xl"
            onClick={e => e.stopPropagation()}
          >
            <div className="flex justify-between items-center mb-4">
              <div>
                <h2 className="text-lg font-semibold">Edit Accounts</h2>
                <p className="text-sm text-gray-600">Drag accounts to reorder them</p>
              </div>
              <button
                onClick={() => setAccountNamesModal({ isOpen: false, accounts: [], accountToDelete: null, deleteConfirmation: '' })}
                className="text-gray-500 hover:text-gray-700 text-xl"
              >
                <X className="w-4 h-4" />
              </button>
            </div>

            <DndContext 
              sensors={sensors}
              collisionDetection={closestCenter}
              onDragEnd={handleAccountDragEnd}
            >
              <SortableContext 
                items={accountNamesModal.accounts.map(account => account.id)}
                strategy={verticalListSortingStrategy}
              >
                <div className="space-y-4">
                  {accountNamesModal.accounts.map((account, index) => (
                    <SortableAccountItem
                      key={account.id}
                      account={account}
                      index={index}
                      onNameChange={(value: string) => {
                        const newAccounts = [...accountNamesModal.accounts];
                        newAccounts[index] = { ...account, name: value };
                        setAccountNamesModal(prev => ({
                          ...prev,
                          accounts: newAccounts
                        }));
                      }}
                      onDelete={() => {
                        if (accountNamesModal.deleteConfirmation === 'delete' && accountNamesModal.accountToDelete === account.id) {
                          handleDeleteAccount(account.id);
                        } else {
                          setAccountNamesModal(prev => ({
                            ...prev,
                            accountToDelete: account.id
                          }));
                        }
                      }}
                      deleteConfirmation={accountNamesModal.deleteConfirmation}
                      onDeleteConfirmationChange={(value: string) => setAccountNamesModal(prev => ({
                        ...prev,
                        deleteConfirmation: value
                      }))}
                      accountToDelete={accountNamesModal.accountToDelete}
                    />
                  ))}
                </div>
              </SortableContext>
            </DndContext>

            <div className="flex justify-end mt-6">
              <button
                onClick={handleUpdateAccountNames}
                className="px-4 py-2 text-sm bg-gray-900 text-white rounded hover:bg-gray-800"
              >
                Save
              </button>
            </div>
          </div>
        </div>
      )}

      {/* Journal Entry Modal */}
      {journalEntryModal.isOpen && (
        <div className="fixed inset-0 bg-black/70 flex items-center justify-center h-full z-50">
          <div className="bg-white p-6 rounded-lg w-[800px] overflow-y-auto shadow-xl">
            <div className="flex justify-between items-center mb-4">
              <h2 className="text-lg font-semibold">Add Journal Entry</h2>
              <button
                onClick={() => setJournalEntryModal(prev => ({ ...prev, isOpen: false }))}
                className="text-gray-500 hover:text-gray-700 text-xl"
              >
                <X className="w-4 h-4" />
              </button>
            </div>
            
            <div className="space-y-4">
              <div className="grid grid-cols-2 gap-4">
                <div>
                  <label className="block text-sm font-medium text-gray-700 mb-1">
                    Date
                  </label>
                  <input
                    type="date"
                    value={journalEntryModal.date}
                    onChange={(e) => setJournalEntryModal(prev => ({
                      ...prev,
                      date: e.target.value
                    }))}
                    className="w-full border px-2 py-1 rounded"
                  />
                </div>

                <div>
                  <label className="block text-sm font-medium text-gray-700 mb-1">
                    Description
                  </label>
                  <input
                    type="text"
                    value={journalEntryModal.description}
                    onChange={(e) => setJournalEntryModal(prev => ({
                      ...prev,
                      description: e.target.value
                    }))}
                    className="w-full border px-2 py-1 rounded"
                    placeholder="Enter description"
                  />
                </div>
              </div>

              <div className="space-y-2">
                <div className="flex justify-between items-center">
                  <h3 className="font-medium">Journal Entries</h3>
                  <button
                    onClick={addJournalEntryLine}
                    className="text-sm text-blue-600 hover:text-blue-800"
                  >
                    + Add Line
                  </button>
                </div>

                <div className="border rounded-lg overflow-hidden">
                  <table className="min-w-full divide-y divide-gray-200">
                    <thead className="bg-gray-50">
                      <tr>
                        <th className="px-4 py-2 text-left text-xs font-medium text-gray-500 uppercase tracking-wider">Account</th>
                        <th className="px-4 py-2 text-left text-xs font-medium text-gray-500 uppercase tracking-wider w-32">Type</th>
                        <th className="px-4 py-2 text-right text-xs font-medium text-gray-500 uppercase tracking-wider w-32">Amount</th>
                        <th className="px-4 py-2 text-center text-xs font-medium text-gray-500 uppercase tracking-wider w-16"></th>
                      </tr>
                    </thead>
                    <tbody className="bg-white divide-y divide-gray-200">
                      {journalEntryModal.entries.map((entry, index) => (
                        <tr key={index}>
                          <td className="px-4 py-2">
                            <select
                              value={entry.account_id}
                              onChange={(e) => {
                                const newEntries = [...journalEntryModal.entries];
                                newEntries[index].account_id = e.target.value;
                                setJournalEntryModal(prev => ({
                                  ...prev,
                                  entries: newEntries
                                }));
                              }}
                              className="w-full border px-2 py-1 rounded"
                            >
                              <option value="">Select Account</option>
                              {categories.map(c => (
                                <option key={c.id} value={c.id}>{c.name}</option>
                              ))}
                            </select>
                          </td>
                          <td className="px-4 py-2">
                            <select
                              value={entry.type}
                              onChange={(e) => {
                                const newEntries = [...journalEntryModal.entries];
                                newEntries[index].type = e.target.value as 'debit' | 'credit';
                                setJournalEntryModal(prev => ({
                                  ...prev,
                                  entries: newEntries
                                }));
                              }}
                              className="w-full border px-2 py-1 rounded"
                            >
                              <option value="debit">Debit</option>
                              <option value="credit">Credit</option>
                            </select>
                          </td>
                          <td className="px-4 py-2">
                            <input
                              type="number"
                              value={entry.amount}
                              onChange={(e) => {
                                const newEntries = [...journalEntryModal.entries];
                                newEntries[index].amount = e.target.value ? parseFloat(e.target.value) : 0;
                                setJournalEntryModal(prev => ({
                                  ...prev,
                                  entries: newEntries
                                }));
                              }}
                              className="w-full border px-2 py-1 rounded text-right"
                              placeholder="0.00"
                            />
                          </td>
                          <td className="px-4 py-2 text-center">
                            <button
                              onClick={() => removeJournalEntryLine(index)}
                              className="text-red-600 hover:text-red-800"
                            >
                              ×
                            </button>
                          </td>
                        </tr>
                      ))}
                    </tbody>
                    <tfoot className="bg-gray-50">
                      <tr>
                        <td colSpan={2} className="px-4 py-2 text-sm font-medium text-gray-900">
                          Total Debits: ${journalEntryModal.entries
                            .filter(e => e.type === 'debit')
                            .reduce((sum, e) => sum + e.amount, 0)
                            .toFixed(2)}
                        </td>
                        <td colSpan={2} className="px-4 py-2 text-sm font-medium text-gray-900 text-right">
                          Total Credits: ${journalEntryModal.entries
                            .filter(e => e.type === 'credit')
                            .reduce((sum, e) => sum + e.amount, 0)
                            .toFixed(2)}
                        </td>
                      </tr>
                    </tfoot>
                  </table>
                </div>
              </div>
            </div>

            <div className="flex justify-end mt-6 gap-2">
              <button
                onClick={() => {
                  fetchPastJournalEntries();
                  setPastJournalEntriesModal(prev => ({ ...prev, isOpen: true }));
                }}
                className="px-4 py-2 text-sm border border-gray-300 rounded hover:bg-gray-50"
              >
                View Past
              </button>
              <button
                onClick={() => setJournalEntryModal(prev => ({ ...prev, isOpen: false }))}
                className="px-4 py-2 text-sm border border-gray-300 rounded hover:bg-gray-50"
              >
                Cancel
              </button>
              <button
                onClick={saveJournalEntry}
                className="px-4 py-2 text-sm bg-gray-900 text-white rounded hover:bg-gray-800"
                disabled={!journalEntryModal.description.trim() || journalEntryModal.entries.length === 0}
              >
                Save
              </button>
            </div>
          </div>
        </div>
      )}

      {/* Past Journal Entries Modal */}
      {pastJournalEntriesModal.isOpen && (
        <div className="fixed inset-0 bg-black/70 flex items-center justify-center h-full z-50">
          <div className="bg-white p-6 rounded-lg w-[800px] overflow-y-auto shadow-xl">
            <div className="flex justify-between items-center mb-4">
              <h2 className="text-lg font-semibold">Past Journal Entries</h2>
              <button
                onClick={() => setPastJournalEntriesModal(prev => ({ ...prev, isOpen: false }))}
                className="text-gray-500 hover:text-gray-700 text-xl"
              >
                <X className="w-4 h-4" />
              </button>
            </div>

            <div className="mb-4">
              <input
                type="text"
                placeholder="Search by date, description, account, or amount..."
                value={pastJournalEntriesSearch}
                onChange={(e) => setPastJournalEntriesSearch(e.target.value)}
                className="w-full border px-3 py-2 rounded"
              />
            </div>

            <div className="space-y-6">
              {filteredPastJournalEntries.map((entry, index) => (
                <div key={index} className="border rounded-lg p-4">
                  <div className="flex justify-between items-center mb-2">
                    <div>
                      <span className="font-medium">{entry.date}</span>
                      <span className="mx-2">-</span>
                      <span>{entry.description}</span>
                    </div>
                    <button
                      onClick={() => setEditJournalEntryModal({ isOpen: true, entry })}
                      className="text-blue-600 hover:text-blue-800 px-2 py-1"
                    >
                      Edit
                    </button>
                  </div>
                  <table className="w-full">
                    <thead>
                      <tr className="border-b">
                        <th className="text-left py-2">Account</th>
                        <th className="text-center py-2">Type</th>
                        <th className="text-right py-2">Amount</th>
                      </tr>
                    </thead>
                    <tbody>
                      {entry.transactions.map((tx, txIndex) => (
                        <tr key={txIndex} className="border-b">
                          <td className="py-2">{tx.account_name}</td>
                          <td className="text-center py-2 capitalize">{tx.type}</td>
                          <td className="text-right py-2">${typeof tx.amount === 'number' ? tx.amount.toFixed(2) : '0.00'}</td>
                        </tr>
                      ))}
                    </tbody>
                  </table>
                </div>
              ))}
              {filteredPastJournalEntries.length === 0 && (
                <div className="text-center text-gray-500 py-4">
                  {pastJournalEntriesSearch ? 'No matching journal entries found.' : 'No journal entries found.'}
                </div>
              )}
            </div>
          </div>
        </div>
      )}

      {/* Edit Journal Entry Modal */}
      {editJournalEntryModal.isOpen && editJournalEntryModal.entry && (
        <div className="fixed inset-0 bg-black/70 flex items-center justify-center h-full z-50">
          <div className="bg-white p-6 rounded-lg w-[800px] overflow-y-auto shadow-xl">
            <div className="flex justify-between items-center mb-4">
              <h2 className="text-lg font-semibold">Edit Journal Entry</h2>
              <button
                onClick={() => setEditJournalEntryModal({ isOpen: false, entry: null })}
                className="text-gray-500 hover:text-gray-700 text-xl"
              >
                <X className="w-4 h-4" />
              </button>
            </div>
            
            <div className="space-y-4">
              <div className="grid grid-cols-2 gap-4">
                <div>
                  <label className="block text-sm font-medium text-gray-700 mb-1">
                    Date
                  </label>
                  <input
                    type="date"
                    value={editJournalEntryModal.entry.date}
                    onChange={(e) => setEditJournalEntryModal(prev => ({
                      ...prev,
                      entry: prev.entry ? {
                        ...prev.entry,
                        date: e.target.value
                      } : null
                    }))}
                    className="w-full border px-2 py-1 rounded"
                  />
                </div>

                <div>
                  <label className="block text-sm font-medium text-gray-700 mb-1">
                    Description
                  </label>
                  <input
                    type="text"
                    value={editJournalEntryModal.entry.description}
                    onChange={(e) => setEditJournalEntryModal(prev => ({
                      ...prev,
                      entry: prev.entry ? {
                        ...prev.entry,
                        description: e.target.value
                      } : null
                    }))}
                    className="w-full border px-2 py-1 rounded"
                    placeholder="Enter description"
                  />
                </div>
              </div>

              <div className="space-y-2">
                <div className="flex justify-between items-center">
                  <h3 className="font-medium">Journal Entries</h3>
                  <button
                    onClick={addEditTransaction}
                    className="text-sm text-blue-600 hover:text-blue-800"
                  >
                    + Add Line
                  </button>
                </div>

                <div className="border rounded-lg overflow-hidden">
                  <table className="min-w-full divide-y divide-gray-200">
                    <thead className="bg-gray-50">
                      <tr>
                        <th className="px-4 py-2 text-left text-xs font-medium text-gray-500 uppercase tracking-wider">Account</th>
                        <th className="px-4 py-2 text-left text-xs font-medium text-gray-500 uppercase tracking-wider w-32">Type</th>
                        <th className="px-4 py-2 text-right text-xs font-medium text-gray-500 uppercase tracking-wider w-32">Amount</th>
                        <th className="px-4 py-2 text-center text-xs font-medium text-gray-500 uppercase tracking-wider w-16"></th>
                      </tr>
                    </thead>
                    <tbody className="bg-white divide-y divide-gray-200">
                      {editJournalEntryModal.entry.transactions.map((tx, index) => (
                        <tr key={index}>
                          <td className="px-4 py-2">
                            <select
                              value={tx.account_id}
                              onChange={(e) => {
                                const newTransactions = [...editJournalEntryModal.entry!.transactions];
                                newTransactions[index].account_id = e.target.value;
                                newTransactions[index].account_name = categories.find(c => c.id === e.target.value)?.name || '';
                                setEditJournalEntryModal(prev => ({
                                  ...prev,
                                  entry: prev.entry ? {
                                    ...prev.entry,
                                    transactions: newTransactions
                                  } : null
                                }));
                              }}
                              className="w-full border px-2 py-1 rounded"
                            >
                              <option value="">Select Account</option>
                              {categories.map(c => (
                                <option key={c.id} value={c.id}>{c.name}</option>
                              ))}
                            </select>
                          </td>
                          <td className="px-4 py-2">
                            <select
                              value={tx.type}
                              onChange={(e) => {
                                const newTransactions = [...editJournalEntryModal.entry!.transactions];
                                newTransactions[index].type = e.target.value as 'debit' | 'credit';
                                setEditJournalEntryModal(prev => ({
                                  ...prev,
                                  entry: prev.entry ? {
                                    ...prev.entry,
                                    transactions: newTransactions
                                  } : null
                                }));
                              }}
                              className="w-full border px-2 py-1 rounded"
                            >
                              <option value="debit">Debit</option>
                              <option value="credit">Credit</option>
                            </select>
                          </td>
                          <td className="px-4 py-2">
                            <input
                              type="number"
                              value={tx.amount}
                              onChange={(e) => {
                                const newTransactions = [...editJournalEntryModal.entry!.transactions];
                                newTransactions[index].amount = parseFloat(e.target.value) || 0;
                                setEditJournalEntryModal(prev => ({
                                  ...prev,
                                  entry: prev.entry ? {
                                    ...prev.entry,
                                    transactions: newTransactions
                                  } : null
                                }));
                              }}
                              className="w-full border px-2 py-1 rounded text-right"
                              placeholder="0.00"
                            />
                          </td>
                          <td className="px-4 py-2 text-center">
                            <button
                              onClick={() => removeEditTransaction(index)}
                              className="text-red-600 hover:text-red-800"
                            >
                              ×
                            </button>
                          </td>
                        </tr>
                      ))}
                    </tbody>
                    <tfoot className="bg-gray-50">
                      <tr>
                        <td colSpan={2} className="px-4 py-2 text-sm font-medium text-gray-900">
                          Total Debits: ${editJournalEntryModal.entry.transactions
                            .filter(tx => tx.type === 'debit')
                            .reduce((sum, tx) => sum + tx.amount, 0)
                            .toFixed(2)}
                        </td>
                        <td colSpan={2} className="px-4 py-2 text-sm font-medium text-gray-900 text-right">
                          Total Credits: ${editJournalEntryModal.entry.transactions
                            .filter(tx => tx.type === 'credit')
                            .reduce((sum, tx) => sum + tx.amount, 0)
                            .toFixed(2)}
                        </td>
                      </tr>
                    </tfoot>
                  </table>
                </div>
              </div>
            </div>

            <div className="flex justify-end mt-6 gap-2">
              <button
                onClick={() => setEditJournalEntryModal({ isOpen: false, entry: null })}
                className="px-4 py-2 text-sm border border-gray-300 rounded hover:bg-gray-50"
              >
                Cancel
              </button>
              <button
                onClick={handleEditJournalEntry}
                className="px-4 py-2 text-sm bg-gray-900 text-white rounded hover:bg-gray-800"
                disabled={!editJournalEntryModal.entry.description.trim() || editJournalEntryModal.entry.transactions.length === 0}
              >
                Save
              </button>
              <button
                onClick={async () => {
                  if (!editJournalEntryModal.entry) return;
                  if (!window.confirm('Are you sure you want to delete this journal entry? This cannot be undone.')) return;
                  await supabase
                    .from('transactions')
                    .delete()
                    .eq('plaid_account_id', 'MANUAL_ENTRY')
                    .eq('date', editJournalEntryModal.entry.date)
                    .eq('description', editJournalEntryModal.entry.description);
                  setEditJournalEntryModal({ isOpen: false, entry: null });
                  fetchPastJournalEntries();
                  refreshAll();
                }}
                className="px-4 py-2 text-sm bg-red-600 text-white rounded hover:bg-red-700"
              >
                Delete
              </button>
            </div>
          </div>
        </div>
      )}

      {/* Auto-add indicator */}
      {isAutoAddRunning && (
        <div className="fixed top-6 right-6 z-50 px-4 py-2 bg-blue-100 text-blue-800 border border-blue-300 rounded-lg shadow-lg flex items-center space-x-2">
          <div className="animate-spin rounded-full h-4 w-4 border-b-2 border-blue-600" />
          <span className="text-sm font-medium">Auto-adding transactions...</span>
        </div>
      )}

      {/* Tab Navigation */}
      <div className="border-b border-gray-200">
        <nav className="-mb-px flex space-x-8">
          <button
            onClick={() => setActiveTab('toAdd')}
            className={`whitespace-nowrap py-2 px-1 border-b-2 font-medium text-sm ${
              activeTab === 'toAdd'
                ? 'border-gray-900 text-gray-900'
                : 'border-transparent text-gray-500 hover:text-gray-700 hover:border-gray-300'
            }`}
          >
            To Add
            {importedFiltered.length > 0 && (
              <span className="ml-2 bg-gray-100 text-gray-900 py-0.5 px-2 rounded-full text-xs">
                {importedFiltered.length}
              </span>
            )}
          </button>
          <button
            onClick={() => setActiveTab('added')}
            className={`whitespace-nowrap py-2 px-1 border-b-2 font-medium text-sm ${
              activeTab === 'added'
                ? 'border-gray-900 text-gray-900'
                : 'border-transparent text-gray-500 hover:text-gray-700 hover:border-gray-300'
            }`}
          >
            Added
            {confirmedFiltered.length > 0 && (
              <span className="ml-2 bg-gray-100 text-gray-900 py-0.5 px-2 rounded-full text-xs">
                {confirmedFiltered.length}
              </span>
            )}
          </button>
          {(() => {
            const selected = accounts.find(a => a.plaid_account_id === selectedAccountId);
            if (!selected || selected.is_manual) return null;
            return (
              <div className="ml-4 flex items-center gap-3 my-auto">
                <div className="flex items-center gap-1 px-2 py-1 bg-gray-50 border border-gray-200 rounded-md">
                  <span className="text-gray-700 text-xs font-medium">Account Balance:</span>
                  <span className="text-gray-900 text-xs font-semibold">{formatAmount(currentBalance)}</span>
                </div>
<<<<<<< HEAD
                <div className="flex items-center gap-1 px-2 py-1 bg-gray-50 border border-gray-200 rounded-md">
                  <span className="text-gray-700 text-xs font-medium">Switch Balance:</span>
                  <span className="text-gray-900 text-xs font-semibold">{formatAmount(switchBalance)}</span>
                </div>
=======
                {activeTab === 'added' && (
                  <div className="flex items-center gap-1 px-2 py-1 bg-gray-50 border border-gray-200 rounded-md">
                    <span className="text-gray-700 text-xs font-medium">switch Balance:</span>
                    <span className="text-gray-900 text-xs font-semibold">{formatAmount(switchBalance)}</span>
                  </div>
                )}
>>>>>>> 64a3dc58
              </div>
            );
          })()}
        </nav>
      </div>

      {/* Tab Content */}
      <div className="mt-6">
        {activeTab === 'toAdd' && (
          <div className="space-y-2">
            <input
              type="text"
              placeholder="Search transactions..."
              value={toAddSearchQuery}
              onChange={e => setToAddSearchQuery(e.target.value)}
              className="border px-2 py-1 w-full text-xs mb-2"
            />
            <table className="w-full border-collapse border border-gray-300">
              <thead className="bg-gray-100">
                <tr>
                  <th className="border p-1 w-8 text-center">
                    <input
                      type="checkbox"
                      checked={imported.length > 0 && selectedToAdd.size === imported.length}
                      onChange={(e) => {
                        if (e.target.checked) {
                          setSelectedToAdd(new Set(imported.map(tx => tx.id)))
                        } else {
                          setSelectedToAdd(new Set())
                        }
                      }}
                      className="rounded border-gray-300 text-gray-900 focus:ring-gray-900"
                    />
                  </th>
                  <th 
                    className="border p-1 w-8 text-center cursor-pointer hover:bg-gray-200"
                    onClick={() => handleSort('date', 'toAdd')}
                  >
                    Date {toAddSortConfig.key === 'date' && (toAddSortConfig.direction === 'asc' ? '↑' : '↓')}
                  </th>
                  <th 
                    className="border p-1 w-8 text-center cursor-pointer hover:bg-gray-200"
                    onClick={() => handleSort('description', 'toAdd')}
                  >
                    Description {toAddSortConfig.key === 'description' && (toAddSortConfig.direction === 'asc' ? '↑' : '↓')}
                  </th>
                  <th 
                    className="border p-1 w-8 text-center cursor-pointer hover:bg-gray-200"
                    onClick={() => handleSort('spent', 'toAdd')}
                  >
                    Spent {toAddSortConfig.key === 'spent' && (toAddSortConfig.direction === 'asc' ? '↑' : '↓')}
                  </th>
                  <th 
                    className="border p-1 w-8 text-center cursor-pointer hover:bg-gray-200"
                    onClick={() => handleSort('received', 'toAdd')}
                  >
                    Received {toAddSortConfig.key === 'received' && (toAddSortConfig.direction === 'asc' ? '↑' : '↓')}
                  </th>
                  <th className="border p-1 w-8 text-center">Payee</th>
                  <th className="border p-1 w-8 text-center">Category</th>
                  <th className="border p-1 w-8 text-center">Action</th>
                </tr>
              </thead>
              <tbody>
                {imported.map(tx => {
                  return (
                    <tr key={tx.id}>
                      <td className="border p-1 w-8 text-center">
                        <input
                          type="checkbox"
                          checked={selectedToAdd.has(tx.id)}
                          onChange={(e) => {
                            const newSelected = new Set(selectedToAdd)
                            if (e.target.checked) {
                              newSelected.add(tx.id)
                            } else {
                              newSelected.delete(tx.id)
                            }
                            setSelectedToAdd(newSelected)
                          }}
                          className="rounded border-gray-300 text-gray-900 focus:ring-gray-900"
                        />
                      </td>
                      <td className="border p-1 w-8 text-center text-xs">{formatDate(tx.date)}</td>
                      <td className="border p-1 w-8 text-center text-xs" style={{ minWidth: 250 }}>{tx.description}</td>
                      <td className="border p-1 w-8 text-center">{tx.spent ? formatAmount(tx.spent) : ''}</td>
                      <td className="border p-1 w-8 text-center">{tx.received ? formatAmount(tx.received) : ''}</td>
                      <td className="border p-1 w-8 text-center" style={{ minWidth: 150 }}>
                        <Select
                          options={payeeOptions}
                          value={payeeOptions.find(opt => opt.value === selectedPayees[tx.id]) || payeeOptions[0]}
                          onChange={(selectedOption) => {
                            const option = selectedOption as SelectOption | null;
                            if (option?.value === 'add_new') {
                              setNewPayeeModal({ 
                                isOpen: true, 
                                name: '', 
                                transactionId: tx.id 
                              });
                            } else if (option?.value) {
                              // Check if this transaction is selected and apply to all selected transactions
                              if (selectedToAdd.has(tx.id) && selectedToAdd.size > 1) {
                                const updates: { [key: string]: string } = {};
                                selectedToAdd.forEach(selectedId => {
                                  updates[selectedId] = option.value;
                                });
                                setSelectedPayees(prev => ({
                                  ...prev,
                                  ...updates
                                }));
                              } else {
                                setSelectedPayees(prev => ({
                                  ...prev,
                                  [tx.id]: option.value
                                }));
                              }
                            }
                          }}
                          onInputChange={(inputValue) => {
                            setPayeeInputValues(prev => ({
                              ...prev,
                              [tx.id]: inputValue
                            }));
                          }}
                          onKeyDown={(event) => {
                            if (event.key === 'Enter') {
                              event.preventDefault();
                              const inputValue = payeeInputValues[tx.id] || '';
                              handlePayeeEnterKey(inputValue, tx.id);
                            }
                          }}
                          inputValue={payeeInputValues[tx.id] || ''}
                          isSearchable
                        />
                      </td>
                      <td className="border p-1 w-8 text-center" style={{ minWidth: 150 }}>
                        <Select
                          options={categoryOptions}
                          value={categoryOptions.find(opt => opt.value === selectedCategories[tx.id]) || categoryOptions[0]}
                          onChange={(selectedOption) => {
                            const option = selectedOption as SelectOption | null;
                            if (option?.value === 'add_new') {
                              // Determine default category type based on transaction
                              const defaultType = tx.received && isPositiveAmount(tx.received) ? 'Revenue' : 'Expense';
                              setNewCategoryModal({ 
                                isOpen: true, 
                                name: '', 
                                type: defaultType, 
                                parent_id: null, 
                                transactionId: tx.id 
                              });
                            } else if (option?.value) {
                              // Check if this transaction is selected and apply to all selected transactions
                              if (selectedToAdd.has(tx.id) && selectedToAdd.size > 1) {
                                const updates: { [key: string]: string } = {};
                                selectedToAdd.forEach(selectedId => {
                                  updates[selectedId] = option.value;
                                });
                                setSelectedCategories(prev => ({
                                  ...prev,
                                  ...updates
                                }));
                              } else {
                                setSelectedCategories(prev => ({
                                  ...prev,
                                  [tx.id]: option.value
                                }));
                              }
                            }
                          }}
                          onInputChange={(inputValue) => {
                            setCategoryInputValues(prev => ({
                              ...prev,
                              [tx.id]: inputValue
                            }));
                          }}
                          onKeyDown={(event) => {
                            if (event.key === 'Enter') {
                              event.preventDefault();
                              const inputValue = categoryInputValues[tx.id] || '';
                              handleCategoryEnterKey(inputValue, tx.id);
                            }
                          }}
                          inputValue={categoryInputValues[tx.id] || ''}
                          isSearchable
                        />
                      </td>
                      <td className="border p-1 w-8 text-center">
                        <button
                          onClick={async () => {
                            if (selectedCategories[tx.id]) {
                              await addTransaction(tx, selectedCategories[tx.id], selectedPayees[tx.id]);
                              setSelectedCategories(prev => {
                                const copy = { ...prev };
                                delete copy[tx.id];
                                return copy;
                              });
                              setSelectedPayees(prev => {
                                const copy = { ...prev };
                                delete copy[tx.id];
                                return copy;
                              });
                              setSelectedToAdd(prev => {
                                const next = new Set(prev)
                                next.delete(tx.id)
                                return next
                              });
                              // Remove from auto-added tracking since it was manually added
                              setAutoAddedTransactions(prev => {
                                const newSet = new Set(prev);
                                const contentHash = getTransactionContentHash(tx);
                                newSet.delete(contentHash);
                                return newSet;
                              });
                            }
                          }}
                          className={`border px-2 py-1 rounded w-12 flex items-center justify-center mx-auto ${
                            processingTransactions.has(tx.id) 
                              ? 'bg-gray-50 text-gray-400 cursor-not-allowed' 
                              : 'bg-gray-100 hover:bg-gray-200'
                          }`}
                          disabled={!selectedCategories[tx.id] || processingTransactions.has(tx.id)}
                        >
                          {processingTransactions.has(tx.id) ? (
                            <Loader2 className="h-3 w-3 animate-spin" />
                          ) : (
                            'Add'
                          )}
                        </button>
                      </td>
                    </tr>
                  );
                })}
              </tbody>
            </table>
            
            <div className="flex justify-between items-center">
              {/* Pagination for To Add table */}
              <div className="mt-2 flex items-center justify-start gap-3">
                <span className="text-xs text-gray-600 whitespace-nowrap">
                  {`${imported.length} of ${importedFiltered.length}`}
                </span>
                <CustomPagination 
                  currentPage={toAddCurrentPage}
                  totalPages={toAddTotalPages}
                  onPageChange={setToAddCurrentPage}
                />
              </div>

              {selectedToAdd.size > 0 && (() => {
                const selectedTransactions = imported.filter(tx => selectedToAdd.has(tx.id));
                const hasValidCategories = selectedTransactions.every(tx => selectedCategories[tx.id]);
                const isProcessing = isAddingTransactions || selectedTransactions.some(tx => processingTransactions.has(tx.id));
                
                return (
                  <div className="mt-2 flex justify-end">
                    <button
                      onClick={async () => {
                        const transactionRequests = selectedTransactions
                          .filter(tx => selectedCategories[tx.id])
                          .map(tx => ({
                            transaction: tx,
                            selectedCategoryId: selectedCategories[tx.id],
                            selectedPayeeId: selectedPayees[tx.id]
                          }));

                        await addTransactions(transactionRequests);
                        
                        setSelectedCategories(prev => {
                          const copy = { ...prev };
                          selectedTransactions.forEach(tx => delete copy[tx.id]);
                          return copy;
                        });
                        setSelectedPayees(prev => {
                          const copy = { ...prev };
                          selectedTransactions.forEach(tx => delete copy[tx.id]);
                          return copy;
                        });
                        // Remove from auto-added tracking since they were manually added
                        setAutoAddedTransactions(prev => {
                          const newSet = new Set(prev);
                          selectedTransactions.forEach(tx => {
                            const contentHash = getTransactionContentHash(tx);
                            newSet.delete(contentHash);
                          });
                          return newSet;
                        });
                        setSelectedToAdd(new Set());
                      }}
                      className={`border px-3 py-1 rounded ${
                        isProcessing 
                          ? 'bg-gray-50 text-gray-400 cursor-not-allowed' 
                          : 'bg-gray-100 hover:bg-gray-200'
                      }`}
                      disabled={!hasValidCategories || isProcessing}
                    >
                      {isProcessing ? (
                        <div className="flex items-center space-x-1">
                          <Loader2 className="h-3 w-3 animate-spin" />
                          <span>Adding...</span>
                        </div>
                      ) : (
                        `Add Selected (${selectedToAdd.size})`
                      )}
                    </button>
                  </div>
                );
              })()}
            </div>
          </div>
        )}

        {activeTab === 'added' && (
          <div className="space-y-2">
            <input
              type="text"
              placeholder="Search transactions..."
              value={addedSearchQuery}
              onChange={e => setAddedSearchQuery(e.target.value)}
              className="border px-2 py-1 w-full text-xs mb-2"
            />
            <table className="w-full border-collapse border border-gray-300">
              <thead className="bg-gray-100">
                <tr>
                  <th className="border p-1 w-8 text-center">
                    <input
                      type="checkbox"
                      checked={confirmed.length > 0 && selectedAdded.size === confirmed.length}
                      onChange={(e) => {
                        if (e.target.checked) {
                          setSelectedAdded(new Set(confirmed.map(tx => tx.id)))
                        } else {
                          setSelectedAdded(new Set())
                        }
                      }}
                      className="rounded border-gray-300 text-gray-900 focus:ring-gray-900"
                    />
                  </th>
                  <th 
                    className="border p-1 w-8 text-center cursor-pointer hover:bg-gray-200"
                    onClick={() => handleSort('date', 'added')}
                  >
                    Date {addedSortConfig.key === 'date' && (addedSortConfig.direction === 'asc' ? '↑' : '↓')}
                  </th>
                  <th 
                    className="border p-1 w-8 text-center cursor-pointer hover:bg-gray-200"
                    onClick={() => handleSort('description', 'added')}
                  >
                    Description {addedSortConfig.key === 'description' && (addedSortConfig.direction === 'asc' ? '↑' : '↓')}
                  </th>
                  <th 
                    className="border p-1 w-8 text-center cursor-pointer hover:bg-gray-200"
                    onClick={() => handleSort('spent', 'added')}
                  >
                    Spent {addedSortConfig.key === 'spent' && (addedSortConfig.direction === 'asc' ? '↑' : '↓')}
                  </th>
                  <th 
                    className="border p-1 w-8 text-center cursor-pointer hover:bg-gray-200"
                    onClick={() => handleSort('received', 'added')}
                  >
                    Received {addedSortConfig.key === 'received' && (addedSortConfig.direction === 'asc' ? '↑' : '↓')}
                  </th>
                  <th className="border p-1 w-8 text-center">Payee</th>
                  <th className="border p-1 w-8 text-center">Category</th>
                  <th className="border p-1 w-8 text-center">Action</th>
                </tr>
              </thead>
              <tbody>
                {confirmed.map(tx => {
                  const category = categories.find(c => c.id === tx.selected_category_id);
                  return (
                    <tr 
                      key={tx.id}
                      onClick={(e) => {
                        // Only open modal if click is not in the first column
                        if ((e.target as HTMLElement).closest('td:first-child')) return;
                        setEditModal({ isOpen: true, transaction: tx });
                      }}
                      className="cursor-pointer hover:bg-gray-50"
                    >
                      <td className="border p-1 w-8 text-center">
                        <input
                          type="checkbox"
                          checked={selectedAdded.has(tx.id)}
                          onChange={(e) => {
                            const newSelected = new Set(selectedAdded)
                            if (e.target.checked) {
                              newSelected.add(tx.id)
                            } else {
                              newSelected.delete(tx.id)
                            }
                            setSelectedAdded(newSelected)
                          }}
                          className="rounded border-gray-300 text-gray-900 focus:ring-gray-900"
                        />
                      </td>
                      <td className="border p-1 w-8 text-center text-xs">{formatDate(tx.date)}</td>
                      <td className="border p-1 w-8 text-center text-xs" style={{ minWidth: 250 }}>{tx.description}</td>
                      <td className="border p-1 w-8 text-center">{tx.spent ? formatAmount(tx.spent) : ''}</td>
                      <td className="border p-1 w-8 text-center">{tx.received ? formatAmount(tx.received) : ''}</td>
                      <td className="border p-1 w-8 text-center" style={{ minWidth: 150 }}>
                        {(() => {
                          const payee = payees.find(p => p.id === tx.payee_id);
                          return payee ? payee.name : '';
                        })()}
                      </td>
                      <td className="border p-1 w-8 text-center" style={{ minWidth: 150 }}>{category ? category.name : 'Uncategorized'}</td>
                      <td className="border p-1 w-8 text-center">
                        <button
                          onClick={e => { e.stopPropagation(); undoTransaction(tx); }}
                          className={`border px-2 py-1 rounded w-14 flex items-center justify-center mx-auto ${
                            processingTransactions.has(tx.id) 
                              ? 'bg-gray-50 text-gray-400 cursor-not-allowed' 
                              : 'bg-gray-100 hover:bg-gray-200'
                          }`}
                          disabled={processingTransactions.has(tx.id)}
                        >
                          {processingTransactions.has(tx.id) ? (
                            <Loader2 className="h-3 w-3 animate-spin" />
                          ) : (
                            'Undo'
                          )}
                        </button>
                      </td>
                    </tr>
                  );
                })}
              </tbody>
            </table>
            
            <div className="flex justify-between items-center">
              {/* Pagination for Added table */}
              <div className="mt-2 flex items-center justify-start gap-3">
                <span className="text-xs text-gray-600 whitespace-nowrap">
                  {`${confirmed.length} of ${confirmedFiltered.length}`}
                </span>
                <CustomPagination 
                  currentPage={addedCurrentPage}
                  totalPages={addedTotalPages}
                  onPageChange={setAddedCurrentPage}
                />
              </div>

              {selectedAdded.size > 0 && (() => {
                const selectedConfirmed = confirmed.filter(tx => selectedAdded.has(tx.id));
                const isProcessing = isUndoingTransactions || selectedConfirmed.some(tx => processingTransactions.has(tx.id));
                
                return (
                  <div className="mt-2 flex justify-end">
                    <button
                      onClick={async () => {
                        await undoTransactions(selectedConfirmed);
                        setSelectedAdded(new Set());
                      }}
                      className={`border px-3 py-1 rounded ${
                        isProcessing 
                          ? 'bg-gray-50 text-gray-400 cursor-not-allowed' 
                          : 'bg-gray-100 hover:bg-gray-200'
                      }`}
                      disabled={isProcessing}
                    >
                      {isProcessing ? (
                        <div className="flex items-center space-x-1">
                          <Loader2 className="h-3 w-3 animate-spin" />
                          <span>Undoing...</span>
                        </div>
                      ) : (
                        `Undo Selected (${selectedAdded.size})`
                      )}
                    </button>
                  </div>
                );
              })()}
            </div>
          </div>
        )}
      </div>

      {/* Account Selection Modal */}
      {accountSelectionModal.isOpen && (
        <div className="fixed inset-0 bg-black/70 flex items-center justify-center h-full z-50 p-4">
          <div className="bg-white rounded-lg p-6 w-[600px] max-h-[90vh] overflow-y-auto shadow-xl flex flex-col">
            <div className="flex justify-between items-center mb-4">
              <h2 className="text-lg font-semibold">Link Accounts</h2>
              <button
                onClick={() => setAccountSelectionModal({ isOpen: false, accounts: [] })}
                className="text-gray-500 hover:text-gray-700 text-xl"
                disabled={importProgress.isImporting}
              >
                <X className="w-4 h-4" />
              </button>
            </div>

            <p className="text-sm text-gray-600 mb-4">
              Select the accounts you want to link and choose a start date for importing transactions.
            </p>

            {!importProgress.isImporting ? (
              <>
                <div className="space-y-4 flex-1 overflow-y-auto">
                  {accountSelectionModal.accounts.map((account, index) => (
                    <div key={account.id} className="space-y-2 p-3 border rounded-lg">
                      <div className="flex items-center space-x-3">
                        <input
                          type="checkbox"
                          id={`account-${account.id}`}
                          checked={account.selected}
                          onChange={(e) => {
                            const newAccounts = [...accountSelectionModal.accounts];
                            newAccounts[index].selected = e.target.checked;
                            setAccountSelectionModal(prev => ({
                              ...prev,
                              accounts: newAccounts
                            }));
                          }}
                          className="h-4 w-4 text-gray-900 focus:ring-gray-900 border-gray-300 rounded"
                        />
                        <label
                          htmlFor={`account-${account.id}`}
                          className="flex-1 text-sm font-medium text-gray-900 cursor-pointer"
                        >
                          {account.name}
                        </label>
                      </div>
                      <div className="ml-7">
                        <label className="block text-sm text-gray-600 mb-1">
                          Start Date
                        </label>
                        <input
                          type="date"
                          value={account.startDate}
                          max={new Date().toISOString().split('T')[0]}
                          onChange={(e) => {
                            const newAccounts = [...accountSelectionModal.accounts];
                            newAccounts[index].startDate = e.target.value;
                            setAccountSelectionModal(prev => ({
                              ...prev,
                              accounts: newAccounts
                            }));
                          }}
                          className="w-full border px-2 py-1 rounded text-sm"
                        />
                      </div>
                    </div>
                  ))}
                </div>

                <div className="flex justify-end space-x-3 mt-6 flex-shrink-0">
                  <button
                    onClick={() => setAccountSelectionModal({ isOpen: false, accounts: [] })}
                    className="px-4 py-2 text-sm border border-gray-300 rounded hover:bg-gray-50"
                  >
                    Cancel
                  </button>
                  <button
                    onClick={handleAccountAndDateSelection}
                    disabled={!accountSelectionModal.accounts.some(acc => acc.selected)}
                    className="px-4 py-2 text-sm bg-gray-900 text-white rounded hover:bg-gray-800 disabled:opacity-50 disabled:cursor-not-allowed"
                  >
                    Link Now
                  </button>
                </div>
              </>
            ) : (
              <div className="space-y-4">
                <div className="space-y-2">
                  <div className="flex justify-between text-sm text-gray-600">
                    <span>{importProgress.currentStep}</span>
                    <span>{importProgress.progress} of {importProgress.totalSteps}</span>
                  </div>
                  <div className="w-full bg-gray-200 rounded-full h-2.5">
                    <div 
                      className="bg-gray-900 h-2.5 rounded-full transition-all duration-300"
                      style={{ 
                        width: `${(importProgress.progress / importProgress.totalSteps) * 100}%` 
                      }}
                    />
                  </div>
                </div>
                <p className="text-sm text-gray-500 italic">
                  Please wait while we link your accounts and import transactions...
                </p>
              </div>
            )}
          </div>
        </div>
      )}
    </div>
  )
}<|MERGE_RESOLUTION|>--- conflicted
+++ resolved
@@ -3972,19 +3972,10 @@
                   <span className="text-gray-700 text-xs font-medium">Account Balance:</span>
                   <span className="text-gray-900 text-xs font-semibold">{formatAmount(currentBalance)}</span>
                 </div>
-<<<<<<< HEAD
                 <div className="flex items-center gap-1 px-2 py-1 bg-gray-50 border border-gray-200 rounded-md">
                   <span className="text-gray-700 text-xs font-medium">Switch Balance:</span>
                   <span className="text-gray-900 text-xs font-semibold">{formatAmount(switchBalance)}</span>
                 </div>
-=======
-                {activeTab === 'added' && (
-                  <div className="flex items-center gap-1 px-2 py-1 bg-gray-50 border border-gray-200 rounded-md">
-                    <span className="text-gray-700 text-xs font-medium">switch Balance:</span>
-                    <span className="text-gray-900 text-xs font-semibold">{formatAmount(switchBalance)}</span>
-                  </div>
-                )}
->>>>>>> 64a3dc58
               </div>
             );
           })()}
