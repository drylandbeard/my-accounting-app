"use client";

import { useEffect, useState, useRef } from "react";
import { usePlaidLink } from "react-plaid-link";

<<<<<<< HEAD
import Papa from 'papaparse'
import { v4 as uuidv4 } from 'uuid'
import { X, Loader2 } from 'lucide-react'
import Select from 'react-select'
import EditTransactionModal, { 
  type EditJournalModalState
} from '@/components/EditTransactionModal'
import { useAuthStore } from '@/zustand/authStore'
import { useTransactionsStore, Transaction as StoreTransaction } from '@/zustand/transactionsStore'
import { useCategoriesStore } from '@/zustand/categoriesStore'
import { usePayeesStore } from '@/zustand/payeesStore'
import { api } from '@/lib/api'
import { Tooltip, TooltipContent, TooltipProvider, TooltipTrigger } from '@/components/ui/tooltip'
import { 
=======
import Papa from "papaparse";
import { v4 as uuidv4 } from "uuid";
import { X, Loader2 } from "lucide-react";
import Select from "react-select";
import { useAuthStore } from "@/zustand/authStore";
import {
  useTransactionsStore,
  Transaction as StoreTransaction,
  SplitData as StoreSplitData,
} from "@/zustand/transactionsStore";
import { useCategoriesStore } from "@/zustand/categoriesStore";
import { usePayeesStore } from "@/zustand/payeesStore";
import { api } from "@/lib/api";
import { Tooltip, TooltipContent, TooltipProvider, TooltipTrigger } from "@/components/ui/tooltip";
import {
>>>>>>> 16ac3b4c
  Pagination,
  PaginationContent,
  PaginationItem,
  PaginationLink,
  PaginationNext,
  PaginationPrevious,
  PaginationEllipsis,
} from "@/components/ui/pagination";
import {
  FinancialAmount,
  formatAmount,
  toFinancialAmount,
  calculateNetAmount,
  sumAmounts,
  compareAmounts,
  isPositiveAmount,
} from "@/lib/financial";

// @dnd-kit imports
import {
  DndContext,
  closestCenter,
  KeyboardSensor,
  PointerSensor,
  useSensor,
  useSensors,
  DragEndEvent,
} from "@dnd-kit/core";
import {
  arrayMove,
  SortableContext,
  sortableKeyboardCoordinates,
  verticalListSortingStrategy,
} from "@dnd-kit/sortable";
import { useSortable } from "@dnd-kit/sortable";
import { CSS } from "@dnd-kit/utilities";

// Use Transaction type from store
type Transaction = StoreTransaction;

type SplitItem = {
  id: string;
  date: string;
  description: string;
  spent?: FinancialAmount;
  received?: FinancialAmount;
  payee_id?: string;
  selected_category_id?: string;
};

// Category and Payee types now come from stores

type Account = {
  plaid_account_id: string | null;
  name: string; // Database column is 'name'
  starting_balance: FinancialAmount | null;
  current_balance: FinancialAmount | null;
  last_synced: string | null;
  is_manual?: boolean;
  plaid_account_name?: string; // Add missing property
  institution_name?: string;
  type?: string;
  created_at?: string;
  subtype?: string;
  display_order?: number; // Add display order for sorting
};

type ImportModalState = {
  isOpen: boolean;
  step: "upload" | "review";
  selectedAccount: Account | null;
  csvData: Transaction[];
  isLoading: boolean;
  error: string | null;
  selectedTransactions: Set<string>;
};

type CSVRow = {
  Date: string;
  Description: string;
  Amount: string;
};

type SortConfig = {
  key: "date" | "description" | "amount" | "spent" | "received" | null;
  direction: "asc" | "desc";
};

type SelectOption = {
  value: string;
  label: string;
};

// Sortable Account Item Component
function SortableAccountItem({
  account,
  onNameChange,
  onDelete,
  deleteConfirmation,
  onDeleteConfirmationChange,
  accountToDelete,
}: {
  account: { id: string; name: string; order?: number };
  index?: number;
  onNameChange: (value: string) => void;
  onDelete: () => void;
  deleteConfirmation: string;
  onDeleteConfirmationChange: (value: string) => void;
  accountToDelete: string | null;
}) {
  const { attributes, listeners, setNodeRef, transform, transition, isDragging } = useSortable({ id: account.id });

  const style = {
    transform: CSS.Transform.toString(transform),
    transition,
    opacity: isDragging ? 0.5 : 1,
  };

  return (
    <div
      ref={setNodeRef}
      style={style}
      className={`space-y-2 p-2 border rounded transition-colors ${isDragging ? "bg-gray-100 shadow-lg" : "bg-white"}`}
    >
      <div className="flex items-center gap-2">
        <button
          {...attributes}
          {...listeners}
          className="text-gray-400 text-sm cursor-grab active:cursor-grabbing hover:text-gray-600"
        >
          ⋮⋮
        </button>
        <input
          type="text"
          value={account.name}
          onChange={(e) => onNameChange(e.target.value)}
          className="flex-1 border px-2 py-1 rounded"
        />
        <button onClick={onDelete} className="text-red-600 hover:text-red-800 px-2 py-1">
          Delete
        </button>
      </div>
      {accountToDelete === account.id && (
        <div className="bg-red-50 p-3 rounded border border-red-200">
          <p className="text-sm text-red-700 mb-2">
            Warning: This will permanently delete the account and all its transactions. Type &quot;delete&quot; to
            confirm.
          </p>
          <div className="flex gap-2">
            <input
              type="text"
              value={deleteConfirmation}
              onChange={(e) => onDeleteConfirmationChange(e.target.value)}
              placeholder="Type 'delete' to confirm"
              className="flex-1 border px-2 py-1 rounded"
            />
            <button
              onClick={() => {
                if (deleteConfirmation === "delete") {
                  // Call a deletion handler that will be passed from parent
                  onDelete();
                }
              }}
              disabled={deleteConfirmation !== "delete"}
              className="px-3 py-1 bg-red-600 text-white rounded disabled:opacity-50 disabled:cursor-not-allowed"
            >
              Confirm Delete
            </button>
            <button
              onClick={() => {
                onDeleteConfirmationChange("");
              }}
              className="px-3 py-1 border rounded"
            >
              Cancel
            </button>
          </div>
        </div>
      )}
    </div>
  );
}

export default function TransactionsPage() {
  const { currentCompany } = useAuthStore();
  const hasCompanyContext = !!currentCompany;

  // Use stores for core data
  const {
    linkToken,
    selectedAccountId,
    accounts,
    importedTransactions,
    transactions,
    isSyncing,
    isAddingTransactions,
    isUndoingTransactions,
    notification,
    setSelectedAccountId,
    setNotification,
    createLinkToken,
    refreshAll,
    addTransactions,
    undoTransactions,
    syncTransactions: storeSyncTransactions,
    createManualAccount,
    saveJournalEntry,
    fetchPastJournalEntries,
    applyAutomationsToTransactions,
    subscribeToTransactions,
    updateAccountName,
    updateAccountNames,
    linkAccountsWithDates,
    deleteAccount,
    updateJournalEntry,
    deleteJournalEntry,
    importTransactionsFromCSV,
  } = useTransactionsStore();

  const { categories, refreshCategories, createCategoryForTransaction, subscribeToCategories } = useCategoriesStore();

  const { payees, refreshPayees, createPayeeForTransaction, subscribeToPayees } = usePayeesStore();

  // Removed unused searchQuery state
  const [toAddSearchQuery, setToAddSearchQuery] = useState("");
  const [addedSearchQuery, setAddedSearchQuery] = useState("");

  // Add selected categories state
  const [selectedCategories, setSelectedCategories] = useState<{ [txId: string]: string }>({});

  // Add selected payees state
  const [selectedPayees, setSelectedPayees] = useState<{ [txId: string]: string }>({});

  // Add state for tracking react-select input values
  const [payeeInputValues, setPayeeInputValues] = useState<{ [txId: string]: string }>({});
  const [categoryInputValues, setCategoryInputValues] = useState<{ [txId: string]: string }>({});

  // Add state to track automation-applied selections for visual feedback
  const [automationAppliedCategories, setAutomationAppliedCategories] = useState<Set<string>>(new Set());
  const [automationAppliedPayees, setAutomationAppliedPayees] = useState<Set<string>>(new Set());

  // Add state to track which transactions have been auto-added to prevent duplicates
  // Track by content hash instead of ID to handle undo scenarios
  const [autoAddedTransactions, setAutoAddedTransactions] = useState<Set<string>>(new Set());

  // Add ref to prevent concurrent automation executions
  const isAutomationRunning = useRef(false);

  // Add ref to track undo operations to prevent automation during undo
  const isUndoInProgress = useRef(false);

  // Add state for UI indicator
  const [isAutoAddRunning, setIsAutoAddRunning] = useState(false);

  // Helper function to create a unique content hash for a transaction
  const getTransactionContentHash = (tx: Transaction) => {
    return `${tx.date}_${tx.description}_${tx.spent || "0"}_${tx.received || "0"}_${tx.plaid_account_id}`;
  };

  // Add missing state for multi-select checkboxes
  const [selectedToAdd, setSelectedToAdd] = useState<Set<string>>(new Set());
  const [selectedAdded, setSelectedAdded] = useState<Set<string>>(new Set());

  // Processing transactions state for individual transaction loading (UI only)
  const [processingTransactions] = useState<Set<string>>(new Set());

  // Add sorting state
  const [toAddSortConfig, setToAddSortConfig] = useState<SortConfig>({ key: null, direction: "asc" });
  const [addedSortConfig, setAddedSortConfig] = useState<SortConfig>({ key: null, direction: "asc" });

  // Add pagination state
  const ITEMS_PER_PAGE = 100;
  const [toAddCurrentPage, setToAddCurrentPage] = useState(1);
  const [addedCurrentPage, setAddedCurrentPage] = useState(1);

  // Add import modal state
  const [importModal, setImportModal] = useState<ImportModalState>({
    isOpen: false,
    step: "upload",
    selectedAccount: null,
    csvData: [],
    isLoading: false,
    error: null,
    selectedTransactions: new Set(),
  });

  const [editModal, setEditModal] = useState<{
    isOpen: boolean;
    transaction: Transaction | null;
    splits: SplitItem[];
    isSplitMode: boolean;
    isUpdating: boolean;
    validationError: string | null;
  }>({
    isOpen: false,
    transaction: null,
    splits: [],
    isSplitMode: false,
    isUpdating: false,
    validationError: null,
  });

  // Add new state for account edit modal
  const [accountEditModal, setAccountEditModal] = useState<{
    isOpen: boolean;
    account: Account | null;
    newName: string;
  }>({
    isOpen: false,
    account: null,
    newName: "",
  });

  // Add new state for category creation modal
  const [newCategoryModal, setNewCategoryModal] = useState<{
    isOpen: boolean;
    name: string;
    type: string;
    parent_id: string | null;
    transactionId: string | null;
  }>({
    isOpen: false,
    name: "",
    type: "Expense",
    parent_id: null,
    transactionId: null,
  });

  // Add new state for payee creation modal
  const [newPayeeModal, setNewPayeeModal] = useState<{
    isOpen: boolean;
    name: string;
    transactionId: string | null;
  }>({
    isOpen: false,
    name: "",
    transactionId: null,
  });

  // Add new state for manual account creation modal
  const [manualAccountModal, setManualAccountModal] = useState<{
    isOpen: boolean;
    name: string;
    type: string;
    startingBalance: string;
  }>({
    isOpen: false,
    name: "",
    type: "Asset",
    startingBalance: "0",
  });

  // Add new state for account names modal
  const [accountNamesModal, setAccountNamesModal] = useState<{
    isOpen: boolean;
    accounts: { id: string; name: string; order?: number }[];
    accountToDelete: string | null;
    deleteConfirmation: string;
  }>({
    isOpen: false,
    accounts: [],
    accountToDelete: null,
    deleteConfirmation: "",
  });

  // Add journal entry modal state
  const [journalEntryModal, setJournalEntryModal] = useState<{
    isOpen: boolean;
    date: string;
    description: string;
    entries: {
      account_id: string;
      amount: number;
      type: "debit" | "credit";
    }[];
  }>({
    isOpen: false,
    date: new Date().toISOString().split("T")[0],
    description: "",
    entries: [],
  });

  // Add state for past journal entries modal
  const [pastJournalEntriesModal, setPastJournalEntriesModal] = useState<{
    isOpen: boolean;
    entries: {
      id: string;
      date: string;
      description: string;
      transactions: {
        account_id: string;
        account_name: string;
        amount: number;
        type: "debit" | "credit";
      }[];
    }[];
  }>({
    isOpen: false,
    entries: [],
  });

  // Add state for editing past journal entries
  const [editJournalEntryModal, setEditJournalEntryModal] = useState<{
    isOpen: boolean;
    entry: {
      id: string;
      date: string;
      description: string;
      transactions: {
        account_id: string;
        account_name: string;
        amount: number;
        type: "debit" | "credit";
      }[];
    } | null;
  }>({
    isOpen: false,
    entry: null,
  });

  // Add journal entry view/edit modal state - updated to match manual-je format
  const [editJournalModal, setEditJournalModal] = useState<EditJournalModalState>({
    isOpen: false,
    transactionId: '',
    isManualEntry: false,
    editEntry: {
      date: "",
      jeName: "",
      lines: [],
    },
    saving: false,
    isLoading: false,
    error: null,
<<<<<<< HEAD
    transaction: null
=======
>>>>>>> 16ac3b4c
  });

  // Add state for past journal entries search
  const [pastJournalEntriesSearch, setPastJournalEntriesSearch] = useState("");

  // Add function to filter past journal entries
  const filteredPastJournalEntries = pastJournalEntriesModal.entries.filter((entry) => {
    const searchLower = pastJournalEntriesSearch.toLowerCase();

    // Search in date
    if (entry.date.toLowerCase().includes(searchLower)) return true;

    // Search in description
    if (entry.description.toLowerCase().includes(searchLower)) return true;

    // Search in account names and amounts
    return entry.transactions.some(
      (tx) => tx.account_name.toLowerCase().includes(searchLower) || tx.amount.toString().includes(searchLower)
    );
  });

  const formatLastSyncTime = (lastSynced: string | null | undefined) => {
    if (!lastSynced) return "Never";
    const date = new Date(lastSynced);
    const month = (date.getMonth() + 1).toString().padStart(2, "0");
    const day = date.getDate().toString().padStart(2, "0");
    const year = date.getFullYear();
    const time = date.toLocaleTimeString(undefined, {
      hour: "2-digit",
      minute: "2-digit",
    });
    return `${month}-${day}-${year} ${time}`;
  };

  const formatCreatedAt = (createdAt: string | null | undefined) => {
    if (!createdAt) return "Unknown";
    const date = new Date(createdAt);
    const month = (date.getMonth() + 1).toString().padStart(2, "0");
    const day = date.getDate().toString().padStart(2, "0");
    const year = date.getFullYear();
    return `${month}-${day}-${year}`;
  };

  const getTooltipContent = (acc: Account) => (
    <div className="text-left">
      <div className="font-semibold mb-1">{acc.name}</div>
      <div className="space-y-1">
        <div>
          <span className="text-gray-300">Institution:</span> {acc.institution_name || "Manual Account"}
        </div>
        <div>
          <span className="text-gray-300">Last Updated:</span> {formatLastSyncTime(acc.last_synced)}
        </div>
        <div>
          <span className="text-gray-300">Linked On:</span> {formatCreatedAt(acc.created_at)}
        </div>
      </div>
    </div>
  );

  // Sync function now uses store
  const syncTransactions = async () => {
    if (!hasCompanyContext) return;

    await storeSyncTransactions(currentCompany!.id);

    // Clear notification after 4 seconds
    setTimeout(() => setNotification(null), 4000);
  };

  // 1️⃣ Plaid Link Token - now handled by store
  useEffect(() => {
    if (hasCompanyContext) {
      createLinkToken();
    }
  }, [hasCompanyContext, createLinkToken]);

  // Update the account selection modal state to include dates
  const [accountSelectionModal, setAccountSelectionModal] = useState<{
    isOpen: boolean;
    accounts: {
      id: string;
      name: string;
      selected: boolean;
      access_token: string;
      item_id: string;
      startDate: string;
    }[];
  }>({
    isOpen: false,
    accounts: [],
  });

  // Update the Plaid success handler
  const { open, ready } = usePlaidLink({
    token: linkToken || "",
    onSuccess: async (public_token, metadata) => {
      try {
        // First, get the access token
        const res = await api.post("/api/2-exchange-public-token", { public_token });

        const data = await res.json();

        // Show account selection modal with all available accounts
        setAccountSelectionModal({
          isOpen: true,
          accounts: metadata.accounts.map((account: { id: string; name?: string }) => ({
            id: account.id,
            name: account.name || "new account",
            selected: true, // Default to selected
            access_token: data.access_token,
            item_id: data.item_id,
            startDate: new Date().toISOString().split("T")[0], // Default to today
          })),
        });
      } catch (error) {
        console.error("Error in Plaid success handler:", error);
        setNotification({
          type: "error",
          message: "Failed to connect accounts. Please try again.",
        });
      }
    },
  });

  const handleAccountAndDateSelection = async () => {
    if (!hasCompanyContext) return;

    setImportProgress({
      isImporting: true,
      currentStep: "Starting import...",
      progress: 0,
      totalSteps: 3,
    });

    try {
      const success = await linkAccountsWithDates(accountSelectionModal.accounts);

      if (success) {
        setAccountSelectionModal({ isOpen: false, accounts: [] });
      }
    } catch (error) {
      console.error("Error linking accounts:", error);
    } finally {
      setImportProgress({
        isImporting: false,
        currentStep: "",
        progress: 0,
        totalSteps: 0,
      });
    }
  };

  // Add new state for import progress
  const [importProgress, setImportProgress] = useState<{
    isImporting: boolean;
    currentStep: string;
    progress: number;
    totalSteps: number;
  }>({
    isImporting: false,
    currentStep: "",
    progress: 0,
    totalSteps: 0,
  });

  // Add tab state for switching between To Add and Added sections
  const [activeTab, setActiveTab] = useState<"toAdd" | "added">("toAdd");

  // Data fetching now handled by stores

  // Apply automations automatically when transactions or related data changes (UI state only)
  const runAutomationsWithStateUpdate = async () => {
    if (!hasCompanyContext || !currentCompany?.id) return;

    // Prevent concurrent executions
    if (isAutomationRunning.current) {
      return;
    }

    // Prevent automation during undo operations
    if (isUndoInProgress.current) {
      return;
    }

    isAutomationRunning.current = true;
    setIsAutoAddRunning(true);

    try {
      const result = await applyAutomationsToTransactions(currentCompany.id, selectedAccountId, categories, payees);

      if (result.success && result.data) {
        const { appliedCategories, appliedPayees, autoAddTransactions } = result.data;

        // Update local state with automation-applied values
        if (Object.keys(appliedCategories).length > 0) {
          setSelectedCategories((prev) => ({
            ...prev,
            ...appliedCategories,
          }));
          // Track which categories were applied by automation for visual feedback
          setAutomationAppliedCategories((prev) => {
            const newSet = new Set(prev);
            Object.keys(appliedCategories).forEach((txId) => {
              newSet.add(txId);
            });
            return newSet;
          });
        }

        if (Object.keys(appliedPayees).length > 0) {
          setSelectedPayees((prev) => ({
            ...prev,
            ...appliedPayees,
          }));
          // Track which payees were applied by automation for visual feedback
          setAutomationAppliedPayees((prev) => {
            const newSet = new Set(prev);
            Object.keys(appliedPayees).forEach((txId) => {
              newSet.add(txId);
            });
            return newSet;
          });
        }

        // Handle auto-add transactions
        if (autoAddTransactions.length > 0) {
          const transactionsToProcess = importedTransactions.filter((tx) => tx.plaid_account_id === selectedAccountId);

          // Filter by content hash to prevent duplicates
          const transactionsToActuallyAutoAdd = autoAddTransactions.filter((txId) => {
            const transaction = transactionsToProcess.find((tx) => tx.id === txId);
            if (!transaction) return false;
            const contentHash = getTransactionContentHash(transaction);
            return !autoAddedTransactions.has(contentHash);
          });

          if (transactionsToActuallyAutoAdd.length > 0) {
            // Mark as auto-added
            setAutoAddedTransactions((prev) => {
              const newSet = new Set(prev);
              transactionsToActuallyAutoAdd.forEach((txId) => {
                const transaction = transactionsToProcess.find((tx) => tx.id === txId);
                if (transaction) {
                  const contentHash = getTransactionContentHash(transaction);
                  newSet.add(contentHash);
                }
              });
              return newSet;
            });

            // Process auto-add
            const transactionRequests = transactionsToActuallyAutoAdd
              .map((transactionId) => {
                const transaction = transactionsToProcess.find((tx) => tx.id === transactionId);
                if (transaction && appliedCategories[transactionId]) {
                  return {
                    transaction,
                    selectedCategoryId: appliedCategories[transactionId],
                    selectedPayeeId: appliedPayees[transactionId],
                  };
                }
                return null;
              })
              .filter((req) => req !== null) as {
              transaction: Transaction;
              selectedCategoryId: string;
              selectedPayeeId?: string;
            }[];

            if (transactionRequests.length > 0 && selectedAccountIdInCOA) {
              try {
                await addTransactions(transactionRequests, selectedAccountIdInCOA, currentCompany.id);

                // Show success notification for auto-added transactions
                setNotification({
                  type: "success",
                  message: `🤖 ${transactionRequests.length} transaction${
                    transactionRequests.length === 1 ? "" : "s"
                  } automatically added!`,
                });

                // Clear automation notification after 6 seconds (longer than usual)
                setTimeout(() => setNotification(null), 6000);

                // Clean up state for auto-added transactions
                setSelectedCategories((prev) => {
                  const copy = { ...prev };
                  transactionRequests.forEach((req) => delete copy[req.transaction.id]);
                  return copy;
                });
                setSelectedPayees((prev) => {
                  const copy = { ...prev };
                  transactionRequests.forEach((req) => delete copy[req.transaction.id]);
                  return copy;
                });
              } catch (error) {
                console.error("Error auto-adding transactions:", error);
                // Remove from auto-added set if there was an error
                setAutoAddedTransactions((prev) => {
                  const newSet = new Set(prev);
                  transactionRequests.forEach((req) => {
                    const contentHash = getTransactionContentHash(req.transaction);
                    newSet.delete(contentHash);
                  });
                  return newSet;
                });
              }
            }
          }
        }

        // Show notifications for applied automations (only if no auto-add happened to avoid duplicate notifications)
        const appliedPayeeCount = Object.keys(appliedPayees).length;
        const appliedCategoryCount = Object.keys(appliedCategories).length;

        if ((appliedPayeeCount > 0 || appliedCategoryCount > 0) && autoAddTransactions.length === 0) {
          const messages = [];
          if (appliedPayeeCount > 0) {
            messages.push(`${appliedPayeeCount} suggested payee${appliedPayeeCount === 1 ? "" : "s"}`);
          }
          if (appliedCategoryCount > 0) {
            messages.push(`${appliedCategoryCount} suggested categor${appliedCategoryCount === 1 ? "y" : "ies"}`);
          }

          setNotification({
            type: "success",
            message: `✨ ${messages.join(" and ")} applied!`,
          });

          // Clear automation notification after 6 seconds (longer than usual)
          setTimeout(() => setNotification(null), 6000);
        }
      }
    } catch (error) {
      console.error("Error applying automations:", error);
    } finally {
      isAutomationRunning.current = false;
      setIsAutoAddRunning(false);
    }
  };

  useEffect(() => {
    if (hasCompanyContext && currentCompany?.id) {
      refreshAll(currentCompany.id);
      refreshCategories();
      refreshPayees();
    }
  }, [currentCompany?.id, hasCompanyContext, refreshAll, refreshCategories, refreshPayees]); // Refresh when company changes

  // Real-time subscriptions managed by stores
  useEffect(() => {
    if (!hasCompanyContext || !currentCompany?.id) return;

    // Set up all real-time subscriptions through stores
    const unsubscribeTransactions = subscribeToTransactions(currentCompany.id);
    const unsubscribeCategories = subscribeToCategories(currentCompany.id);
    const unsubscribePayees = subscribeToPayees(currentCompany.id);

    // Cleanup function
    return () => {
      unsubscribeTransactions();
      unsubscribeCategories();
      unsubscribePayees();
    };
  }, [currentCompany?.id, hasCompanyContext, subscribeToTransactions, subscribeToCategories, subscribeToPayees]);

  // Apply automations automatically when transactions or related data changes (UI state only)
  useEffect(() => {
    if (importedTransactions.length > 0 && categories.length > 0 && payees.length > 0 && hasCompanyContext) {
      // Apply automations immediately when data is available
      runAutomationsWithStateUpdate();
    }
  }, [importedTransactions, categories, payees, hasCompanyContext]);

  // Also apply automations when switching to the selected account
  useEffect(() => {
    if (
      selectedAccountId &&
      importedTransactions.length > 0 &&
      categories.length > 0 &&
      payees.length > 0 &&
      hasCompanyContext
    ) {
      // Apply automations when account selection changes
      runAutomationsWithStateUpdate();
    }
  }, [selectedAccountId, importedTransactions, categories, payees, hasCompanyContext]);

  // Reset pagination when search queries change
  useEffect(() => {
    setToAddCurrentPage(1);
  }, [toAddSearchQuery, selectedAccountId, toAddSortConfig]);

  useEffect(() => {
    setAddedCurrentPage(1);
  }, [addedSearchQuery, selectedAccountId, addedSortConfig]);

  // 3️⃣ Actions - now use store functions
  const addTransaction = async (tx: Transaction, selectedCategoryId: string, selectedPayeeId?: string) => {
    if (!hasCompanyContext) return;

    // Find the selected account in chart_of_accounts by plaid_account_id
    const selectedAccount = categories.find((c) => c.plaid_account_id === selectedAccountId);

    if (!selectedAccount) {
      alert(
        `Account not found in chart of accounts. Please ensure the account "${
          accounts.find((a) => a.plaid_account_id === selectedAccountId)?.name
        }" is properly set up in your chart of accounts.`
      );
      return;
    }

    const selectedAccountIdInCOA = selectedAccount.id;

    // For single transactions, use bulk operation with array of one
    await addTransactions(
      [
        {
          transaction: tx,
          selectedCategoryId,
          selectedPayeeId,
        },
      ],
      selectedAccountIdInCOA,
      currentCompany!.id
    );
  };

  const undoTransaction = async (tx: Transaction) => {
    if (!hasCompanyContext) return;

    // Set flag to prevent automation during undo
    isUndoInProgress.current = true;

    try {
      // For single transactions, use bulk operation with array of one
      await undoTransactions([tx.id], currentCompany!.id);
    } finally {
      // Clear flag after undo completes
      setTimeout(() => {
        isUndoInProgress.current = false;
      }, 1000); // Wait 1 second to ensure all state updates are complete
    }
  };

  // 4️⃣ Category dropdown
  const categoryOptions: SelectOption[] = [
    { value: "", label: "Select" },
    { value: "add_new", label: "+ Add new category" },
    ...categories.map((c) => ({ value: c.id, label: c.name })),
  ];

  // 5️⃣ Payee dropdown
  const payeeOptions: SelectOption[] = [
    { value: "", label: "Select" },
    { value: "add_new", label: "+ Add new payee" },
    ...payees.map((p) => ({ value: p.id, label: p.name })),
  ];

  const formatDate = (dateString: string) => {
    // Parse the date string and create a UTC date
    const [year, month, day] = dateString.split("-").map(Number);
    const date = new Date(Date.UTC(year, month - 1, day));
    const formattedMonth = (date.getUTCMonth() + 1).toString().padStart(2, "0");
    const formattedDay = date.getUTCDate().toString().padStart(2, "0");
    return `${formattedMonth}-${formattedDay}-${date.getUTCFullYear()}`;
  };

  // Add sorting function
  const sortTransactions = (transactions: Transaction[], sortConfig: SortConfig) => {
    if (!sortConfig.key) return transactions;

    return [...transactions].sort((a, b) => {
      if (sortConfig.key === "date") {
        return sortConfig.direction === "asc"
          ? new Date(a.date).getTime() - new Date(b.date).getTime()
          : new Date(b.date).getTime() - new Date(a.date).getTime();
      }
      if (sortConfig.key === "description") {
        return sortConfig.direction === "asc"
          ? a.description.localeCompare(b.description)
          : b.description.localeCompare(a.description);
      }
      if (sortConfig.key === "amount") {
        const aAmount = a.amount ?? calculateNetAmount(a.spent, a.received);
        const bAmount = b.amount ?? calculateNetAmount(b.spent, b.received);
        const comparison = compareAmounts(aAmount, bAmount);
        return sortConfig.direction === "asc" ? comparison : -comparison;
      }
      if (sortConfig.key === "spent") {
        const aSpent = a.spent ?? "0.00";
        const bSpent = b.spent ?? "0.00";
        const comparison = compareAmounts(aSpent, bSpent);
        return sortConfig.direction === "asc" ? comparison : -comparison;
      }
      if (sortConfig.key === "received") {
        const aReceived = a.received ?? "0.00";
        const bReceived = b.received ?? "0.00";
        const comparison = compareAmounts(aReceived, bReceived);
        return sortConfig.direction === "asc" ? comparison : -comparison;
      }
      return 0;
    });
  };

  const handleSort = (key: "date" | "description" | "amount" | "spent" | "received", section: "toAdd" | "added") => {
    if (section === "toAdd") {
      setToAddSortConfig((current) => ({
        key,
        direction: current.key === key && current.direction === "asc" ? "desc" : "asc",
      }));
    } else {
      setAddedSortConfig((current) => ({
        key,
        direction: current.key === key && current.direction === "asc" ? "desc" : "asc",
      }));
    }
  };

  // Find the selected account in chart_of_accounts by plaid_account_id
  const selectedAccount = categories.find((c) => c.plaid_account_id === selectedAccountId);
  const selectedAccountIdInCOA = selectedAccount?.id;

  // Helper function for pagination
  const getPaginatedData = <T,>(data: T[], currentPage: number, itemsPerPage: number) => {
    const startIndex = (currentPage - 1) * itemsPerPage;
    const endIndex = startIndex + itemsPerPage;
    return {
      paginatedData: data.slice(startIndex, endIndex),
      totalPages: Math.ceil(data.length / itemsPerPage),
      totalItems: data.length,
      startIndex: startIndex + 1,
      endIndex: Math.min(endIndex, data.length),
    };
  };

  // Update the imported transactions to use sorting and pagination
  const importedFiltered = sortTransactions(
    importedTransactions
      .filter((tx) => tx.plaid_account_id === selectedAccountId)
      .filter((tx) => {
        if (!toAddSearchQuery) return true;
        const q = toAddSearchQuery.toLowerCase();
        const desc = tx.description?.toLowerCase() || "";
        const date = formatDate(tx.date).toLowerCase();
        // Search formatted amounts (what user sees in display)
        const spentFormatted = tx.spent ? formatAmount(tx.spent, { showCurrency: false }).toLowerCase() : "";
        const receivedFormatted = tx.received ? formatAmount(tx.received, { showCurrency: false }).toLowerCase() : "";
        const amountFormatted = tx.amount ? formatAmount(tx.amount, { showCurrency: false }).toLowerCase() : "";
        return (
          desc.includes(q) ||
          date.includes(q) ||
          spentFormatted.includes(q) ||
          receivedFormatted.includes(q) ||
          amountFormatted.includes(q)
        );
      }),
    toAddSortConfig
  );

  const {
    paginatedData: imported,
    totalPages: toAddTotalPages,
    endIndex: toAddEndIndex,
  } = getPaginatedData(importedFiltered, toAddCurrentPage, ITEMS_PER_PAGE);

  // Update the confirmed transactions to use sorting and pagination
  const confirmedFiltered = sortTransactions(
    transactions
      .filter((tx) => {
        if (tx.plaid_account_id === selectedAccountId) return true;
        if (tx.plaid_account_id === "MANUAL_ENTRY") {
          return (
            tx.selected_category_id === selectedAccountIdInCOA ||
            tx.corresponding_category_id === selectedAccountIdInCOA
          );
        }
        return false;
      })
      .filter((tx) => {
        if (!addedSearchQuery) return true;
        const q = addedSearchQuery.toLowerCase();
        const desc = tx.description?.toLowerCase() || "";
        const date = formatDate(tx.date).toLowerCase();
        // Search formatted amounts (what user sees in display)
        const spentFormatted = tx.spent ? formatAmount(tx.spent, { showCurrency: false }).toLowerCase() : "";
        const receivedFormatted = tx.received ? formatAmount(tx.received, { showCurrency: false }).toLowerCase() : "";
        const amountFormatted = tx.amount ? formatAmount(tx.amount, { showCurrency: false }).toLowerCase() : "";
        // Get the category name for this transaction
        const isAccountDebit = tx.selected_category_id === selectedAccountIdInCOA;
        const categoryId = isAccountDebit ? tx.corresponding_category_id : tx.selected_category_id;
        const category = categories.find((c) => c.id === categoryId);
        const categoryName = category ? category.name.toLowerCase() : "";
        return (
          desc.includes(q) ||
          date.includes(q) ||
          spentFormatted.includes(q) ||
          receivedFormatted.includes(q) ||
          amountFormatted.includes(q) ||
          categoryName.includes(q)
        );
      }),
    addedSortConfig
  );

  const {
    paginatedData: confirmed,
    totalPages: addedTotalPages,
    endIndex: addedEndIndex,
  } = getPaginatedData(confirmedFiltered, addedCurrentPage, ITEMS_PER_PAGE);

  const currentBalance = toFinancialAmount(
    accounts.find((a) => a.plaid_account_id === selectedAccountId)?.current_balance || "0.00"
  );

  // Calculate the Switch Balance for the selected account (only for Added tab)
  // Only sum confirmed transactions - starting balance is included as a "Starting Balance" transaction
  const confirmedAccountTransactions = confirmed.filter((tx) => tx.plaid_account_id === selectedAccountId);

  const switchBalance = sumAmounts(confirmedAccountTransactions.map((tx) => calculateNetAmount(tx.spent, tx.received)));

  const downloadTemplate = () => {
    const headers = ["Date", "Description", "Amount"];
    const exampleData = [
      ["01-15-2025", "Client Payment - Invoice #1001", "1000.00"],
      ["01-16-2025", "Office Supplies - Staples", "150.75"],
      ["01-17-2025", "Bank Interest Received", "25.50"],
      ["01-18-2025", "Monthly Software Subscription", "99.99"],
      ["01-19-2025", "Customer Refund", "200.00"],
    ];

    const csvContent = [headers.join(","), ...exampleData.map((row) => row.join(","))].join("\n");

    const blob = new Blob([csvContent], { type: "text/csv" });
    const url = window.URL.createObjectURL(blob);
    const a = document.createElement("a");
    a.href = url;
    a.download = "transaction_import_template.csv";
    document.body.appendChild(a);
    a.click();
    document.body.removeChild(a);
    window.URL.revokeObjectURL(url);
  };

  const validateCSV = (data: Papa.ParseResult<CSVRow>) => {
    if (!data.data || data.data.length === 0) {
      return "CSV file is empty";
    }

    const requiredColumns = ["Date", "Description", "Amount"];
    const headers = Object.keys(data.data[0]);

    const missingColumns = requiredColumns.filter((col) => !headers.includes(col));
    if (missingColumns.length > 0) {
      return `Missing required columns: ${missingColumns.join(", ")}. Expected: Date, Description, Amount`;
    }

    // Filter out empty rows before validation
    const nonEmptyRows = data.data.filter((row) => row.Date && row.Amount && row.Description);

    if (nonEmptyRows.length === 0) {
      return "No valid transaction data found. Please ensure you have at least one row with Date, Description, and Amount.";
    }

    // Validate each non-empty row
    for (let i = 0; i < nonEmptyRows.length; i++) {
      const row = nonEmptyRows[i];

      // Validate date format (prefer MM-DD-YYYY, but also support M/D/YY, MM/DD/YY, M/D/YYYY, YYYY-MM-DD)
      let isValidDate = false;
      let parsedDate: Date | null = null;

      // Try MM-DD-YYYY format first (recommended)
      if (row.Date.match(/^\d{1,2}[\/\-]\d{1,2}[\/\-]\d{2,4}$/)) {
        const dateParts = row.Date.split(/[\/\-]/);
        const monthNum = parseInt(dateParts[0]);
        const dayNum = parseInt(dateParts[1]);
        const yearStr = dateParts[2];
        const yearNum = parseInt(yearStr);

        // Handle two-digit years
        const fullYear = yearNum < 100 ? 2000 + yearNum : yearNum;

        parsedDate = new Date(Date.UTC(fullYear, monthNum - 1, dayNum));
        isValidDate = !isNaN(parsedDate.getTime()) && monthNum >= 1 && monthNum <= 12 && dayNum >= 1 && dayNum <= 31;
      }

      // Try YYYY-MM-DD format as fallback
      if (!isValidDate && row.Date.match(/^\d{4}-\d{1,2}-\d{1,2}$/)) {
        const [yearStr, monthStr, dayStr] = row.Date.split("-");
        const year = parseInt(yearStr);
        const month = parseInt(monthStr);
        const day = parseInt(dayStr);
        parsedDate = new Date(Date.UTC(year, month - 1, day));
        isValidDate = !isNaN(parsedDate.getTime()) && month >= 1 && month <= 12 && day >= 1 && day <= 31;
      }

      if (!isValidDate) {
        return `Invalid date format in row ${i + 1}: "${
          row.Date
        }". Please use MM-DD-YYYY format (recommended) or YYYY-MM-DD format.`;
      }

      // Validate amount
      const amount = parseFloat(row.Amount);
      if (isNaN(amount)) {
        return `Invalid amount in row ${i + 1}: "${row.Amount}". Please use numeric values (e.g., 100.50 or -75.25)`;
      }

      // Validate description is not empty
      if (!row.Description.trim()) {
        return `Empty description in row ${i + 1}. Please provide a description for each transaction.`;
      }
    }

    return null;
  };

  const handleFileUpload = (event: React.ChangeEvent<HTMLInputElement> | DragEvent) => {
    const file = event instanceof DragEvent ? event.dataTransfer?.files[0] : event.target.files?.[0];

    if (!file) return;

    setImportModal((prev) => ({ ...prev, isLoading: true, error: null }));

    Papa.parse(file, {
      header: true,
      skipEmptyLines: true,
      complete: (results: Papa.ParseResult<CSVRow>) => {
        const error = validateCSV(results);
        if (error) {
          setImportModal((prev) => ({
            ...prev,
            isLoading: false,
            error,
          }));
          return;
        }

        // Convert CSV data to transactions, filtering out any empty rows
        const transactions = results.data
          .filter((row: CSVRow) => row.Date && row.Amount && row.Description)
          .map((row: CSVRow) => {
            // Parse date - try MM-DD-YYYY format first
            let parsedDate: Date;

            if (row.Date.match(/^\d{1,2}[\/\-]\d{1,2}[\/\-]\d{2,4}$/)) {
              // MM-DD-YYYY format (recommended)
              const dateParts = row.Date.split(/[\/\-]/);
              const monthNum = parseInt(dateParts[0]);
              const dayNum = parseInt(dateParts[1]);
              const yearStr = dateParts[2];
              const yearNum = parseInt(yearStr);

              // Handle two-digit years
              const fullYear = yearNum < 100 ? 2000 + yearNum : yearNum;

              // Create date in UTC to prevent timezone shifts
              parsedDate = new Date(Date.UTC(fullYear, monthNum - 1, dayNum));
            } else {
              // Fallback to YYYY-MM-DD format
              const [yearStr, monthStr, dayStr] = row.Date.split("-");
              const year = parseInt(yearStr);
              const month = parseInt(monthStr);
              const day = parseInt(dayStr);
              parsedDate = new Date(Date.UTC(year, month - 1, day));
            }

            const amount = parseFloat(row.Amount);

            return {
              id: uuidv4(),
              date: parsedDate.toISOString().split("T")[0], // Store as YYYY-MM-DD
              description: row.Description.trim(),
              amount: toFinancialAmount(amount), // Convert to FinancialAmount string
              spent: amount < 0 ? toFinancialAmount(Math.abs(amount)) : toFinancialAmount(0), // Negative amounts become spent
              received: amount > 0 ? toFinancialAmount(amount) : toFinancialAmount(0), // Positive amounts become received
              plaid_account_id: importModal.selectedAccount?.plaid_account_id || null,
              plaid_account_name: importModal.selectedAccount?.name || null,
              company_id: currentCompany?.id,
            };
          });

        setImportModal((prev) => ({
          ...prev,
          isLoading: false,
          csvData: transactions,
          step: "review",
        }));
      },
      error: (error) => {
        setImportModal((prev) => ({
          ...prev,
          isLoading: false,
          error: `Error parsing CSV: ${error.message}`,
        }));
      },
    });
  };

  const handleCsvDragOver = (e: React.DragEvent) => {
    e.preventDefault();
    e.stopPropagation();
  };

  const handleCsvDrop = (e: React.DragEvent<HTMLDivElement>) => {
    e.preventDefault();
    e.stopPropagation();
    const file = e.dataTransfer?.files[0];
    if (file) {
      const event = {
        target: { files: [file] },
      } as unknown as React.ChangeEvent<HTMLInputElement>;
      handleFileUpload(event);
    }
  };

  // handleEditTransaction - commented out until edit modal component is implemented
  // const handleEditTransaction = async (updatedTransaction: Transaction) => {
  //   if (!editModal.transaction || !hasCompanyContext) return;

  //   try {
  //     // Clear previous validation errors and set loading state
  //     setEditModal(prev => ({ ...prev, isUpdating: true, validationError: null }));

  //     // If in split mode, handle split transaction validation and updates
  //     if (editModal.isSplitMode && editModal.splits.length > 0) {
  //       // Validate each split item
  //       for (const split of editModal.splits) {
  //         const splitSpent = split.spent ?? '0.00';
  //         const splitReceived = split.received ?? '0.00';

  //         // Allow both spent and received to be zero, but at least one split must have a value
  //         if (isZeroAmount(splitSpent) && isZeroAmount(splitReceived)) {
  //           setEditModal(prev => ({ ...prev, isUpdating: false, validationError: 'Each split item must have either a spent or received amount.' }));
  //           return;
  //         }

  //         if (!split.selected_category_id) {
  //           setEditModal(prev => ({ ...prev, isUpdating: false, validationError: 'Each split item must have a category selected.' }));
  //           return;
  //         }
  //       }

  //       // Calculate net amounts for validation using financial.ts functions
  //       const originalNetAmount = calculateNetAmount(editModal.transaction.spent, editModal.transaction.received);

  //       // Calculate split net amount: sum of received - sum of spent
  //       const splitSpentTotal = sumAmounts(editModal.splits.map(s => s.spent ?? '0.00'));
  //       const splitReceivedTotal = sumAmounts(editModal.splits.map(s => s.received ?? '0.00'));
  //       const splitNetAmount = subtractAmounts(splitReceivedTotal, splitSpentTotal);

  //       // Compare net amounts with precision handling
  //       if (compareAmounts(splitNetAmount, originalNetAmount) !== 0) {
  //         setEditModal(prev => ({
  //           ...prev,
  //           isUpdating: false,
  //           validationError: `Split net amount (${formatAmount(splitNetAmount)}) must equal the original transaction net amount (${formatAmount(originalNetAmount)})`
  //         }));
  //         return;
  //       }

  //       // For split transactions, update with split data and then move to "Added" table
  //       const transactionWithSplits = {
  //         ...updatedTransaction,
  //         splits: editModal.splits
  //       };

  //       // First update the transaction with split data in the "To Add" table
  //       const updateSuccess = await updateTransaction(
  //         editModal.transaction.id,
  //         transactionWithSplits,
  //         currentCompany!.id
  //       );

  //       if (!updateSuccess) {
  //         setEditModal(prev => ({ ...prev, isUpdating: false, validationError: 'Failed to update transaction. Please try again.' }));
  //         return;
  //       }

  //       // Then move the split transaction to "Added" table
  //       // For split transactions, we use the first split category as the selected category
  //       // The move-to-added API will handle creating proper journal entries for all splits
  //       const firstSplitCategory = editModal.splits[0].selected_category_id;
  //       const correspondingCategoryId = selectedAccountIdInCOA;

  //       if (!correspondingCategoryId) {
  //         setEditModal(prev => ({ ...prev, isUpdating: false, validationError: 'No account category found for selected account' }));
  //         return;
  //       }

  //       if (!firstSplitCategory) {
  //         setEditModal(prev => ({ ...prev, isUpdating: false, validationError: 'First split category is required' }));
  //         return;
  //       }

  //       const transactionRequest = {
  //         transaction: { ...editModal.transaction, ...transactionWithSplits },
  //         selectedCategoryId: firstSplitCategory,
  //         selectedPayeeId: updatedTransaction.payee_id
  //       };

  //       await addTransactions([transactionRequest], correspondingCategoryId, currentCompany!.id);

  //       setEditModal({ isOpen: false, transaction: null, splits: [], isSplitMode: false, isUpdating: false, validationError: null });
  //       setNotification({ type: 'success', message: 'Split transaction added successfully' });

  //       // Remove from selected to add and clear state
  //       const transactionId = editModal.transaction.id;
  //       if (selectedToAdd.has(transactionId)) {
  //         setSelectedToAdd(prev => {
  //           const next = new Set(prev);
  //           next.delete(transactionId);
  //           return next;
  //         });
  //       }
  //       setSelectedCategories(prev => {
  //         const copy = { ...prev };
  //         delete copy[transactionId];
  //         return copy;
  //       });
  //       setSelectedPayees(prev => {
  //         const copy = { ...prev };
  //         delete copy[transactionId];
  //         return copy;
  //       });

  //     } else {
  //       // Handle regular (non-split) transaction update
  //       const spent = updatedTransaction.spent ?? '0.00';
  //       const received = updatedTransaction.received ?? '0.00';

  //       if (isPositiveAmount(spent) && isPositiveAmount(received)) {
  //         setEditModal(prev => ({ ...prev, isUpdating: false, validationError: 'A transaction cannot have both spent and received amounts. Please enter only one.' }));
  //         return;
  //       }

  //       if (isZeroAmount(spent) && isZeroAmount(received)) {
  //         setEditModal(prev => ({ ...prev, isUpdating: false, validationError: 'A transaction must have either a spent or received amount.' }));
  //         return;
  //       }

  //       // Find the category based on the selected category ID
  //       const category = categories.find(c => c.id === updatedTransaction.selected_category_id);
  //       if (!category) {
  //         setEditModal(prev => ({ ...prev, isUpdating: false, validationError: 'Selected category not found' }));
  //         return;
  //       }

  //       // Use the store function to update the transaction
  //       const success = await updateTransaction(
  //         editModal.transaction.id,
  //         updatedTransaction,
  //         currentCompany!.id
  //       );

  //       if (success) {
  //         setEditModal({ isOpen: false, transaction: null, splits: [], isSplitMode: false, isUpdating: false, validationError: null });
  //         setNotification({ type: 'success', message: 'Transaction updated successfully' });
  //       } else {
  //         setEditModal(prev => ({ ...prev, isUpdating: false, validationError: 'Failed to update transaction. Please try again.' }));
  //       }
  //     }

  //   } catch (error) {
  //     console.error('Error updating transaction:', error);
  //     setEditModal(prev => ({
  //       ...prev,
  //       isUpdating: false,
  //       validationError: error instanceof Error ? error.message : 'Failed to update transaction'
  //     }));
  //   }
  // };

  // Add handler for updating account name
  const handleUpdateAccountName = async () => {
    if (!accountEditModal.account || !accountEditModal.newName.trim() || !hasCompanyContext) return;

    const success = await updateAccountName(
      accountEditModal.account.plaid_account_id || "",
      accountEditModal.newName.trim(),
      currentCompany!.id
    );

    if (success) {
      setAccountEditModal({ isOpen: false, account: null, newName: "" });
    }
  };

  // Handler for creating new category using store
  const handleCreateCategory = async () => {
    if (!newCategoryModal.name.trim() || !hasCompanyContext) return;

    const result = await createCategoryForTransaction({
      name: newCategoryModal.name.trim(),
      type: newCategoryModal.type,
      parent_id: newCategoryModal.parent_id || undefined,
    });

    if (result.success && result.categoryId) {
      // After creating the category, set it as selected for the current transaction or all selected transactions
      if (newCategoryModal.transactionId) {
        // Check if this is for the edit journal modal
        if (editJournalModal.isOpen) {
          updateEditJournalLine(newCategoryModal.transactionId, "categoryId", result.categoryId);
        }
        // Check if this is for the edit modal
        else if (editModal.isOpen && editModal.transaction?.id === newCategoryModal.transactionId) {
          setEditModal((prev) => ({
            ...prev,
            transaction: prev.transaction
              ? {
                  ...prev.transaction,
                  selected_category_id: result.categoryId,
                }
              : null,
          }));
        }
        // Check if the transaction is part of a selection and apply to all selected
        else if (selectedToAdd.has(newCategoryModal.transactionId) && selectedToAdd.size > 1) {
          const updates: { [key: string]: string } = {};
          selectedToAdd.forEach((selectedId) => {
            updates[selectedId] = result.categoryId || "";
          });
          setSelectedCategories((prev) => ({
            ...prev,
            ...updates,
          }));
        } else {
          setSelectedCategories((prev) => ({
            ...prev,
            [newCategoryModal.transactionId!]: result.categoryId || "",
          }));
        }
      }

      setNewCategoryModal({ isOpen: false, name: "", type: "Expense", parent_id: null, transactionId: null });
    } else {
      console.error("Error creating category:", result.error);
    }
  };

  // Handler for creating new payee using store
  const handleCreatePayee = async () => {
    if (!newPayeeModal.name.trim() || !hasCompanyContext) return;

    const result = await createPayeeForTransaction({
      name: newPayeeModal.name.trim(),
    });

    if (result.success && result.payeeId) {
      // After creating the payee, set it as selected for the current transaction or all selected transactions
      if (newPayeeModal.transactionId) {
        // Check if this is for the edit modal
        if (editModal.isOpen && editModal.transaction?.id === newPayeeModal.transactionId) {
          setEditModal((prev) => ({
            ...prev,
            transaction: prev.transaction
              ? {
                  ...prev.transaction,
                  payee_id: result.payeeId,
                }
              : null,
          }));
        }
        // Check if the transaction is part of a selection and apply to all selected
        else if (selectedToAdd.has(newPayeeModal.transactionId) && selectedToAdd.size > 1) {
          const updates: { [key: string]: string } = {};
          selectedToAdd.forEach((selectedId) => {
            updates[selectedId] = result.payeeId || "";
          });
          setSelectedPayees((prev) => ({
            ...prev,
            ...updates,
          }));
        } else {
          setSelectedPayees((prev) => ({
            ...prev,
            [newPayeeModal.transactionId!]: result.payeeId || "",
          }));
        }
      }

      setNewPayeeModal({ isOpen: false, name: "", transactionId: null });
      setNotification({ type: "success", message: "Payee created successfully" });
    } else {
      console.error("Error creating payee:", result.error);
      setNotification({ type: "error", message: result.error || "Failed to create payee" });
    }
  };

  // createManualAccount now handled by transactionsStore

  // Add function to handle account name updates
  const handleUpdateAccountNames = async () => {
    if (!hasCompanyContext) return;

    const success = await updateAccountNames(accountNamesModal.accounts, currentCompany!.id);

    if (success) {
      setAccountNamesModal({ isOpen: false, accounts: [], accountToDelete: null, deleteConfirmation: "" });
    }
  };

  // @dnd-kit sensors
  const sensors = useSensors(
    useSensor(PointerSensor),
    useSensor(KeyboardSensor, {
      coordinateGetter: sortableKeyboardCoordinates,
    })
  );

  // Handle drag end for account reordering
  const handleAccountDragEnd = (event: DragEndEvent) => {
    const { active, over } = event;

    if (active.id !== over?.id && over) {
      const oldIndex = accountNamesModal.accounts.findIndex((account) => account.id === active.id);
      const newIndex = accountNamesModal.accounts.findIndex((account) => account.id === over.id);

      const reorderedAccounts = arrayMove(accountNamesModal.accounts, oldIndex, newIndex);

      // Update order values
      const accountsWithOrder = reorderedAccounts.map((account, index) => ({
        ...account,
        order: index,
      }));

      setAccountNamesModal((prev) => ({
        ...prev,
        accounts: accountsWithOrder,
      }));
    }
  };

  // Add function to handle account deletion
  const handleDeleteAccount = async (accountId: string) => {
    if (!hasCompanyContext) return;

    try {
      const success = await deleteAccount(accountId, currentCompany!.id);

      if (success) {
        // Remove the deleted account from the modal's accounts list
        const updatedAccounts = accountNamesModal.accounts.filter((acc) => acc.id !== accountId);
        setAccountNamesModal((prev) => ({
          ...prev,
          accounts: updatedAccounts,
          accountToDelete: null,
          deleteConfirmation: "",
        }));

        // If the deleted account was selected, select the first remaining account
        if (selectedAccountId === accountId && updatedAccounts.length > 0) {
          setSelectedAccountId(updatedAccounts[0].id);
        }
      }
    } catch (error) {
      console.error("Error deleting account:", error);
      setNotification({ type: "error", message: "Failed to delete account. Please try again." });
    }
  };

  // Add function to add a new journal entry line
  const addJournalEntryLine = () => {
    setJournalEntryModal((prev) => ({
      ...prev,
      entries: [...prev.entries, { account_id: "", amount: 0, type: "debit" }],
    }));
  };

  // Add function to remove a journal entry line
  const removeJournalEntryLine = (index: number) => {
    setJournalEntryModal((prev) => ({
      ...prev,
      entries: prev.entries.filter((_, i) => i !== index),
    }));
  };

  // saveJournalEntry now handled by transactionsStore

  // fetchPastJournalEntries now handled by transactionsStore

  // Add function to handle editing journal entry
  const handleEditJournalEntry = async () => {
    if (!editJournalEntryModal.entry || !hasCompanyContext) return;

    // Validate that debits equal credits
    const totalDebits = editJournalEntryModal.entry.transactions
      .filter((tx) => tx.type === "debit")
      .reduce((sum, tx) => sum + tx.amount, 0);
    const totalCredits = editJournalEntryModal.entry.transactions
      .filter((tx) => tx.type === "credit")
      .reduce((sum, tx) => sum + tx.amount, 0);

    if (Math.abs(totalDebits - totalCredits) > 0.01) {
      setNotification({ type: "error", message: "Total debits must equal total credits" });
      return;
    }

    try {
      const success = await updateJournalEntry(editJournalEntryModal.entry, currentCompany!.id);

      if (success) {
        setEditJournalEntryModal({ isOpen: false, entry: null });
        // Refresh past journal entries by fetching them again
        const entries = await fetchPastJournalEntries(currentCompany!.id);
        const entriesWithAccountNames = entries.map((entry) => ({
          ...entry,
          transactions: entry.transactions.map((tx) => ({
            ...tx,
            account_name: categories.find((c) => c.id === tx.account_id)?.name || "Unknown Account",
          })),
        }));
        setPastJournalEntriesModal((prev) => ({ ...prev, entries: entriesWithAccountNames }));
      }
    } catch (error) {
      console.error("Error updating journal entry:", error);
      setNotification({ type: "error", message: "Failed to update journal entry. Please try again." });
    }
  };

  // Add function to remove a transaction from edit modal
  const removeEditTransaction = (index: number) => {
    if (!editJournalEntryModal.entry) return;
    setEditJournalEntryModal((prev) => ({
      ...prev,
      entry: prev.entry
        ? {
            ...prev.entry,
            transactions: prev.entry.transactions.filter((_, i) => i !== index),
          }
        : null,
    }));
  };

  // Add function to add a new transaction to edit modal
  const addEditTransaction = () => {
    if (!editJournalEntryModal.entry) return;
    setEditJournalEntryModal((prev) => ({
      ...prev,
      entry: prev.entry
        ? {
            ...prev.entry,
            transactions: [...prev.entry.transactions, { account_id: "", account_name: "", amount: 0, type: "debit" }],
          }
        : null,
    }));
  };

  // Custom Pagination Component matching button styling
  const CustomPagination = ({
    currentPage,
    totalPages,
    onPageChange,
  }: {
    currentPage: number;
    totalPages: number;
    onPageChange: (page: number) => void;
  }) => {
    if (totalPages <= 1) return null;

    const getVisiblePages = () => {
      const delta = 2;
      const range = [];
      const rangeWithDots = [];

      for (let i = Math.max(2, currentPage - delta); i <= Math.min(totalPages - 1, currentPage + delta); i++) {
        range.push(i);
      }

      if (currentPage - delta > 2) {
        rangeWithDots.push(1, "...");
      } else {
        rangeWithDots.push(1);
      }

      rangeWithDots.push(...range);

      if (currentPage + delta < totalPages - 1) {
        rangeWithDots.push("...", totalPages);
      } else {
        rangeWithDots.push(totalPages);
      }

      return rangeWithDots;
    };

    return (
      <Pagination className="justify-start">
        <PaginationContent className="gap-1">
          {currentPage > 1 && (
            <PaginationItem>
              <PaginationPrevious
                onClick={() => onPageChange(Math.max(1, currentPage - 1))}
                className="border px-3 py-1 rounded text-xs h-auto bg-gray-100 hover:bg-gray-200 cursor-pointer"
              />
            </PaginationItem>
          )}

          {getVisiblePages().map((page, index) => (
            <PaginationItem key={index}>
              {page === "..." ? (
                <PaginationEllipsis className="border px-3 py-1 rounded text-xs h-auto bg-gray-100" />
              ) : (
                <PaginationLink
                  onClick={() => onPageChange(page as number)}
                  isActive={page === currentPage}
                  className={`border px-3 py-1 rounded text-xs h-auto cursor-pointer ${
                    page === currentPage ? "bg-gray-200 text-gray-900 font-semibold" : "bg-gray-100 hover:bg-gray-200"
                  }`}
                >
                  {page}
                </PaginationLink>
              )}
            </PaginationItem>
          ))}

          {currentPage < totalPages && (
            <PaginationItem>
              <PaginationNext
                onClick={() => onPageChange(Math.min(totalPages, currentPage + 1))}
                className="border px-3 py-1 rounded text-xs h-auto bg-gray-100 hover:bg-gray-200 cursor-pointer"
              />
            </PaginationItem>
          )}
        </PaginationContent>
      </Pagination>
    );
  };

  // Split management functions - commented out until edit modal component is implemented
  // const addSplitItem = () => {
  //   if (!editModal.transaction || editModal.splits.length >= 30) return;

  //   const newSplit: SplitItem = {
  //     id: uuidv4(),
  //     date: editModal.transaction.date,
  //     description: '',
  //     spent: editModal.transaction.spent && isPositiveAmount(editModal.transaction.spent) ? '0.00' : undefined,
  //     received: editModal.transaction.received && isPositiveAmount(editModal.transaction.received) ? '0.00' : undefined,
  //     payee_id: undefined,
  //     selected_category_id: undefined
  //   };

  //   setEditModal(prev => ({
  //     ...prev,
  //     splits: [...prev.splits, newSplit]
  //   }));
  // };

  // const removeSplitItem = (splitId: string) => {
  //   setEditModal(prev => ({
  //     ...prev,
  //     splits: prev.splits.filter(split => split.id !== splitId)
  //   }));
  // };

  // const updateSplitItem = (splitId: string, updates: Partial<SplitItem>) => {
  //   setEditModal(prev => ({
  //     ...prev,
  //     splits: prev.splits.map(split =>
  //       split.id === splitId ? { ...split, ...updates } : split
  //     )
  //   }));
  // };

  // const enterSplitMode = () => {
  //   if (!editModal.transaction) return;

  //   // Create initial empty split item
  //   const initialSplits: SplitItem[] = [
  //     {
  //       id: uuidv4(),
  //       date: editModal.transaction.date,
  //       description: '',
  //       spent: editModal.transaction.spent && isPositiveAmount(editModal.transaction.spent) ? '0.00' : undefined,
  //       received: editModal.transaction.received && isPositiveAmount(editModal.transaction.received) ? '0.00' : undefined,
  //       payee_id: undefined,
  //       selected_category_id: undefined
  //     }
  //   ];

  //   setEditModal(prev => ({
  //     ...prev,
  //     isSplitMode: true,
  //     splits: initialSplits
  //   }));
  // };

  // Add helper functions for handling Enter key on react-select
  const handlePayeeEnterKey = (inputValue: string, txId: string) => {
    if (!inputValue.trim()) return;

    // Check if payee already exists (case-insensitive)
    const existingPayee = payees.find((p) => p.name.toLowerCase() === inputValue.trim().toLowerCase());

    if (existingPayee) {
      // Check if this transaction is selected and apply to all selected transactions
      if (selectedToAdd.has(txId) && selectedToAdd.size > 1) {
        const updates: { [key: string]: string } = {};
        selectedToAdd.forEach((selectedId) => {
          updates[selectedId] = existingPayee.id;
        });
        setSelectedPayees((prev) => ({
          ...prev,
          ...updates,
        }));
        // Clear automation status for all selected transactions
        setAutomationAppliedPayees((prev) => {
          const newSet = new Set(prev);
          selectedToAdd.forEach((selectedId) => {
            newSet.delete(selectedId);
          });
          return newSet;
        });
        // Clear input values for all selected transactions
        const inputUpdates: { [key: string]: string } = {};
        selectedToAdd.forEach((selectedId) => {
          inputUpdates[selectedId] = "";
        });
        setPayeeInputValues((prev) => ({
          ...prev,
          ...inputUpdates,
        }));
      } else {
        // Select the existing payee for single transaction
        setSelectedPayees((prev) => ({
          ...prev,
          [txId]: existingPayee.id,
        }));
        // Clear automation status for single transaction
        setAutomationAppliedPayees((prev) => {
          const newSet = new Set(prev);
          newSet.delete(txId);
          return newSet;
        });
        // Clear the input value
        setPayeeInputValues((prev) => ({
          ...prev,
          [txId]: "",
        }));
      }
    } else {
      // Open modal with pre-populated name
      setNewPayeeModal({
        isOpen: true,
        name: inputValue.trim(),
        transactionId: txId,
      });
      // Clear the input value
      setPayeeInputValues((prev) => ({
        ...prev,
        [txId]: "",
      }));
    }
  };

  const handleCategoryEnterKey = (inputValue: string, txId: string) => {
    if (!inputValue.trim()) return;

    // Check if category already exists (case-insensitive)
    const existingCategory = categories.find((c) => c.name.toLowerCase() === inputValue.trim().toLowerCase());

    if (existingCategory) {
      // Check if this transaction is selected and apply to all selected transactions
      if (selectedToAdd.has(txId) && selectedToAdd.size > 1) {
        const updates: { [key: string]: string } = {};
        selectedToAdd.forEach((selectedId) => {
          updates[selectedId] = existingCategory.id;
        });
        setSelectedCategories((prev) => ({
          ...prev,
          ...updates,
        }));
        // Clear automation status for all selected transactions
        setAutomationAppliedCategories((prev) => {
          const newSet = new Set(prev);
          selectedToAdd.forEach((selectedId) => {
            newSet.delete(selectedId);
          });
          return newSet;
        });
        // Clear input values for all selected transactions
        const inputUpdates: { [key: string]: string } = {};
        selectedToAdd.forEach((selectedId) => {
          inputUpdates[selectedId] = "";
        });
        setCategoryInputValues((prev) => ({
          ...prev,
          ...inputUpdates,
        }));
      } else {
        // Select the existing category for single transaction
        setSelectedCategories((prev) => ({
          ...prev,
          [txId]: existingCategory.id,
        }));
        // Clear automation status for single transaction
        setAutomationAppliedCategories((prev) => {
          const newSet = new Set(prev);
          newSet.delete(txId);
          return newSet;
        });
        // Clear the input value
        setCategoryInputValues((prev) => ({
          ...prev,
          [txId]: "",
        }));
      }
    } else {
      // Find the transaction to determine default category type
      const transaction = imported.find((tx) => tx.id === txId);
      const defaultType = transaction?.received && isPositiveAmount(transaction.received) ? "Revenue" : "Expense";

      // Open modal with pre-populated name and appropriate type
      setNewCategoryModal({
        isOpen: true,
        name: inputValue.trim(),
        type: defaultType,
        parent_id: null,
        transactionId: txId,
      });
      // Clear the input value
      setCategoryInputValues((prev) => ({
        ...prev,
        [txId]: "",
      }));
    }
  };

  // Function to fetch journal entries for a transaction and convert to edit format
  const fetchJournalEntriesForEdit = async (transaction: Transaction) => {
    if (!hasCompanyContext) return;

    setEditJournalModal((prev) => ({ ...prev, isLoading: true, error: null }));

    try {
      const response = await api.get(`/api/journal/entries?transaction_id=${transaction.id}`);

      if (!response.ok) {
        throw new Error("Failed to fetch journal entries");
      }

      const data = await response.json();

      // Convert journal entries to edit line format
      const editLines = data.entries.map(
        (
          entry: {
            id: string;
            chart_account_id: string;
            debit: number;
            credit: number;
            description?: string;
            transactions?: { payee_id?: string };
            [key: string]: unknown;
          },
          index: number
        ) => ({
          id: (index + 1).toString(),
          description: entry.description || transaction.description || "",
          categoryId: entry.chart_account_id || "",
          payeeId: entry.transactions?.payee_id || "",
          debit: entry.debit > 0 ? entry.debit.toString() : "0.00",
          credit: entry.credit > 0 ? entry.credit.toString() : "0.00",
        })
      );

      setEditJournalModal((prev) => ({
        ...prev,
        transaction,
        editEntry: {
          date: transaction.date,
          jeName: transaction.description || "",
          lines: editLines,
        },
        isLoading: false,
      }));
    } catch (error) {
      console.error("Error fetching journal entries:", error);
      setEditJournalModal((prev) => ({
        ...prev,
        error: "Failed to fetch journal entries",
        isLoading: false,
      }));
    }
  };

  // Function to open journal entry modal
  const openJournalEntryModal = (transaction: Transaction) => {
    setEditJournalModal((prev) => ({
      ...prev,
      isOpen: true,
      transaction,
      editEntry: {
        date: "",
        jeName: "",
        lines: [],
      },
      saving: false,
      isLoading: false,
      error: null,
    }));
    fetchJournalEntriesForEdit(transaction);
  };

  // Function to add a new journal entry line for splitting
  // Inserts new line before the last row (which should be the corresponding_category_id/bank account)
  const addEditJournalLine = () => {
    const newLineId = (editJournalModal.editEntry.lines.length + 1).toString();
<<<<<<< HEAD
    const newLine = {
      id: newLineId,
      description: '',
      categoryId: '',
      payeeId: '',
      debit: '0.00',
      credit: '0.00'
    };

    setEditJournalModal(prev => {
      const lines = [...prev.editEntry.lines];
      
      // Insert before the last line (which should be the bank account)
      if (lines.length > 0) {
        lines.splice(lines.length - 1, 0, newLine);
      } else {
        lines.push(newLine);
      }

      return {
        ...prev,
        editEntry: {
          ...prev.editEntry,
          lines
        }
      };
    });
=======
    setEditJournalModal((prev) => ({
      ...prev,
      editEntry: {
        ...prev.editEntry,
        lines: [
          ...prev.editEntry.lines,
          {
            id: newLineId,
            description: "",
            categoryId: "",
            payeeId: "",
            debit: "0.00",
            credit: "0.00",
          },
        ],
      },
    }));
>>>>>>> 16ac3b4c
  };

  // Function to update a journal entry line
  const updateEditJournalLine = (
    lineId: string,
    field: keyof {
      id: string;
      description: string;
      categoryId: string;
      payeeId: string;
      debit: string;
      credit: string;
    },
    value: string
  ) => {
    setEditJournalModal((prev) => ({
      ...prev,
      editEntry: {
        ...prev.editEntry,
        lines: prev.editEntry.lines.map((line) => (line.id === lineId ? { ...line, [field]: value } : line)),
      },
    }));
  };

  // Function to handle amount changes with mutual exclusion
  const handleEditJournalAmountChange = (lineId: string, field: "debit" | "credit", value: string) => {
    const inputValue = value;
    updateEditJournalLine(lineId, field, inputValue || "0.00");

    // Clear the opposite field when entering an amount
    if (inputValue) {
      const oppositeField = field === "debit" ? "credit" : "debit";
      updateEditJournalLine(lineId, oppositeField, "0.00");
    }
  };

  // Calculate totals for edit modal validation and display
  const calculateEditJournalTotals = () => {
    const totalDebits = editJournalModal.editEntry.lines.reduce((sum, line) => {
      const debit = parseFloat(line.debit) || 0;
      return sum + debit;
    }, 0);

    const totalCredits = editJournalModal.editEntry.lines.reduce((sum, line) => {
      const credit = parseFloat(line.credit) || 0;
      return sum + credit;
    }, 0);

    return { totalDebits, totalCredits };
  };

  // Function to save journal entry changes
  const saveJournalEntryChanges = async () => {
    if (!editJournalModal.transaction || !hasCompanyContext) return;

    // Validation
    if (!editJournalModal.editEntry.date) {
      setEditJournalModal((prev) => ({ ...prev, error: "Please select a date" }));
      return;
    }

    try {
      setEditJournalModal((prev) => ({ ...prev, saving: true, error: null }));

      // Basic validation - at least one debit and one credit line
      const hasValidLines = editJournalModal.editEntry.lines.some(
        (line) => (line.debit && parseFloat(line.debit) > 0) || (line.credit && parseFloat(line.credit) > 0)
      );

      if (!hasValidLines) {
        setEditJournalModal((prev) => ({
          ...prev,
          error: "Please enter at least one debit or credit amount",
          saving: false,
        }));
        return;
      }

      // Validation - debits must equal credits
      const { totalDebits, totalCredits } = calculateEditJournalTotals();
      const isBalanced = Math.abs(totalDebits - totalCredits) < 0.01;

      if (!isBalanced) {
        setEditJournalModal((prev) => ({ ...prev, error: "Total debits must equal total credits", saving: false }));
        return;
      }

      // Validate that all lines with amounts have categories selected
      const invalidLines = editJournalModal.editEntry.lines.filter((line) => {
        const hasAmount = parseFloat(line.debit) > 0 || parseFloat(line.credit) > 0;
        return hasAmount && !line.categoryId;
      });

      if (invalidLines.length > 0) {
        setEditJournalModal((prev) => ({
          ...prev,
          error: "All lines with amounts must have a category selected",
          saving: false,
        }));
        return;
      }

      // Convert lines back to journal entry format for API
      const entries = editJournalModal.editEntry.lines
        .filter((line) => parseFloat(line.debit) > 0 || parseFloat(line.credit) > 0)
        .map((line) => ({
          account_id: line.categoryId,
          amount: parseFloat(line.debit) > 0 ? parseFloat(line.debit) : parseFloat(line.credit),
          type: parseFloat(line.debit) > 0 ? ("debit" as const) : ("credit" as const),
        }));

      // Get the transaction ID to find the journal entry
<<<<<<< HEAD
      const transaction = editJournalModal.transaction as Record<string, unknown>;
      if (!transaction?.id) {
        throw new Error('No transaction ID available for update');
      }
      
      const response = await api.put('/api/journal/update', {
        id: transaction.id, // Use transaction ID
=======
      const response = await api.put("/api/journal/update", {
        id: editJournalModal.transaction.id, // Use transaction ID
>>>>>>> 16ac3b4c
        date: editJournalModal.editEntry.date,
        description: editJournalModal.editEntry.jeName || transaction.description || '',
        transactions: entries,
        hasSplit: entries.length > 2,
      });

      if (!response.ok) {
        throw new Error("Failed to update journal entries");
      }

      // Refresh all data
      await refreshAll(currentCompany!.id);

      setNotification({ type: "success", message: "Journal entries updated successfully!" });

      // Close the modal after successful save
      setEditJournalModal((prev) => ({ ...prev, isOpen: false }));
    } catch (error) {
      console.error("Error updating journal entries:", error);
      setEditJournalModal((prev) => ({
        ...prev,
        error: "Failed to update journal entries",
        saving: false,
      }));
    }
  };

  // --- RENDER ---

  // Check if user has company context for Plaid operations
  if (!hasCompanyContext) {
    return (
      <div className="p-4 bg-white text-gray-900 font-sans text-xs space-y-6">
        <div className="p-4 bg-yellow-50 border border-yellow-200 rounded-lg">
          <h3 className="text-sm font-semibold text-yellow-800 mb-2">Company Selection Required</h3>
          <p className="text-sm text-yellow-700">
            Please select a company from the dropdown in the navigation bar to use Plaid integration and manage
            transactions.
          </p>
        </div>
      </div>
    );
  }

  return (
    <div className="p-4 bg-white text-gray-900 font-sans text-xs space-y-6">
      <div className="flex justify-end items-center mb-4">
        {notification && (
          <div
            className={`fixed top-6 left-1/2 transform -translate-x-1/2 z-50 px-6 py-3 rounded shadow-lg text-sm font-medium flex items-center space-x-2 ${
              notification.type === "success"
                ? "bg-green-100 text-green-800 border border-green-300"
                : "bg-red-100 text-red-800 border border-red-300"
            }`}
          >
            <span>{notification.message}</span>
            <button onClick={() => setNotification(null)} className="ml-2 text-xs text-gray-500 hover:text-gray-800">
              ✕
            </button>
          </div>
        )}
        <div className="flex flex-row items-center space-x-2">
          <button
            onClick={syncTransactions}
            disabled={isSyncing}
            className={`border px-3 py-1 rounded text-xs flex items-center space-x-1 ${
              isSyncing ? "bg-gray-100 text-gray-400 cursor-not-allowed" : "bg-gray-100 hover:bg-gray-200"
            }`}
          >
            {isSyncing ? (
              <div className="flex items-center space-x-1">
                <div className="animate-spin rounded-full h-3 w-3 border-b-2 border-gray-400" />
                <span>Updating...</span>
              </div>
            ) : (
              <span>Update</span>
            )}
          </button>
          <button
            onClick={() => open()}
            disabled={!ready}
            className="border px-3 py-1 rounded bg-gray-100 hover:bg-gray-200 text-xs"
          >
            Link
          </button>
          <button
            onClick={() =>
              setAccountNamesModal({
                isOpen: true,
                accounts: accounts
                  .filter((acc) => acc.plaid_account_id)
                  .map((acc, index) => ({
                    id: acc.plaid_account_id || "",
                    name: acc.plaid_account_name || acc.name || "Unknown Account",
                    order: index,
                  })),
                accountToDelete: null,
                deleteConfirmation: "",
              })
            }
            className="border px-3 py-1 rounded bg-gray-100 hover:bg-gray-200 text-xs"
          >
            Edit
          </button>
          <button
            onClick={() => setManualAccountModal({ isOpen: true, name: "", type: "Asset", startingBalance: "0" })}
            className="border px-3 py-1 rounded bg-gray-100 hover:bg-gray-200 text-xs"
          >
            Manual
          </button>
          <button
            onClick={() => setImportModal((prev) => ({ ...prev, isOpen: true }))}
            className="border px-3 py-1 rounded bg-gray-100 hover:bg-gray-200 text-xs"
          >
            Import
          </button>
        </div>
      </div>

      {/* Mini-nav for accounts */}
      <TooltipProvider>
        <div className="space-x-2 mb-4 flex flex-row">
          {accounts.map((acc) => (
            <Tooltip key={acc.plaid_account_id}>
              <TooltipTrigger asChild>
                <button
                  onClick={() => setSelectedAccountId(acc.plaid_account_id)}
                  className={`border px-3 py-1 rounded text-xs flex flex-col items-center ${
                    acc.plaid_account_id === selectedAccountId
                      ? "bg-gray-200 font-semibold"
                      : "bg-gray-100 hover:bg-gray-200"
                  }`}
                >
                  <span>{acc.name}</span>
                </button>
              </TooltipTrigger>
              <TooltipContent side="top" className="bg-gray-900 text-white text-xs">
                {getTooltipContent(acc)}
              </TooltipContent>
            </Tooltip>
          ))}
        </div>
      </TooltipProvider>

      {/* Import Modal */}
      {importModal.isOpen && (
        <div className="fixed inset-0 bg-black/70 flex items-center justify-center h-full z-50 p-4">
          <div className="bg-white rounded-lg p-6 w-[600px] max-h-[90vh] shadow-xl flex flex-col">
            <div className="flex justify-between items-center mb-4">
              <h2 className="text-lg font-semibold">Import Transactions</h2>
              <button
                onClick={() => setImportModal((prev) => ({ ...prev, isOpen: false }))}
                className="text-gray-500 hover:text-gray-700"
              >
                <X className="w-4 h-4" />
              </button>
            </div>

            {importModal.error && (
              <div className="bg-red-50 border border-red-200 text-red-700 px-4 py-2 rounded mb-4">
                {importModal.error}
              </div>
            )}

            {importModal.isLoading ? (
              <div className="flex items-center justify-center py-8">
                <div className="animate-spin rounded-full h-8 w-8 border-b-2 border-gray-900"></div>
              </div>
            ) : (
              <div className="space-y-1">
                {importModal.step === "upload" && (
                  <>
                    <div className="space-y-4">
                      <div className="space-y-2">
                        <label className="block text-sm font-medium text-gray-700">Select Account</label>
                        <Select
                          options={accounts.map((acc) => ({
                            value: acc.plaid_account_id || "",
                            label: acc.name,
                          }))}
                          value={
                            importModal.selectedAccount
                              ? {
                                  value: importModal.selectedAccount.plaid_account_id || "",
                                  label: importModal.selectedAccount.name,
                                }
                              : null
                          }
                          onChange={(selectedOption) => {
                            const option = selectedOption as SelectOption | null;
                            if (option) {
                              const selectedAccount = accounts.find((acc) => acc.plaid_account_id === option.value);
                              setImportModal((prev) => ({
                                ...prev,
                                selectedAccount: selectedAccount || null,
                              }));
                            }
                          }}
                          isSearchable
                          placeholder="Search accounts..."
                          className="w-full"
                        />
                      </div>
                      <div className="space-y-3">
                        <div className="flex justify-between items-center">
                          <h3 className="text-sm font-medium text-gray-700">Upload CSV File</h3>
                          <button onClick={downloadTemplate} className="text-sm text-gray-600 hover:text-gray-800">
                            Download Template
                          </button>
                        </div>

                        <div className="bg-blue-50 border border-blue-200 rounded-lg p-3">
                          <h4 className="text-sm font-medium text-blue-800 mb-2">CSV Format Instructions:</h4>
                          <ul className="text-sm text-blue-700 space-y-1">
                            <li>
                              • <strong>Date:</strong> Use MM-DD-YYYY format (e.g., 01-15-2024)
                            </li>
                            <li>
                              • <strong>Description:</strong> Any text describing the transaction
                            </li>
                            <li>
                              • <strong>Amount:</strong> Enter positive amounts only. Use categories to determine if
                              it&apos;s income or expense.
                            </li>
                          </ul>
                          <p className="text-xs text-blue-600 mt-2">
                            Download the template above to see examples of proper formatting.
                          </p>
                        </div>
                      </div>
                      <div
                        className={`border-2 border-dashed border-gray-300 rounded-lg p-6 text-center transition-colors duration-200 ${
                          !importModal.selectedAccount ? "opacity-50" : "hover:border-gray-400"
                        }`}
                        onDragOver={handleCsvDragOver}
                        onDrop={handleCsvDrop}
                      >
                        <input
                          type="file"
                          accept=".csv"
                          onChange={handleFileUpload}
                          className="hidden"
                          id="csv-upload"
                          disabled={!importModal.selectedAccount}
                        />
                        <label
                          htmlFor="csv-upload"
                          className={`cursor-pointer inline-flex items-center px-4 py-2 border border-gray-300 shadow-sm text-sm font-medium rounded-md text-gray-700 bg-white hover:bg-gray-50 ${
                            !importModal.selectedAccount ? "opacity-50 cursor-not-allowed" : ""
                          }`}
                        >
                          Choose CSV File
                        </label>
                        <p className="mt-2 text-sm text-gray-500">
                          {importModal.selectedAccount
                            ? "Drag and drop your CSV file here, or click to browse"
                            : "Please select an account first"}
                        </p>
                      </div>
                    </div>
                    <div className="flex justify-end space-x-2 mt-4">
                      <button
                        onClick={() => setImportModal((prev) => ({ ...prev, isOpen: false }))}
                        className="px-4 py-2 text-sm text-gray-600 hover:text-gray-800"
                      >
                        Cancel
                      </button>
                    </div>
                  </>
                )}
                {importModal.step === "review" && (
                  <>
                    <div className="space-y-4">
                      <div className="flex justify-between items-center">
                        <h3 className="text-sm font-medium text-gray-700">Review Transactions</h3>
                      </div>
                      <div className="border rounded-lg overflow-hidden max-h-96 overflow-y-auto">
                        <table className="min-w-full divide-y divide-gray-200">
                          <thead className="bg-gray-50">
                            <tr>
                              <th className="px-4 py-2 text-left text-xs font-medium text-gray-500 uppercase tracking-wider w-8">
                                <input
                                  type="checkbox"
                                  checked={
                                    importModal.csvData.length > 0 &&
                                    importModal.selectedTransactions.size === importModal.csvData.length
                                  }
                                  onChange={(e) => {
                                    if (e.target.checked) {
                                      setImportModal((prev) => ({
                                        ...prev,
                                        selectedTransactions: new Set(importModal.csvData.map((tx) => tx.id)),
                                      }));
                                    } else {
                                      setImportModal((prev) => ({
                                        ...prev,
                                        selectedTransactions: new Set(),
                                      }));
                                    }
                                  }}
                                  className="rounded border-gray-300 text-gray-900 focus:ring-gray-900"
                                />
                              </th>
                              <th className="px-4 py-2 text-left text-xs font-medium text-gray-500 uppercase tracking-wider w-8">
                                Date
                              </th>
                              <th className="px-4 py-2 text-left text-xs font-medium text-gray-500 uppercase tracking-wider w-8">
                                Description
                              </th>
                              <th className="px-4 py-2 text-right text-xs font-medium text-gray-500 uppercase tracking-wider w-8">
                                Amount
                              </th>
                            </tr>
                          </thead>
                          <tbody className="bg-white divide-y divide-gray-200">
                            {importModal.csvData.map((tx) => (
                              <tr key={tx.id}>
                                <td className="px-4 py-2 whitespace-nowrap w-8 text-left">
                                  <input
                                    type="checkbox"
                                    checked={importModal.selectedTransactions.has(tx.id)}
                                    onChange={(e) => {
                                      const newSelected = new Set(importModal.selectedTransactions);
                                      if (e.target.checked) {
                                        newSelected.add(tx.id);
                                      } else {
                                        newSelected.delete(tx.id);
                                      }
                                      setImportModal((prev) => ({
                                        ...prev,
                                        selectedTransactions: newSelected,
                                      }));
                                    }}
                                    className="rounded border-gray-300 text-gray-900 focus:ring-gray-900"
                                  />
                                </td>
                                <td className="px-4 py-2 whitespace-nowrap text-sm text-gray-900 w-8 text-left">
                                  {formatDate(tx.date)}
                                </td>
                                <td className="px-4 py-2 text-sm text-gray-900 w-8 text-left" style={{ minWidth: 250 }}>
                                  {tx.description}
                                </td>
                                <td className="px-4 py-2 text-sm text-gray-900 text-right w-8">
                                  {formatAmount(tx.amount ?? calculateNetAmount(tx.spent, tx.received))}
                                </td>
                              </tr>
                            ))}
                          </tbody>
                          <tfoot className="bg-gray-50">
                            <tr>
                              <td colSpan={4} className="px-4 py-2 text-sm font-medium text-gray-900 text-right w-8">
                                {formatAmount(
                                  sumAmounts(
                                    importModal.csvData.map(
                                      (tx) => tx.amount ?? calculateNetAmount(tx.spent, tx.received)
                                    )
                                  )
                                )}
                              </td>
                            </tr>
                          </tfoot>
                        </table>
                      </div>
                    </div>
                    <div className="flex justify-between items-center">
                      <div className="text-sm font-medium">
                        {importModal.selectedTransactions.size > 0 && (
                          <span className="text-gray-600">{importModal.selectedTransactions.size} selected</span>
                        )}
                      </div>
                      <div className="flex justify-end space-x-2 mt-4">
                        <button
                          onClick={() => setImportModal((prev) => ({ ...prev, step: "upload" }))}
                          className="px-4 py-2 text-sm text-gray-600 hover:text-gray-800"
                        >
                          Back
                        </button>
                        <button
                          onClick={async () => {
                            setImportModal((prev) => ({ ...prev, isLoading: true, error: null }));
                            try {
                              if (!currentCompany) {
                                throw new Error("No company selected. Please select a company first.");
                              }

                              // Filter selected transactions
                              const selectedTransactions = importModal.csvData.filter((tx) =>
                                importModal.selectedTransactions.has(tx.id)
                              );

                              if (selectedTransactions.length === 0) {
                                throw new Error("No transactions selected for import.");
                              }

                              // Use the store function to import CSV transactions
                              const result = await importTransactionsFromCSV(selectedTransactions, currentCompany.id);

                              if (result.success) {
                                setImportModal((prev) => ({
                                  ...prev,
                                  isOpen: false,
                                  isLoading: false,
                                  error: null,
                                  step: "upload",
                                  csvData: [],
                                  selectedTransactions: new Set(),
                                }));

                                // Show success message
                                setNotification({
                                  type: "success",
                                  message: `Successfully imported ${
                                    result.count || selectedTransactions.length
                                  } transactions!`,
                                });
                              } else {
                                throw new Error(result.error || "Failed to import transactions");
                              }
                            } catch (error) {
                              console.error("Import error:", error);
                              setImportModal((prev) => ({
                                ...prev,
                                isLoading: false,
                                error:
                                  error instanceof Error
                                    ? error.message
                                    : "Failed to import transactions. Please try again.",
                              }));
                            }
                          }}
                          className="px-4 py-2 text-sm bg-gray-900 text-white rounded hover:bg-gray-800"
                        >
                          Import
                        </button>
                      </div>
                    </div>
                  </>
                )}
              </div>
            )}
          </div>
        </div>
      )}

      {/* Account Edit Modal */}
      {accountEditModal.isOpen && accountEditModal.account && (
        <div
          className="fixed inset-0 bg-black/70 flex items-center justify-center h-full z-50"
          onClick={() => setAccountEditModal({ isOpen: false, account: null, newName: "" })}
        >
          <div
            className="bg-white rounded-lg p-6 w-[400px] overflow-y-auto shadow-xl"
            onClick={(e) => e.stopPropagation()}
          >
            <div className="flex justify-between items-center mb-4">
              <h2 className="text-lg font-semibold">Edit Account Name</h2>
              <button
                onClick={() => setAccountEditModal({ isOpen: false, account: null, newName: "" })}
                className="text-gray-500 hover:text-gray-700 text-xl"
              >
                <X className="w-4 h-4" />
              </button>
            </div>

            <div className="space-y-4">
              <div>
                <label className="block text-sm font-medium text-gray-700 mb-1">Account Name</label>
                <input
                  type="text"
                  value={accountEditModal.newName}
                  onChange={(e) =>
                    setAccountEditModal((prev) => ({
                      ...prev,
                      newName: e.target.value,
                    }))
                  }
                  className="w-full border px-2 py-1 rounded"
                />
              </div>
            </div>

            <div className="flex justify-end mt-6">
              <button
                onClick={handleUpdateAccountName}
                className="px-4 py-2 text-sm bg-gray-900 text-white rounded hover:bg-gray-800"
              >
                Update
              </button>
            </div>
          </div>
        </div>
      )}

      {/* New Category Modal */}
      {newCategoryModal.isOpen && (
        <div
          className="fixed inset-0 bg-black/70 flex items-center justify-center h-full z-50"
          onClick={() =>
            setNewCategoryModal({ isOpen: false, name: "", type: "Expense", parent_id: null, transactionId: null })
          }
        >
          <div
            className="bg-white rounded-lg p-6 w-[400px] overflow-y-auto shadow-xl"
            onClick={(e) => e.stopPropagation()}
          >
            <div className="flex justify-between items-center mb-4">
              <h2 className="text-lg font-semibold">Add New Category</h2>
              <button
                onClick={() =>
                  setNewCategoryModal({
                    isOpen: false,
                    name: "",
                    type: "Expense",
                    parent_id: null,
                    transactionId: null,
                  })
                }
                className="text-gray-500 hover:text-gray-700 text-xl"
              >
                <X className="w-4 h-4" />
              </button>
            </div>

            <div className="space-y-4">
              <div>
                <label className="block text-sm font-medium text-gray-700 mb-1">Category Name</label>
                <input
                  type="text"
                  value={newCategoryModal.name}
                  onChange={(e) =>
                    setNewCategoryModal((prev) => ({
                      ...prev,
                      name: e.target.value,
                    }))
                  }
                  className="w-full border px-2 py-1 rounded"
                  placeholder="Enter category name"
                />
              </div>

              <div>
                <label className="block text-sm font-medium text-gray-700 mb-1">Type</label>
                <select
                  value={newCategoryModal.type}
                  onChange={(e) =>
                    setNewCategoryModal((prev) => ({
                      ...prev,
                      type: e.target.value,
                    }))
                  }
                  className="w-full border px-2 py-1 rounded"
                >
                  <option value="Expense">Expense</option>
                  <option value="Revenue">Revenue</option>
                  <option value="Asset">Asset</option>
                  <option value="COGS">COGS</option>
                  <option value="Liability">Liability</option>
                  <option value="Equity">Equity</option>
                </select>
              </div>

              <div>
                <label className="block text-sm font-medium text-gray-700 mb-1">Parent Account (Optional)</label>
                <Select
                  options={[
                    { value: "", label: "None" },
                    ...categories
                      .filter((c) => c.type === newCategoryModal.type)
                      .map((c) => ({ value: c.id, label: c.name })),
                  ]}
                  value={
                    newCategoryModal.parent_id
                      ? {
                          value: newCategoryModal.parent_id,
                          label: categories.find((c) => c.id === newCategoryModal.parent_id)?.name || "",
                        }
                      : { value: "", label: "None" }
                  }
                  onChange={(selectedOption) => {
                    const option = selectedOption as SelectOption | null;
                    setNewCategoryModal((prev) => ({
                      ...prev,
                      parent_id: option?.value || null,
                    }));
                  }}
                  isSearchable
                />
              </div>
            </div>

            <div className="flex justify-end mt-6">
              <button
                onClick={handleCreateCategory}
                className="px-4 py-2 text-sm bg-gray-900 text-white rounded hover:bg-gray-800"
              >
                Create
              </button>
            </div>
          </div>
        </div>
      )}

      {/* New Payee Modal */}
      {newPayeeModal.isOpen && (
        <div
          className="fixed inset-0 bg-black/70 flex items-center justify-center h-full z-50"
          onClick={() => setNewPayeeModal({ isOpen: false, name: "", transactionId: null })}
        >
          <div
            className="bg-white rounded-lg p-6 w-[400px] overflow-y-auto shadow-xl"
            onClick={(e) => e.stopPropagation()}
          >
            <div className="flex justify-between items-center mb-4">
              <h2 className="text-lg font-semibold">Add New Payee</h2>
              <button
                onClick={() => setNewPayeeModal({ isOpen: false, name: "", transactionId: null })}
                className="text-gray-500 hover:text-gray-700 text-xl"
              >
                <X className="w-4 h-4" />
              </button>
            </div>

            <div className="space-y-4">
              <div>
                <label className="block text-sm font-medium text-gray-700 mb-1">Payee Name</label>
                <input
                  type="text"
                  value={newPayeeModal.name}
                  onChange={(e) =>
                    setNewPayeeModal((prev) => ({
                      ...prev,
                      name: e.target.value,
                    }))
                  }
                  className="w-full border px-2 py-1 rounded"
                  placeholder="Enter payee name"
                />
              </div>
            </div>

            <div className="flex justify-end mt-6">
              <button
                onClick={handleCreatePayee}
                className="px-4 py-2 text-sm bg-gray-900 text-white rounded hover:bg-gray-800"
              >
                Create
              </button>
            </div>
          </div>
        </div>
      )}

      {/* Manual Account Modal */}
      {manualAccountModal.isOpen && (
        <div
          className="fixed inset-0 bg-black/70 flex items-center justify-center h-full z-50"
          onClick={() => setManualAccountModal({ isOpen: false, name: "", type: "Asset", startingBalance: "0" })}
        >
          <div className="bg-white rounded-lg p-6 w-[400px] shadow-xl" onClick={(e) => e.stopPropagation()}>
            <div className="flex justify-between items-center mb-4">
              <h2 className="text-lg font-semibold">Add Manual Account</h2>
              <button
                onClick={() => setManualAccountModal({ isOpen: false, name: "", type: "Asset", startingBalance: "0" })}
                className="text-gray-500 hover:text-gray-700 text-xl"
              >
                <X className="w-4 h-4" />
              </button>
            </div>

            <div className="space-y-4">
              <div>
                <label className="block text-sm font-medium text-gray-700 mb-1">Account Name</label>
                <input
                  type="text"
                  value={manualAccountModal.name}
                  onChange={(e) =>
                    setManualAccountModal((prev) => ({
                      ...prev,
                      name: e.target.value,
                    }))
                  }
                  className="w-full border px-2 py-1 rounded"
                  placeholder="Enter account name"
                />
              </div>

              <div>
                <label className="block text-sm font-medium text-gray-700 mb-1">Type</label>
                <select
                  value={manualAccountModal.type}
                  onChange={(e) =>
                    setManualAccountModal((prev) => ({
                      ...prev,
                      type: e.target.value,
                    }))
                  }
                  className="w-full border px-2 py-1 rounded"
                >
                  <option value="Asset">Asset</option>
                  <option value="Liability">Liability</option>
                  <option value="Equity">Equity</option>
                </select>
              </div>

              <div>
                <label className="block text-sm font-medium text-gray-700 mb-1">Starting Balance</label>
                <input
                  type="number"
                  step="0.01"
                  value={manualAccountModal.startingBalance}
                  onChange={(e) =>
                    setManualAccountModal((prev) => ({
                      ...prev,
                      startingBalance: e.target.value,
                    }))
                  }
                  className="w-full border px-2 py-1 rounded"
                  placeholder="0.00"
                />
              </div>
            </div>

            <div className="flex justify-end mt-6">
              <button
                onClick={async () => {
                  if (!hasCompanyContext) return;

                  const result = await createManualAccount(
                    {
                      name: manualAccountModal.name,
                      type: manualAccountModal.type,
                      startingBalance: manualAccountModal.startingBalance,
                    },
                    currentCompany!.id
                  );

                  if (result.success) {
                    setManualAccountModal({
                      isOpen: false,
                      name: "",
                      type: "Asset",
                      startingBalance: "0",
                    });
                    if (result.accountId) {
                      setSelectedAccountId(result.accountId);
                    }
                  }
                }}
                className="px-4 py-2 text-sm bg-gray-900 text-white rounded hover:bg-gray-800"
                disabled={!manualAccountModal.name.trim() || !manualAccountModal.type.trim()}
              >
                Create
              </button>
            </div>
          </div>
        </div>
      )}

      {/* Account Names Modal */}
      {accountNamesModal.isOpen && (
        <div
          className="fixed inset-0 bg-black/70 flex items-center justify-center h-full z-50"
          onClick={() =>
            setAccountNamesModal({ isOpen: false, accounts: [], accountToDelete: null, deleteConfirmation: "" })
          }
        >
          <div
            className="bg-white rounded-lg p-6 w-[400px] overflow-y-auto shadow-xl"
            onClick={(e) => e.stopPropagation()}
          >
            <div className="flex justify-between items-center mb-4">
              <div>
                <h2 className="text-lg font-semibold">Edit Accounts</h2>
                <p className="text-sm text-gray-600">Drag accounts to reorder them</p>
              </div>
              <button
                onClick={() =>
                  setAccountNamesModal({ isOpen: false, accounts: [], accountToDelete: null, deleteConfirmation: "" })
                }
                className="text-gray-500 hover:text-gray-700 text-xl"
              >
                <X className="w-4 h-4" />
              </button>
            </div>

            <DndContext sensors={sensors} collisionDetection={closestCenter} onDragEnd={handleAccountDragEnd}>
              <SortableContext
                items={accountNamesModal.accounts.map((account) => account.id)}
                strategy={verticalListSortingStrategy}
              >
                <div className="space-y-4">
                  {accountNamesModal.accounts.map((account, index) => (
                    <SortableAccountItem
                      key={account.id}
                      account={account}
                      index={index}
                      onNameChange={(value: string) => {
                        const newAccounts = [...accountNamesModal.accounts];
                        newAccounts[index] = { ...account, name: value };
                        setAccountNamesModal((prev) => ({
                          ...prev,
                          accounts: newAccounts,
                        }));
                      }}
                      onDelete={() => {
                        if (
                          accountNamesModal.deleteConfirmation === "delete" &&
                          accountNamesModal.accountToDelete === account.id
                        ) {
                          handleDeleteAccount(account.id);
                        } else {
                          setAccountNamesModal((prev) => ({
                            ...prev,
                            accountToDelete: account.id,
                          }));
                        }
                      }}
                      deleteConfirmation={accountNamesModal.deleteConfirmation}
                      onDeleteConfirmationChange={(value: string) =>
                        setAccountNamesModal((prev) => ({
                          ...prev,
                          deleteConfirmation: value,
                        }))
                      }
                      accountToDelete={accountNamesModal.accountToDelete}
                    />
                  ))}
                </div>
              </SortableContext>
            </DndContext>

            <div className="flex justify-end mt-6">
              <button
                onClick={handleUpdateAccountNames}
                className="px-4 py-2 text-sm bg-gray-900 text-white rounded hover:bg-gray-800"
              >
                Save
              </button>
            </div>
          </div>
        </div>
      )}

      {/* Transaction Modal */}
      {journalEntryModal.isOpen && (
        <div className="fixed inset-0 bg-black/70 flex items-center justify-center h-full z-50">
          <div className="bg-white p-6 rounded-lg w-[800px] overflow-y-auto shadow-xl">
            <div className="flex justify-between items-center mb-4">
              <h2 className="text-lg font-semibold">Add Transaction</h2>
              <button
                onClick={() => setJournalEntryModal((prev) => ({ ...prev, isOpen: false }))}
                className="text-gray-500 hover:text-gray-700 text-xl"
              >
                <X className="w-4 h-4" />
              </button>
            </div>

            <div className="space-y-4">
              <div className="grid grid-cols-2 gap-4">
                <div>
                  <label className="block text-sm font-medium text-gray-700 mb-1">Date</label>
                  <input
                    type="date"
                    value={journalEntryModal.date}
                    onChange={(e) =>
                      setJournalEntryModal((prev) => ({
                        ...prev,
                        date: e.target.value,
                      }))
                    }
                    className="w-full border px-2 py-1 rounded"
                  />
                </div>

                <div>
                  <label className="block text-sm font-medium text-gray-700 mb-1">Description</label>
                  <input
                    type="text"
                    value={journalEntryModal.description}
                    onChange={(e) =>
                      setJournalEntryModal((prev) => ({
                        ...prev,
                        description: e.target.value,
                      }))
                    }
                    className="w-full border px-2 py-1 rounded"
                    placeholder="Enter description"
                  />
                </div>
              </div>

              <div className="space-y-2">
                <div className="flex justify-between items-center">
                  <h3 className="font-medium">Journal Entries</h3>
                  <button onClick={addJournalEntryLine} className="text-sm text-blue-600 hover:text-blue-800">
                    + Add Line
                  </button>
                </div>

                <div className="border rounded-lg overflow-hidden">
                  <table className="min-w-full divide-y divide-gray-200">
                    <thead className="bg-gray-50">
                      <tr>
                        <th className="px-4 py-2 text-left text-xs font-medium text-gray-500 uppercase tracking-wider">
                          Account
                        </th>
                        <th className="px-4 py-2 text-left text-xs font-medium text-gray-500 uppercase tracking-wider w-32">
                          Type
                        </th>
                        <th className="px-4 py-2 text-right text-xs font-medium text-gray-500 uppercase tracking-wider w-32">
                          Amount
                        </th>
                        <th className="px-4 py-2 text-center text-xs font-medium text-gray-500 uppercase tracking-wider w-16"></th>
                      </tr>
                    </thead>
                    <tbody className="bg-white divide-y divide-gray-200">
                      {journalEntryModal.entries.map((entry, index) => (
                        <tr key={index}>
                          <td className="px-4 py-2">
                            <select
                              value={entry.account_id}
                              onChange={(e) => {
                                const newEntries = [...journalEntryModal.entries];
                                newEntries[index].account_id = e.target.value;
                                setJournalEntryModal((prev) => ({
                                  ...prev,
                                  entries: newEntries,
                                }));
                              }}
                              className="w-full border px-2 py-1 rounded"
                            >
                              <option value="">Select Account</option>
                              {categories.map((c) => (
                                <option key={c.id} value={c.id}>
                                  {c.name}
                                </option>
                              ))}
                            </select>
                          </td>
                          <td className="px-4 py-2">
                            <select
                              value={entry.type}
                              onChange={(e) => {
                                const newEntries = [...journalEntryModal.entries];
                                newEntries[index].type = e.target.value as "debit" | "credit";
                                setJournalEntryModal((prev) => ({
                                  ...prev,
                                  entries: newEntries,
                                }));
                              }}
                              className="w-full border px-2 py-1 rounded"
                            >
                              <option value="debit">Debit</option>
                              <option value="credit">Credit</option>
                            </select>
                          </td>
                          <td className="px-4 py-2">
                            <input
                              type="number"
                              value={entry.amount}
                              onChange={(e) => {
                                const newEntries = [...journalEntryModal.entries];
                                newEntries[index].amount = e.target.value ? parseFloat(e.target.value) : 0;
                                setJournalEntryModal((prev) => ({
                                  ...prev,
                                  entries: newEntries,
                                }));
                              }}
                              className="w-full border px-2 py-1 rounded text-right"
                              placeholder="0.00"
                            />
                          </td>
                          <td className="px-4 py-2 text-center">
                            <button
                              onClick={() => removeJournalEntryLine(index)}
                              className="text-red-600 hover:text-red-800"
                            >
                              ×
                            </button>
                          </td>
                        </tr>
                      ))}
                    </tbody>
                    <tfoot className="bg-gray-50">
                      <tr>
                        <td colSpan={2} className="px-4 py-2 text-sm font-medium text-gray-900">
                          Total Debits: $
                          {journalEntryModal.entries
                            .filter((e) => e.type === "debit")
                            .reduce((sum, e) => sum + e.amount, 0)
                            .toFixed(2)}
                        </td>
                        <td colSpan={2} className="px-4 py-2 text-sm font-medium text-gray-900 text-right">
                          Total Credits: $
                          {journalEntryModal.entries
                            .filter((e) => e.type === "credit")
                            .reduce((sum, e) => sum + e.amount, 0)
                            .toFixed(2)}
                        </td>
                      </tr>
                    </tfoot>
                  </table>
                </div>
              </div>
            </div>

            <div className="flex justify-end mt-6 gap-2">
              <button
                onClick={async () => {
                  const entries = await fetchPastJournalEntries(currentCompany!.id);
                  // Populate account names for display
                  const entriesWithAccountNames = entries.map((entry) => ({
                    ...entry,
                    transactions: entry.transactions.map((tx) => ({
                      ...tx,
                      account_name: categories.find((c) => c.id === tx.account_id)?.name || "Unknown Account",
                    })),
                  }));
                  setPastJournalEntriesModal((prev) => ({ ...prev, entries: entriesWithAccountNames, isOpen: true }));
                }}
                className="px-4 py-2 text-sm border border-gray-300 rounded hover:bg-gray-50"
              >
                View Past
              </button>
              <button
                onClick={() => setJournalEntryModal((prev) => ({ ...prev, isOpen: false }))}
                className="px-4 py-2 text-sm border border-gray-300 rounded hover:bg-gray-50"
              >
                Cancel
              </button>
              <button
                onClick={async () => {
                  if (!hasCompanyContext) return;

                  const success = await saveJournalEntry(
                    {
                      date: journalEntryModal.date,
                      description: journalEntryModal.description,
                      entries: journalEntryModal.entries,
                    },
                    currentCompany!.id
                  );

                  if (success) {
                    setJournalEntryModal({
                      isOpen: false,
                      date: new Date().toISOString().split("T")[0],
                      description: "",
                      entries: [],
                    });
                  }
                }}
                className="px-4 py-2 text-sm bg-gray-900 text-white rounded hover:bg-gray-800"
                disabled={!journalEntryModal.description.trim() || journalEntryModal.entries.length === 0}
              >
                Save
              </button>
            </div>
          </div>
        </div>
      )}

      {/* Past Journal Entries Modal */}
      {pastJournalEntriesModal.isOpen && (
        <div className="fixed inset-0 bg-black/70 flex items-center justify-center h-full z-50">
          <div className="bg-white p-6 rounded-lg w-[800px] overflow-y-auto shadow-xl">
            <div className="flex justify-between items-center mb-4">
              <h2 className="text-lg font-semibold">Past Journal Entries</h2>
              <button
                onClick={() => setPastJournalEntriesModal((prev) => ({ ...prev, isOpen: false }))}
                className="text-gray-500 hover:text-gray-700 text-xl"
              >
                <X className="w-4 h-4" />
              </button>
            </div>

            <div className="mb-4">
              <input
                type="text"
                placeholder="Search by date, description, account, or amount..."
                value={pastJournalEntriesSearch}
                onChange={(e) => setPastJournalEntriesSearch(e.target.value)}
                className="w-full border px-3 py-2 rounded"
              />
            </div>

            <div className="space-y-6">
              {filteredPastJournalEntries.map((entry, index) => (
                <div key={index} className="border rounded-lg p-4">
                  <div className="flex justify-between items-center mb-2">
                    <div>
                      <span className="font-medium">{entry.date}</span>
                      <span className="mx-2">-</span>
                      <span>{entry.description}</span>
                    </div>
                    <button
                      onClick={() => setEditJournalEntryModal({ isOpen: true, entry })}
                      className="text-blue-600 hover:text-blue-800 px-2 py-1"
                    >
                      Edit
                    </button>
                  </div>
                  <table className="w-full">
                    <thead>
                      <tr className="border-b">
                        <th className="text-left py-2">Account</th>
                        <th className="text-center py-2">Type</th>
                        <th className="text-right py-2">Amount</th>
                      </tr>
                    </thead>
                    <tbody>
                      {entry.transactions.map((tx, txIndex) => (
                        <tr key={txIndex} className="border-b">
                          <td className="py-2">{tx.account_name}</td>
                          <td className="text-center py-2 capitalize">{tx.type}</td>
                          <td className="text-right py-2">
                            ${typeof tx.amount === "number" ? tx.amount.toFixed(2) : "0.00"}
                          </td>
                        </tr>
                      ))}
                    </tbody>
                  </table>
                </div>
              ))}
              {filteredPastJournalEntries.length === 0 && (
                <div className="text-center text-gray-500 py-4">
                  {pastJournalEntriesSearch ? "No matching journal entries found." : "No journal entries found."}
                </div>
              )}
            </div>
          </div>
        </div>
      )}

      {/* Edit Transaction Modal */}
      {editJournalEntryModal.isOpen && editJournalEntryModal.entry && (
        <div className="fixed inset-0 bg-black/70 flex items-center justify-center h-full z-50">
          <div className="bg-white p-6 rounded-lg w-[800px] overflow-y-auto shadow-xl">
            <div className="flex justify-between items-center mb-4">
              <h2 className="text-lg font-semibold">Edit Transaction</h2>
              <button
                onClick={() => setEditJournalEntryModal({ isOpen: false, entry: null })}
                className="text-gray-500 hover:text-gray-700 text-xl"
              >
                <X className="w-4 h-4" />
              </button>
            </div>

            <div className="space-y-4">
              <div className="grid grid-cols-2 gap-4">
                <div>
                  <label className="block text-sm font-medium text-gray-700 mb-1">Date</label>
                  <input
                    type="date"
                    value={editJournalEntryModal.entry.date}
                    onChange={(e) =>
                      setEditJournalEntryModal((prev) => ({
                        ...prev,
                        entry: prev.entry
                          ? {
                              ...prev.entry,
                              date: e.target.value,
                            }
                          : null,
                      }))
                    }
                    className="w-full border px-2 py-1 rounded"
                  />
                </div>

                <div>
                  <label className="block text-sm font-medium text-gray-700 mb-1">Description</label>
                  <input
                    type="text"
                    value={editJournalEntryModal.entry.description}
                    onChange={(e) =>
                      setEditJournalEntryModal((prev) => ({
                        ...prev,
                        entry: prev.entry
                          ? {
                              ...prev.entry,
                              description: e.target.value,
                            }
                          : null,
                      }))
                    }
                    className="w-full border px-2 py-1 rounded"
                    placeholder="Enter description"
                  />
                </div>
              </div>

              <div className="space-y-2">
                <div className="flex justify-between items-center">
                  <h3 className="font-medium">Journal Entries</h3>
                  <button onClick={addEditTransaction} className="text-sm text-blue-600 hover:text-blue-800">
                    + Add Line
                  </button>
                </div>

                <div className="border rounded-lg overflow-hidden">
                  <table className="min-w-full divide-y divide-gray-200">
                    <thead className="bg-gray-50">
                      <tr>
                        <th className="px-4 py-2 text-left text-xs font-medium text-gray-500 uppercase tracking-wider">
                          Account
                        </th>
                        <th className="px-4 py-2 text-left text-xs font-medium text-gray-500 uppercase tracking-wider w-32">
                          Type
                        </th>
                        <th className="px-4 py-2 text-right text-xs font-medium text-gray-500 uppercase tracking-wider w-32">
                          Amount
                        </th>
                        <th className="px-4 py-2 text-center text-xs font-medium text-gray-500 uppercase tracking-wider w-16"></th>
                      </tr>
                    </thead>
                    <tbody className="bg-white divide-y divide-gray-200">
                      {editJournalEntryModal.entry.transactions.map((tx, index) => (
                        <tr key={index}>
                          <td className="px-4 py-2">
                            <select
                              value={tx.account_id}
                              onChange={(e) => {
                                const newTransactions = [...editJournalEntryModal.entry!.transactions];
                                newTransactions[index].account_id = e.target.value;
                                newTransactions[index].account_name =
                                  categories.find((c) => c.id === e.target.value)?.name || "";
                                setEditJournalEntryModal((prev) => ({
                                  ...prev,
                                  entry: prev.entry
                                    ? {
                                        ...prev.entry,
                                        transactions: newTransactions,
                                      }
                                    : null,
                                }));
                              }}
                              className="w-full border px-2 py-1 rounded"
                            >
                              <option value="">Select Account</option>
                              {categories.map((c) => (
                                <option key={c.id} value={c.id}>
                                  {c.name}
                                </option>
                              ))}
                            </select>
                          </td>
                          <td className="px-4 py-2">
                            <select
                              value={tx.type}
                              onChange={(e) => {
                                const newTransactions = [...editJournalEntryModal.entry!.transactions];
                                newTransactions[index].type = e.target.value as "debit" | "credit";
                                setEditJournalEntryModal((prev) => ({
                                  ...prev,
                                  entry: prev.entry
                                    ? {
                                        ...prev.entry,
                                        transactions: newTransactions,
                                      }
                                    : null,
                                }));
                              }}
                              className="w-full border px-2 py-1 rounded"
                            >
                              <option value="debit">Debit</option>
                              <option value="credit">Credit</option>
                            </select>
                          </td>
                          <td className="px-4 py-2">
                            <input
                              type="number"
                              value={tx.amount}
                              onChange={(e) => {
                                const newTransactions = [...editJournalEntryModal.entry!.transactions];
                                newTransactions[index].amount = parseFloat(e.target.value) || 0;
                                setEditJournalEntryModal((prev) => ({
                                  ...prev,
                                  entry: prev.entry
                                    ? {
                                        ...prev.entry,
                                        transactions: newTransactions,
                                      }
                                    : null,
                                }));
                              }}
                              className="w-full border px-2 py-1 rounded text-right"
                              placeholder="0.00"
                            />
                          </td>
                          <td className="px-4 py-2 text-center">
                            <button
                              onClick={() => removeEditTransaction(index)}
                              className="text-red-600 hover:text-red-800"
                            >
                              ×
                            </button>
                          </td>
                        </tr>
                      ))}
                    </tbody>
                    <tfoot className="bg-gray-50">
                      <tr>
                        <td colSpan={2} className="px-4 py-2 text-sm font-medium text-gray-900">
                          Total Debits: $
                          {editJournalEntryModal.entry.transactions
                            .filter((tx) => tx.type === "debit")
                            .reduce((sum, tx) => sum + tx.amount, 0)
                            .toFixed(2)}
                        </td>
                        <td colSpan={2} className="px-4 py-2 text-sm font-medium text-gray-900 text-right">
                          Total Credits: $
                          {editJournalEntryModal.entry.transactions
                            .filter((tx) => tx.type === "credit")
                            .reduce((sum, tx) => sum + tx.amount, 0)
                            .toFixed(2)}
                        </td>
                      </tr>
                    </tfoot>
                  </table>
                </div>
              </div>
            </div>

            <div className="flex justify-end mt-6 gap-2">
              <button
                onClick={() => setEditJournalEntryModal({ isOpen: false, entry: null })}
                className="px-4 py-2 text-sm border border-gray-300 rounded hover:bg-gray-50"
              >
                Cancel
              </button>
              <button
                onClick={handleEditJournalEntry}
                className="px-4 py-2 text-sm bg-gray-900 text-white rounded hover:bg-gray-800"
                disabled={
                  !editJournalEntryModal.entry.description.trim() ||
                  editJournalEntryModal.entry.transactions.length === 0
                }
              >
                Save
              </button>
              <button
                onClick={async () => {
                  if (!editJournalEntryModal.entry || !hasCompanyContext) return;
                  if (!window.confirm("Are you sure you want to delete this journal entry? This cannot be undone."))
                    return;

                  try {
                    const success = await deleteJournalEntry(
                      {
                        date: editJournalEntryModal.entry.date,
                        description: editJournalEntryModal.entry.description,
                      },
                      currentCompany!.id
                    );

                    if (success) {
                      setEditJournalEntryModal({ isOpen: false, entry: null });
                      // Refresh past journal entries by fetching them again
                      const entries = await fetchPastJournalEntries(currentCompany!.id);
                      const entriesWithAccountNames = entries.map((entry) => ({
                        ...entry,
                        transactions: entry.transactions.map((tx) => ({
                          ...tx,
                          account_name: categories.find((c) => c.id === tx.account_id)?.name || "Unknown Account",
                        })),
                      }));
                      setPastJournalEntriesModal((prev) => ({ ...prev, entries: entriesWithAccountNames }));
                    }
                  } catch (error) {
                    console.error("Error deleting journal entry:", error);
                    setNotification({ type: "error", message: "Failed to delete journal entry. Please try again." });
                  }
                }}
                className="px-4 py-2 text-sm bg-red-600 text-white rounded hover:bg-red-700"
              >
                Delete
              </button>
            </div>
          </div>
        </div>
      )}

      {/* Auto-add indicator */}
      {isAutoAddRunning && (
        <div className="fixed top-6 right-6 z-50 px-4 py-2 bg-blue-100 text-blue-800 border border-blue-300 rounded-lg shadow-lg flex items-center space-x-2">
          <div className="animate-spin rounded-full h-4 w-4 border-b-2 border-blue-600" />
          <span className="text-sm font-medium">Auto-adding transactions...</span>
        </div>
      )}

      {/* Tab Navigation */}
      <div className="border-b border-gray-200">
        <nav className="-mb-px flex space-x-8">
          <button
            onClick={() => setActiveTab("toAdd")}
            className={`whitespace-nowrap py-2 px-1 border-b-2 font-medium text-sm ${
              activeTab === "toAdd"
                ? "border-gray-900 text-gray-900"
                : "border-transparent text-gray-500 hover:text-gray-700 hover:border-gray-300"
            }`}
          >
            To Add
            {importedFiltered.length > 0 && (
              <span className="ml-2 bg-gray-100 text-gray-900 py-0.5 px-2 rounded-full text-xs">
                {importedFiltered.length}
              </span>
            )}
          </button>
          <button
            onClick={() => setActiveTab("added")}
            className={`whitespace-nowrap py-2 px-1 border-b-2 font-medium text-sm ${
              activeTab === "added"
                ? "border-gray-900 text-gray-900"
                : "border-transparent text-gray-500 hover:text-gray-700 hover:border-gray-300"
            }`}
          >
            Added
            {confirmedFiltered.length > 0 && (
              <span className="ml-2 bg-gray-100 text-gray-900 py-0.5 px-2 rounded-full text-xs">
                {confirmedFiltered.length}
              </span>
            )}
          </button>
          {(() => {
            const selected = accounts.find((a) => a.plaid_account_id === selectedAccountId);
            if (!selected || selected.is_manual) return null;
            return (
              <div className="ml-4 flex items-center gap-3 my-auto">
                <div className="flex items-center gap-1 px-2 py-1 bg-gray-50 border border-gray-200 rounded-md">
                  <span className="text-gray-700 text-xs font-medium">Account Balance:</span>
                  <span className="text-gray-900 text-xs font-semibold">{formatAmount(currentBalance)}</span>
                </div>
                <div className="flex items-center gap-1 px-2 py-1 bg-gray-50 border border-gray-200 rounded-md">
                  <span className="text-gray-700 text-xs font-medium">Switch Balance:</span>
                  <span className="text-gray-900 text-xs font-semibold">{formatAmount(switchBalance)}</span>
                </div>
              </div>
            );
          })()}
        </nav>
      </div>

      {/* Tab Content */}
      <div className="mt-6">
        {activeTab === "toAdd" && (
          <div className="space-y-2">
            <input
              type="text"
              placeholder="Search transactions..."
              value={toAddSearchQuery}
              onChange={(e) => setToAddSearchQuery(e.target.value)}
              className="border px-2 py-1 w-full text-xs mb-2"
            />
            <table className="w-full border-collapse border border-gray-300">
              <thead className="bg-gray-100">
                <tr>
                  <th className="border p-1 w-8 text-center">
                    <input
                      type="checkbox"
                      checked={imported.length > 0 && selectedToAdd.size === imported.length}
                      onChange={(e) => {
                        if (e.target.checked) {
                          setSelectedToAdd(new Set(imported.map((tx) => tx.id)));
                        } else {
                          setSelectedToAdd(new Set());
                        }
                      }}
                      className="rounded border-gray-300 text-gray-900 focus:ring-gray-900"
                    />
                  </th>
                  <th
                    className="border p-1 w-20 text-center cursor-pointer hover:bg-gray-200"
                    onClick={() => handleSort("date", "toAdd")}
                  >
                    Date {toAddSortConfig.key === "date" && (toAddSortConfig.direction === "asc" ? "↑" : "↓")}
                  </th>
                  <th
                    className="border p-1 w-8 text-center cursor-pointer hover:bg-gray-200"
                    onClick={() => handleSort("description", "toAdd")}
                  >
                    Description{" "}
                    {toAddSortConfig.key === "description" && (toAddSortConfig.direction === "asc" ? "↑" : "↓")}
                  </th>
                  <th
                    className="border p-1 w-8 text-center cursor-pointer hover:bg-gray-200"
                    onClick={() => handleSort("spent", "toAdd")}
                  >
                    Spent {toAddSortConfig.key === "spent" && (toAddSortConfig.direction === "asc" ? "↑" : "↓")}
                  </th>
                  <th
                    className="border p-1 w-8 text-center cursor-pointer hover:bg-gray-200"
                    onClick={() => handleSort("received", "toAdd")}
                  >
                    Received {toAddSortConfig.key === "received" && (toAddSortConfig.direction === "asc" ? "↑" : "↓")}
                  </th>
                  <th className="border p-1 w-8 text-center">Payee</th>
                  <th className="border p-1 w-8 text-center">Category</th>
                  <th className="border p-1 w-8 text-center">Action</th>
                </tr>
              </thead>
              <tbody>
                {imported.map((tx) => {
                  return (
                    <tr
                      key={tx.id}
                      onClick={(e) => {
                        // Only open modal if click is in columns 1-4 (date, description, spent, received)
                        const clickedTd = (e.target as HTMLElement).closest("td");
                        if (!clickedTd) return;

                        const tdIndex = Array.from(clickedTd.parentElement!.children).indexOf(clickedTd);
                        // Allow clicks on columns 1-4 (date, description, spent, received) - skip checkbox column (0)
                        if (tdIndex >= 1 && tdIndex <= 4) {
<<<<<<< HEAD
                          // Open the transaction edit modal
                          openJournalEntryModal(tx);
=======
                          // Check if this transaction has split data
                          const hasSplitData = tx.has_split;

                          if (hasSplitData) {
                            // Parse split data and enter split mode
                            const splitData = tx.split_data as StoreSplitData;
                            const parsedSplits: SplitItem[] = splitData.splits.map((split) => ({
                              id: split.id || uuidv4(),
                              date: split.date || tx.date,
                              description: split.description || "",
                              spent: split.spent || "0.00",
                              received: split.received || "0.00",
                              payee_id: split.payee_id || undefined,
                              selected_category_id: split.selected_category_id || undefined,
                            }));

                            setEditModal({
                              isOpen: true,
                              transaction: tx,
                              splits: parsedSplits,
                              isSplitMode: true,
                              isUpdating: false,
                              validationError: null,
                            });
                          } else {
                            // Regular transaction
                            setEditModal({
                              isOpen: true,
                              transaction: tx,
                              splits: [],
                              isSplitMode: false,
                              isUpdating: false,
                              validationError: null,
                            });
                          }
>>>>>>> 16ac3b4c
                        }
                      }}
                      className="hover:bg-gray-50"
                    >
                      <td className="border p-1 w-8 text-center">
                        <input
                          type="checkbox"
                          checked={selectedToAdd.has(tx.id)}
                          onChange={(e) => {
                            const newSelected = new Set(selectedToAdd);
                            if (e.target.checked) {
                              newSelected.add(tx.id);
                            } else {
                              newSelected.delete(tx.id);
                            }
                            setSelectedToAdd(newSelected);
                          }}
                          className="rounded border-gray-300 text-gray-900 focus:ring-gray-900"
                        />
                      </td>
                      <td className="border p-1 w-20 text-center text-xs">{formatDate(tx.date)}</td>
                      <td className="border p-1 w-8 text-center text-xs" style={{ minWidth: 250 }}>
                        {tx.description}
                        {tx.has_split && (
                          <span className="ml-1 inline-block bg-blue-100 text-blue-800 text-xs px-1 rounded">
                            Split
                          </span>
                        )}
                      </td>
                      <td className="border p-1 w-8 text-center">{tx.spent ? formatAmount(tx.spent) : ""}</td>
                      <td className="border p-1 w-8 text-center">{tx.received ? formatAmount(tx.received) : ""}</td>
                      <td className="border p-1 w-8 text-center" style={{ minWidth: 150 }}>
                        <Select
                          options={payeeOptions}
                          value={payeeOptions.find((opt) => opt.value === selectedPayees[tx.id]) || payeeOptions[0]}
                          onChange={(selectedOption) => {
                            const option = selectedOption as SelectOption | null;
                            if (option?.value === "add_new") {
                              setNewPayeeModal({
                                isOpen: true,
                                name: "",
                                transactionId: tx.id,
                              });
                            } else if (option?.value) {
                              // Clear automation status when user manually changes selection
                              setAutomationAppliedPayees((prev) => {
                                const newSet = new Set(prev);
                                newSet.delete(tx.id);
                                return newSet;
                              });

                              // Check if this transaction is selected and apply to all selected transactions
                              if (selectedToAdd.has(tx.id) && selectedToAdd.size > 1) {
                                const updates: { [key: string]: string } = {};
                                selectedToAdd.forEach((selectedId) => {
                                  updates[selectedId] = option.value;
                                  // Clear automation status for all selected transactions
                                  setAutomationAppliedPayees((prev) => {
                                    const newSet = new Set(prev);
                                    newSet.delete(selectedId);
                                    return newSet;
                                  });
                                });
                                setSelectedPayees((prev) => ({
                                  ...prev,
                                  ...updates,
                                }));
                              } else {
                                setSelectedPayees((prev) => ({
                                  ...prev,
                                  [tx.id]: option.value,
                                }));
                              }
                            }
                          }}
                          onInputChange={(inputValue) => {
                            setPayeeInputValues((prev) => ({
                              ...prev,
                              [tx.id]: inputValue,
                            }));
                          }}
                          onKeyDown={(event) => {
                            if (event.key === "Enter") {
                              event.preventDefault();
                              const inputValue = payeeInputValues[tx.id] || "";
                              handlePayeeEnterKey(inputValue, tx.id);
                            }
                          }}
                          inputValue={payeeInputValues[tx.id] || ""}
                          isSearchable
                          styles={{
                            control: (base) => ({
                              ...base,
                              backgroundColor: automationAppliedPayees.has(tx.id) ? "#dbeafe" : base.backgroundColor,
                              minHeight: "28px",
                              height: "28px",
                            }),
                            valueContainer: (base) => ({
                              ...base,
                              height: "28px",
                              padding: "0 6px",
                            }),
                            input: (base) => ({
                              ...base,
                              margin: "0px",
                            }),
                            indicatorsContainer: (base) => ({
                              ...base,
                              height: "28px",
                            }),
                          }}
                        />
                      </td>
                      <td className="border p-1 w-8 text-center" style={{ minWidth: 150 }}>
                        <Select
                          options={categoryOptions}
                          value={
                            categoryOptions.find((opt) => opt.value === selectedCategories[tx.id]) || categoryOptions[0]
                          }
                          onChange={(selectedOption) => {
                            const option = selectedOption as SelectOption | null;
                            if (option?.value === "add_new") {
                              // Determine default category type based on transaction
                              const defaultType = tx.received && isPositiveAmount(tx.received) ? "Revenue" : "Expense";
                              setNewCategoryModal({
                                isOpen: true,
                                name: "",
                                type: defaultType,
                                parent_id: null,
                                transactionId: tx.id,
                              });
                            } else if (option?.value) {
                              // Clear automation status when user manually changes selection
                              setAutomationAppliedCategories((prev) => {
                                const newSet = new Set(prev);
                                newSet.delete(tx.id);
                                return newSet;
                              });

                              // Check if this transaction is selected and apply to all selected transactions
                              if (selectedToAdd.has(tx.id) && selectedToAdd.size > 1) {
                                const updates: { [key: string]: string } = {};
                                selectedToAdd.forEach((selectedId) => {
                                  updates[selectedId] = option.value;
                                  // Clear automation status for all selected transactions
                                  setAutomationAppliedCategories((prev) => {
                                    const newSet = new Set(prev);
                                    newSet.delete(selectedId);
                                    return newSet;
                                  });
                                });
                                setSelectedCategories((prev) => ({
                                  ...prev,
                                  ...updates,
                                }));
                              } else {
                                setSelectedCategories((prev) => ({
                                  ...prev,
                                  [tx.id]: option.value,
                                }));
                              }
                            }
                          }}
                          onInputChange={(inputValue) => {
                            setCategoryInputValues((prev) => ({
                              ...prev,
                              [tx.id]: inputValue,
                            }));
                          }}
                          onKeyDown={(event) => {
                            if (event.key === "Enter") {
                              event.preventDefault();
                              const inputValue = categoryInputValues[tx.id] || "";
                              handleCategoryEnterKey(inputValue, tx.id);
                            }
                          }}
                          inputValue={categoryInputValues[tx.id] || ""}
                          isSearchable
                          styles={{
                            control: (base) => ({
                              ...base,
                              backgroundColor: automationAppliedCategories.has(tx.id)
                                ? "#dbeafe"
                                : base.backgroundColor,
                              minHeight: "28px",
                              height: "28px",
                            }),
                            valueContainer: (base) => ({
                              ...base,
                              height: "28px",
                              padding: "0 6px",
                            }),
                            input: (base) => ({
                              ...base,
                              margin: "0px",
                            }),
                            indicatorsContainer: (base) => ({
                              ...base,
                              height: "28px",
                            }),
                          }}
                        />
                      </td>
                      <td className="border p-1 w-8 text-center">
                        <button
                          onClick={async () => {
                            if (selectedCategories[tx.id]) {
                              await addTransaction(tx, selectedCategories[tx.id], selectedPayees[tx.id]);
                              setSelectedCategories((prev) => {
                                const copy = { ...prev };
                                delete copy[tx.id];
                                return copy;
                              });
                              setSelectedPayees((prev) => {
                                const copy = { ...prev };
                                delete copy[tx.id];
                                return copy;
                              });
                              setSelectedToAdd((prev) => {
                                const next = new Set(prev);
                                next.delete(tx.id);
                                return next;
                              });
                              // Remove from auto-added tracking since it was manually added
                              setAutoAddedTransactions((prev) => {
                                const newSet = new Set(prev);
                                const contentHash = getTransactionContentHash(tx);
                                newSet.delete(contentHash);
                                return newSet;
                              });
                            }
                          }}
                          className={`border px-2 py-1 rounded w-12 flex items-center justify-center mx-auto ${
                            processingTransactions.has(tx.id)
                              ? "bg-gray-50 text-gray-400 cursor-not-allowed"
                              : "bg-gray-100 hover:bg-gray-200"
                          }`}
                          disabled={!selectedCategories[tx.id] || processingTransactions.has(tx.id)}
                        >
                          {processingTransactions.has(tx.id) ? <Loader2 className="h-3 w-3 animate-spin" /> : "Add"}
                        </button>
                      </td>
                    </tr>
                  );
                })}
              </tbody>
            </table>

            <div className="flex justify-between items-center">
              {/* Pagination for To Add table */}
              <div className="mt-2 flex items-center justify-start gap-3">
                <span className="text-xs text-gray-600 whitespace-nowrap">
                  {`${toAddEndIndex} of ${importedFiltered.length}`}
                </span>
                <CustomPagination
                  currentPage={toAddCurrentPage}
                  totalPages={toAddTotalPages}
                  onPageChange={setToAddCurrentPage}
                />
              </div>
            </div>
          </div>
        )}

        {activeTab === "added" && (
          <div className="space-y-2">
            <input
              type="text"
              placeholder="Search transactions..."
              value={addedSearchQuery}
              onChange={(e) => setAddedSearchQuery(e.target.value)}
              className="border px-2 py-1 w-full text-xs mb-2"
            />
            <table className="w-full border-collapse border border-gray-300">
              <thead className="bg-gray-100">
                <tr>
                  <th className="border p-1 w-8 text-center">
                    <input
                      type="checkbox"
                      checked={confirmed.length > 0 && selectedAdded.size === confirmed.length}
                      onChange={(e) => {
                        if (e.target.checked) {
                          setSelectedAdded(new Set(confirmed.map((tx) => tx.id)));
                        } else {
                          setSelectedAdded(new Set());
                        }
                      }}
                      className="rounded border-gray-300 text-gray-900 focus:ring-gray-900"
                    />
                  </th>
                  <th
                    className="border p-1 w-20 text-center cursor-pointer hover:bg-gray-200"
                    onClick={() => handleSort("date", "added")}
                  >
                    Date {addedSortConfig.key === "date" && (addedSortConfig.direction === "asc" ? "↑" : "↓")}
                  </th>
                  <th
                    className="border p-1 w-8 text-center cursor-pointer hover:bg-gray-200"
                    onClick={() => handleSort("description", "added")}
                  >
                    Description{" "}
                    {addedSortConfig.key === "description" && (addedSortConfig.direction === "asc" ? "↑" : "↓")}
                  </th>
                  <th
                    className="border p-1 w-8 text-center cursor-pointer hover:bg-gray-200"
                    onClick={() => handleSort("spent", "added")}
                  >
                    Spent {addedSortConfig.key === "spent" && (addedSortConfig.direction === "asc" ? "↑" : "↓")}
                  </th>
                  <th
                    className="border p-1 w-8 text-center cursor-pointer hover:bg-gray-200"
                    onClick={() => handleSort("received", "added")}
                  >
                    Received {addedSortConfig.key === "received" && (addedSortConfig.direction === "asc" ? "↑" : "↓")}
                  </th>
                  <th className="border p-1 w-8 text-center">Payee</th>
                  <th className="border p-1 w-8 text-center">Category</th>
                  <th className="border p-1 w-8 text-center">Action</th>
                </tr>
              </thead>
              <tbody>
                {confirmed.map((tx) => {
                  const category = categories.find((c) => c.id === tx.selected_category_id);
                  return (
                    <tr
                      key={tx.id}
                      onClick={(e) => {
                        // Only open modal if click is not in the action column or on a button
                        const clickedTd = (e.target as HTMLElement).closest("td");
                        const clickedButton = (e.target as HTMLElement).closest("button");

                        if (!clickedTd || clickedButton) return;

                        const tdIndex = Array.from(clickedTd.parentElement!.children).indexOf(clickedTd);
                        // Allow clicks on columns 1-6 (date, description, spent, received, payee, category) - skip checkbox column (0) and action column (7)
                        if (tdIndex >= 1 && tdIndex <= 6) {
                          // Open journal entry modal instead of edit modal
                          openJournalEntryModal(tx);
                        }
                      }}
                      className="hover:bg-gray-50"
                    >
                      <td className="border p-1 w-8 text-center">
                        <input
                          type="checkbox"
                          checked={selectedAdded.has(tx.id)}
                          onChange={(e) => {
                            const newSelected = new Set(selectedAdded);
                            if (e.target.checked) {
                              newSelected.add(tx.id);
                            } else {
                              newSelected.delete(tx.id);
                            }
                            setSelectedAdded(newSelected);
                          }}
                          className="rounded border-gray-300 text-gray-900 focus:ring-gray-900"
                        />
                      </td>
                      <td className="border p-1 w-20 text-center text-xs cursor-pointer">{formatDate(tx.date)}</td>
                      <td className="border p-1 w-8 text-center text-xs cursor-pointer" style={{ minWidth: 250 }}>
                        {tx.description}
                        {tx.has_split && (
                          <span className="ml-1 inline-block bg-blue-100 text-blue-800 text-xs px-1 rounded">
                            Split
                          </span>
                        )}
                      </td>
                      <td className="border p-1 w-8 text-center cursor-pointer">
                        {tx.spent ? formatAmount(tx.spent) : ""}
                      </td>
                      <td className="border p-1 w-8 text-center cursor-pointer">
                        {tx.received ? formatAmount(tx.received) : ""}
                      </td>
                      <td className="border p-1 w-8 text-center cursor-pointer" style={{ minWidth: 150 }}>
                        {(() => {
                          const payee = payees.find((p) => p.id === tx.payee_id);
                          return payee ? payee.name : "";
                        })()}
                      </td>
                      <td className="border p-1 w-8 text-center cursor-pointer" style={{ minWidth: 150 }}>
                        {tx.has_split ? "-- Split --" : category ? category.name : "Uncategorized"}
                      </td>
                      <td className="border p-1 w-8 text-center">
                        <button
                          onClick={(e) => {
                            e.stopPropagation();
                            undoTransaction(tx);
                          }}
                          className={`border px-2 py-1 rounded w-16 flex items-center justify-center mx-auto text-xs ${
                            processingTransactions.has(tx.id)
                              ? "bg-gray-50 text-gray-400 cursor-not-allowed"
                              : "bg-gray-100 hover:bg-gray-200"
                          }`}
                          disabled={processingTransactions.has(tx.id)}
                        >
                          {processingTransactions.has(tx.id) ? <Loader2 className="h-3 w-3 animate-spin" /> : "Undo"}
                        </button>
                      </td>
                    </tr>
                  );
                })}
              </tbody>
            </table>

            <div className="flex justify-between items-center">
              {/* Pagination for Added table */}
              <div className="mt-2 flex items-center justify-start gap-3">
                <span className="text-xs text-gray-600 whitespace-nowrap">
                  {`${addedEndIndex} of ${confirmedFiltered.length}`}
                </span>
                <CustomPagination
                  currentPage={addedCurrentPage}
                  totalPages={addedTotalPages}
                  onPageChange={setAddedCurrentPage}
                />
              </div>
            </div>
          </div>
        )}
      </div>

      {/* Account Selection Modal */}
      {accountSelectionModal.isOpen && (
        <div className="fixed inset-0 bg-black/70 flex items-center justify-center h-full z-50 p-4">
          <div className="bg-white rounded-lg p-6 w-[600px] max-h-[90vh] overflow-y-auto shadow-xl flex flex-col">
            <div className="flex justify-between items-center mb-4">
              <h2 className="text-lg font-semibold">Link Accounts</h2>
              <button
                onClick={() => setAccountSelectionModal({ isOpen: false, accounts: [] })}
                className="text-gray-500 hover:text-gray-700 text-xl"
                disabled={importProgress.isImporting}
              >
                <X className="w-4 h-4" />
              </button>
            </div>

            <p className="text-sm text-gray-600 mb-4">
              Select the accounts you want to link and choose a start date for importing transactions.
            </p>

            {!importProgress.isImporting ? (
              <>
                <div className="space-y-4 flex-1 overflow-y-auto">
                  {accountSelectionModal.accounts.map((account, index) => (
                    <div key={account.id} className="space-y-2 p-3 border rounded-lg">
                      <div className="flex items-center space-x-3">
                        <input
                          type="checkbox"
                          id={`account-${account.id}`}
                          checked={account.selected}
                          onChange={(e) => {
                            const newAccounts = [...accountSelectionModal.accounts];
                            newAccounts[index].selected = e.target.checked;
                            setAccountSelectionModal((prev) => ({
                              ...prev,
                              accounts: newAccounts,
                            }));
                          }}
                          className="h-4 w-4 text-gray-900 focus:ring-gray-900 border-gray-300 rounded"
                        />
                        <label
                          htmlFor={`account-${account.id}`}
                          className="flex-1 text-sm font-medium text-gray-900 cursor-pointer"
                        >
                          {account.name}
                        </label>
                      </div>
                      <div className="ml-7">
                        <label className="block text-sm text-gray-600 mb-1">Start Date</label>
                        <input
                          type="date"
                          value={account.startDate}
                          max={new Date().toISOString().split("T")[0]}
                          onChange={(e) => {
                            const newAccounts = [...accountSelectionModal.accounts];
                            newAccounts[index].startDate = e.target.value;
                            setAccountSelectionModal((prev) => ({
                              ...prev,
                              accounts: newAccounts,
                            }));
                          }}
                          className="w-full border px-2 py-1 rounded text-sm"
                        />
                      </div>
                    </div>
                  ))}
                </div>

                <div className="flex justify-end space-x-3 mt-6 flex-shrink-0">
                  <button
                    onClick={() => setAccountSelectionModal({ isOpen: false, accounts: [] })}
                    className="px-4 py-2 text-sm border border-gray-300 rounded hover:bg-gray-50"
                  >
                    Cancel
                  </button>
                  <button
                    onClick={handleAccountAndDateSelection}
                    disabled={!accountSelectionModal.accounts.some((acc) => acc.selected)}
                    className="px-4 py-2 text-sm bg-gray-900 text-white rounded hover:bg-gray-800 disabled:opacity-50 disabled:cursor-not-allowed"
                  >
                    Link Now
                  </button>
                </div>
              </>
            ) : (
              <div className="space-y-4">
                <div className="space-y-2">
                  <div className="flex justify-between text-sm text-gray-600">
                    <span>{importProgress.currentStep}</span>
                    <span>
                      {importProgress.progress} of {importProgress.totalSteps}
                    </span>
                  </div>
                  <div className="w-full bg-gray-200 rounded-full h-2.5">
                    <div
                      className="bg-gray-900 h-2.5 rounded-full transition-all duration-300"
                      style={{
                        width: `${(importProgress.progress / importProgress.totalSteps) * 100}%`,
                      }}
                    />
                  </div>
                </div>
                <p className="text-sm text-gray-500 italic">
                  Please wait while we link your accounts and import transactions...
                </p>
              </div>
            )}
          </div>
        </div>
      )}

      {/* Edit Transaction Modal - Updated to match manual-je format */}
<<<<<<< HEAD
      <EditTransactionModal
        modalState={editJournalModal}
        categories={categories}
        payees={payees}
        isZeroAmount={(amount: string) => !amount || parseFloat(amount) === 0}
        onClose={() => setEditJournalModal(prev => ({ ...prev, isOpen: false }))}
        onUpdateLine={updateEditJournalLine}
        onAmountChange={handleEditJournalAmountChange}
        onAddLine={addEditJournalLine}
        onSave={saveJournalEntryChanges}
        onDateChange={(date) => setEditJournalModal(prev => ({
          ...prev,
          editEntry: { ...prev.editEntry, date }
        }))}
        onJeNameChange={(jeName) => setEditJournalModal(prev => ({
          ...prev,
          editEntry: { ...prev.editEntry, jeName }
        }))}
        onOpenCategoryModal={(lineId, defaultType) => {
          setNewCategoryModal({
            isOpen: true,
            name: '',
            type: defaultType || 'Expense',
            parent_id: null,
            transactionId: lineId
          });
        }}
        calculateTotals={calculateEditJournalTotals}
      />
=======
      {editJournalModal.isOpen && (
        <div
          className="fixed inset-0 bg-black/70 flex items-center justify-center h-full z-50"
          onClick={() => setEditJournalModal((prev) => ({ ...prev, isOpen: false }))}
        >
          <div
            className="bg-white rounded-lg p-6 w-[800px] overflow-y-auto shadow-xl"
            onClick={(e) => e.stopPropagation()}
          >
            <div className="flex justify-between items-center mb-4">
              <h2 className="text-lg font-semibold">Edit Transaction</h2>
              <button
                onClick={() => setEditJournalModal((prev) => ({ ...prev, isOpen: false }))}
                className="text-gray-500 hover:text-gray-700 text-xl"
              >
                <X className="w-4 h-4" />
              </button>
            </div>

            {editJournalModal.error && (
              <div className="mb-4 p-3 bg-red-50 border border-red-200 rounded text-red-700">
                {editJournalModal.error}
              </div>
            )}

            {editJournalModal.isLoading ? (
              <div className="flex items-center justify-center py-8">
                <div className="animate-spin rounded-full h-8 w-8 border-b-2 border-gray-900"></div>
                <span className="ml-2">Loading journal entries...</span>
              </div>
            ) : (
              <>
                {/* Date and JE Name selectors */}
                <div className="mb-4 grid grid-cols-2 gap-4">
                  <div>
                    <label className="block text-sm font-medium text-gray-700 mb-2">Date</label>
                    <input
                      type="date"
                      value={editJournalModal.editEntry.date}
                      onChange={(e) =>
                        setEditJournalModal((prev) => ({
                          ...prev,
                          editEntry: { ...prev.editEntry, date: e.target.value },
                        }))
                      }
                      className="border px-3 py-2 rounded text-sm w-full"
                      required
                    />
                  </div>
                  <div>
                    <label className="block text-sm font-medium text-gray-700 mb-2">JE Name</label>
                    <input
                      type="text"
                      value={editJournalModal.editEntry.jeName}
                      onChange={(e) =>
                        setEditJournalModal((prev) => ({
                          ...prev,
                          editEntry: { ...prev.editEntry, jeName: e.target.value },
                        }))
                      }
                      className="border px-3 py-2 rounded text-sm w-full"
                      placeholder="Enter journal entry name"
                    />
                  </div>
                </div>

                {/* Transaction Table */}
                <div className="border rounded-lg overflow-hidden">
                  <table className="w-full border-collapse">
                    <thead className="bg-gray-50">
                      <tr>
                        <th className="border px-4 py-2 text-left text-xs font-medium text-gray-500 uppercase tracking-wider">
                          Description
                        </th>
                        <th className="border px-4 py-2 text-left text-xs font-medium text-gray-500 uppercase tracking-wider">
                          Payee
                        </th>
                        <th className="border px-4 py-2 text-left text-xs font-medium text-gray-500 uppercase tracking-wider">
                          Category
                        </th>
                        <th className="border px-4 py-2 text-right text-xs font-medium text-gray-500 uppercase tracking-wider">
                          Debit
                        </th>
                        <th className="border px-4 py-2 text-right text-xs font-medium text-gray-500 uppercase tracking-wider">
                          Credit
                        </th>
                      </tr>
                    </thead>
                    <tbody className="bg-white">
                      {editJournalModal.editEntry.lines.map((line) => (
                        <tr key={line.id}>
                          <td className="border px-4 py-2">
                            <input
                              type="text"
                              value={line.description}
                              onChange={(e) => updateEditJournalLine(line.id, "description", e.target.value)}
                              className="w-full border-0 px-0 py-0 text-xs focus:ring-0 focus:outline-none"
                              placeholder="Enter description"
                            />
                          </td>
                          <td className="border px-4 py-2">
                            <Select
                              options={[
                                { value: "", label: "Select payee..." },
                                ...payees.map((payee) => ({ value: payee.id, label: payee.name })),
                              ]}
                              value={
                                payees.find((p) => p.id === line.payeeId)
                                  ? {
                                      value: line.payeeId,
                                      label: payees.find((p) => p.id === line.payeeId)?.name || "",
                                    }
                                  : { value: "", label: "Select payee..." }
                              }
                              onChange={(selectedOption) => {
                                const option = selectedOption as { value: string; label: string } | null;
                                updateEditJournalLine(line.id, "payeeId", option?.value || "");
                              }}
                              isSearchable
                              menuPortalTarget={document.body}
                              styles={{
                                control: (base) => ({
                                  ...base,
                                  border: "none",
                                  boxShadow: "none",
                                  minHeight: "auto",
                                  fontSize: "12px",
                                  "&:hover": {
                                    border: "none",
                                  },
                                }),
                                menu: (base) => ({
                                  ...base,
                                  zIndex: 9999,
                                  fontSize: "12px",
                                }),
                                menuPortal: (base) => ({
                                  ...base,
                                  zIndex: 9999,
                                }),
                              }}
                            />
                          </td>
                          <td className="border px-4 py-2">
                            <Select
                              options={[
                                { value: "", label: "Select category..." },
                                { value: "add_new", label: "+ Add new category" },
                                ...categories.map((c) => ({ value: c.id, label: c.name })),
                              ]}
                              value={
                                categories.find((c) => c.id === line.categoryId)
                                  ? {
                                      value: line.categoryId,
                                      label: categories.find((c) => c.id === line.categoryId)?.name || "",
                                    }
                                  : { value: "", label: "Select category..." }
                              }
                              onChange={(selectedOption) => {
                                const option = selectedOption as { value: string; label: string } | null;
                                if (option?.value === "add_new") {
                                  setNewCategoryModal({
                                    isOpen: true,
                                    name: "",
                                    type: "Expense",
                                    parent_id: null,
                                    transactionId: line.id,
                                  });
                                } else {
                                  updateEditJournalLine(line.id, "categoryId", option?.value || "");
                                }
                              }}
                              isSearchable
                              menuPortalTarget={document.body}
                              styles={{
                                control: (base) => ({
                                  ...base,
                                  border: "none",
                                  boxShadow: "none",
                                  minHeight: "auto",
                                  fontSize: "12px",
                                  "&:hover": {
                                    border: "none",
                                  },
                                }),
                                menu: (base) => ({
                                  ...base,
                                  zIndex: 9999,
                                  fontSize: "12px",
                                }),
                                menuPortal: (base) => ({
                                  ...base,
                                  zIndex: 9999,
                                }),
                              }}
                            />
                          </td>
                          <td className="border px-4 py-2">
                            <input
                              type="text"
                              value={(() => {
                                const debit = line.debit;
                                return debit && parseFloat(debit) > 0 ? debit : "";
                              })()}
                              onChange={(e) => handleEditJournalAmountChange(line.id, "debit", e.target.value)}
                              className="w-full border-0 px-0 py-0 text-xs text-right focus:ring-0 focus:outline-none"
                              placeholder="0.00"
                            />
                          </td>
                          <td className="border px-4 py-2">
                            <input
                              type="text"
                              value={(() => {
                                const credit = line.credit;
                                return credit && parseFloat(credit) > 0 ? credit : "";
                              })()}
                              onChange={(e) => handleEditJournalAmountChange(line.id, "credit", e.target.value)}
                              className="w-full border-0 px-0 py-0 text-xs text-right focus:ring-0 focus:outline-none"
                              placeholder="0.00"
                            />
                          </td>
                        </tr>
                      ))}
                    </tbody>
                    <tfoot className="bg-gray-50">
                      <tr>
                        <td className="border px-4 py-2 text-sm font-medium" colSpan={3}>
                          Total
                        </td>
                        <td
                          className={`border px-4 py-2 text-sm font-medium text-right ${(() => {
                            const { totalDebits, totalCredits } = calculateEditJournalTotals();
                            const isBalanced = Math.abs(totalDebits - totalCredits) < 0.01;
                            return !isBalanced ? "text-red-600" : "text-gray-900";
                          })()}`}
                        >
                          $
                          {(() => {
                            const { totalDebits } = calculateEditJournalTotals();
                            return totalDebits.toFixed(2);
                          })()}
                        </td>
                        <td
                          className={`border px-4 py-2 text-sm font-medium text-right ${(() => {
                            const { totalDebits, totalCredits } = calculateEditJournalTotals();
                            const isBalanced = Math.abs(totalDebits - totalCredits) < 0.01;
                            return !isBalanced ? "text-red-600" : "text-gray-900";
                          })()}`}
                        >
                          $
                          {(() => {
                            const { totalCredits } = calculateEditJournalTotals();
                            return totalCredits.toFixed(2);
                          })()}
                        </td>
                      </tr>
                      {(() => {
                        const { totalDebits, totalCredits } = calculateEditJournalTotals();
                        const isBalanced = Math.abs(totalDebits - totalCredits) < 0.01;
                        return (
                          !isBalanced && (
                            <tr>
                              <td colSpan={5} className="border px-4 py-1 text-xs text-red-600 text-center bg-red-50">
                                ⚠️ Total debits must equal total credits
                              </td>
                            </tr>
                          )
                        );
                      })()}
                    </tfoot>
                  </table>
                </div>

                <div className="flex justify-between items-center mt-4">
                  <button
                    onClick={addEditJournalLine}
                    className="px-3 py-1 text-xs bg-gray-100 hover:bg-gray-200 rounded border"
                  >
                    Add lines
                  </button>

                  <div className="flex space-x-3">
                    <button
                      onClick={() => setEditJournalModal((prev) => ({ ...prev, isOpen: false }))}
                      className="px-4 py-2 text-sm border border-gray-300 rounded hover:bg-gray-50"
                    >
                      Cancel
                    </button>
                    <button
                      onClick={saveJournalEntryChanges}
                      disabled={
                        editJournalModal.saving ||
                        (() => {
                          const { totalDebits, totalCredits } = calculateEditJournalTotals();
                          return Math.abs(totalDebits - totalCredits) >= 0.01;
                        })()
                      }
                      className={`px-4 py-2 text-sm rounded disabled:opacity-50 ${(() => {
                        const { totalDebits, totalCredits } = calculateEditJournalTotals();
                        const isBalanced = Math.abs(totalDebits - totalCredits) < 0.01;
                        return !isBalanced
                          ? "bg-gray-400 text-gray-200 cursor-not-allowed"
                          : "bg-gray-900 text-white hover:bg-gray-800";
                      })()}`}
                    >
                      {editJournalModal.saving
                        ? "Saving..."
                        : (() => {
                            const { totalDebits, totalCredits } = calculateEditJournalTotals();
                            const isBalanced = Math.abs(totalDebits - totalCredits) < 0.01;
                            return !isBalanced ? "Must Balance" : "Save";
                          })()}
                    </button>
                  </div>
                </div>
              </>
            )}
          </div>
        </div>
      )}
>>>>>>> 16ac3b4c

      {/* Floating Action Buttons */}
      {activeTab === "toAdd" &&
        selectedToAdd.size > 0 &&
        (() => {
          const selectedTransactions = imported.filter((tx) => selectedToAdd.has(tx.id));
          const hasValidCategories = selectedTransactions.every((tx) => selectedCategories[tx.id]);
          const isProcessing =
            isAddingTransactions || selectedTransactions.some((tx) => processingTransactions.has(tx.id));

          return (
            <div className="fixed bottom-6 right-6 z-40">
              <button
                onClick={async () => {
                  const transactionRequests = selectedTransactions
                    .filter((tx) => selectedCategories[tx.id])
                    .map((tx) => ({
                      transaction: tx,
                      selectedCategoryId: selectedCategories[tx.id],
                      selectedPayeeId: selectedPayees[tx.id],
                    }));

                  // Get the corresponding category ID (the account category)
                  const correspondingCategoryId = selectedAccountIdInCOA;
                  if (!correspondingCategoryId) {
                    setNotification({
                      type: "error",
                      message: "No account category found for selected account",
                    });
                    return;
                  }

                  await addTransactions(transactionRequests, correspondingCategoryId, currentCompany!.id);

                  setSelectedCategories((prev) => {
                    const copy = { ...prev };
                    selectedTransactions.forEach((tx) => delete copy[tx.id]);
                    return copy;
                  });
                  setSelectedPayees((prev) => {
                    const copy = { ...prev };
                    selectedTransactions.forEach((tx) => delete copy[tx.id]);
                    return copy;
                  });
                  // Remove from auto-added tracking since they were manually added
                  setAutoAddedTransactions((prev) => {
                    const newSet = new Set(prev);
                    selectedTransactions.forEach((tx) => {
                      const contentHash = getTransactionContentHash(tx);
                      newSet.delete(contentHash);
                    });
                    return newSet;
                  });
                  setSelectedToAdd(new Set());
                }}
                className={`px-4 py-2 rounded-full shadow-lg font-medium text-sm flex items-center space-x-2 ${
                  isProcessing || !hasValidCategories
                    ? "bg-gray-900 text-white cursor-not-allowed"
                    : "bg-gray-900 text-white hover:bg-gray-700"
                }`}
                disabled={!hasValidCategories || isProcessing}
              >
                {isProcessing ? (
                  <>
                    <Loader2 className="h-4 w-4 animate-spin" />
                    <span>Adding...</span>
                  </>
                ) : (
                  <span>Add Selected ({selectedToAdd.size})</span>
                )}
              </button>
            </div>
          );
        })()}

      {activeTab === "added" &&
        selectedAdded.size > 0 &&
        (() => {
          const selectedConfirmed = confirmed.filter((tx) => selectedAdded.has(tx.id));
          const isProcessing =
            isUndoingTransactions || selectedConfirmed.some((tx) => processingTransactions.has(tx.id));

          return (
            <div className="fixed bottom-6 right-6 z-40">
              <button
                onClick={async () => {
                  // Set flag to prevent automation during undo
                  isUndoInProgress.current = true;

                  try {
                    await undoTransactions(
                      selectedConfirmed.map((tx) => tx.id),
                      currentCompany!.id
                    );
                    setSelectedAdded(new Set());
                  } finally {
                    // Clear flag after undo completes
                    setTimeout(() => {
                      isUndoInProgress.current = false;
                    }, 1000); // Wait 1 second to ensure all state updates are complete
                  }
                }}
                className={`px-4 py-2 rounded-full shadow-lg font-medium text-sm flex items-center space-x-2 ${
                  isProcessing
                    ? "bg-gray-900 text-white cursor-not-allowed"
                    : "bg-gray-900 text-white hover:bg-gray-700"
                }`}
                disabled={isProcessing}
              >
                {isProcessing ? (
                  <>
                    <Loader2 className="h-4 w-4 animate-spin" />
                    <span>Undoing...</span>
                  </>
                ) : (
                  <span>Undo Selected ({selectedAdded.size})</span>
                )}
              </button>
            </div>
          );
        })()}
    </div>
  );
}<|MERGE_RESOLUTION|>--- conflicted
+++ resolved
@@ -3,7 +3,6 @@
 import { useEffect, useState, useRef } from "react";
 import { usePlaidLink } from "react-plaid-link";
 
-<<<<<<< HEAD
 import Papa from 'papaparse'
 import { v4 as uuidv4 } from 'uuid'
 import { X, Loader2 } from 'lucide-react'
@@ -18,23 +17,6 @@
 import { api } from '@/lib/api'
 import { Tooltip, TooltipContent, TooltipProvider, TooltipTrigger } from '@/components/ui/tooltip'
 import { 
-=======
-import Papa from "papaparse";
-import { v4 as uuidv4 } from "uuid";
-import { X, Loader2 } from "lucide-react";
-import Select from "react-select";
-import { useAuthStore } from "@/zustand/authStore";
-import {
-  useTransactionsStore,
-  Transaction as StoreTransaction,
-  SplitData as StoreSplitData,
-} from "@/zustand/transactionsStore";
-import { useCategoriesStore } from "@/zustand/categoriesStore";
-import { usePayeesStore } from "@/zustand/payeesStore";
-import { api } from "@/lib/api";
-import { Tooltip, TooltipContent, TooltipProvider, TooltipTrigger } from "@/components/ui/tooltip";
-import {
->>>>>>> 16ac3b4c
   Pagination,
   PaginationContent,
   PaginationItem,
@@ -468,10 +450,7 @@
     saving: false,
     isLoading: false,
     error: null,
-<<<<<<< HEAD
     transaction: null
-=======
->>>>>>> 16ac3b4c
   });
 
   // Add state for past journal entries search
@@ -2085,7 +2064,6 @@
   // Inserts new line before the last row (which should be the corresponding_category_id/bank account)
   const addEditJournalLine = () => {
     const newLineId = (editJournalModal.editEntry.lines.length + 1).toString();
-<<<<<<< HEAD
     const newLine = {
       id: newLineId,
       description: '',
@@ -2113,25 +2091,6 @@
         }
       };
     });
-=======
-    setEditJournalModal((prev) => ({
-      ...prev,
-      editEntry: {
-        ...prev.editEntry,
-        lines: [
-          ...prev.editEntry.lines,
-          {
-            id: newLineId,
-            description: "",
-            categoryId: "",
-            payeeId: "",
-            debit: "0.00",
-            credit: "0.00",
-          },
-        ],
-      },
-    }));
->>>>>>> 16ac3b4c
   };
 
   // Function to update a journal entry line
@@ -2244,7 +2203,6 @@
         }));
 
       // Get the transaction ID to find the journal entry
-<<<<<<< HEAD
       const transaction = editJournalModal.transaction as Record<string, unknown>;
       if (!transaction?.id) {
         throw new Error('No transaction ID available for update');
@@ -2252,10 +2210,6 @@
       
       const response = await api.put('/api/journal/update', {
         id: transaction.id, // Use transaction ID
-=======
-      const response = await api.put("/api/journal/update", {
-        id: editJournalModal.transaction.id, // Use transaction ID
->>>>>>> 16ac3b4c
         date: editJournalModal.editEntry.date,
         description: editJournalModal.editEntry.jeName || transaction.description || '',
         transactions: entries,
@@ -3770,46 +3724,8 @@
                         const tdIndex = Array.from(clickedTd.parentElement!.children).indexOf(clickedTd);
                         // Allow clicks on columns 1-4 (date, description, spent, received) - skip checkbox column (0)
                         if (tdIndex >= 1 && tdIndex <= 4) {
-<<<<<<< HEAD
                           // Open the transaction edit modal
                           openJournalEntryModal(tx);
-=======
-                          // Check if this transaction has split data
-                          const hasSplitData = tx.has_split;
-
-                          if (hasSplitData) {
-                            // Parse split data and enter split mode
-                            const splitData = tx.split_data as StoreSplitData;
-                            const parsedSplits: SplitItem[] = splitData.splits.map((split) => ({
-                              id: split.id || uuidv4(),
-                              date: split.date || tx.date,
-                              description: split.description || "",
-                              spent: split.spent || "0.00",
-                              received: split.received || "0.00",
-                              payee_id: split.payee_id || undefined,
-                              selected_category_id: split.selected_category_id || undefined,
-                            }));
-
-                            setEditModal({
-                              isOpen: true,
-                              transaction: tx,
-                              splits: parsedSplits,
-                              isSplitMode: true,
-                              isUpdating: false,
-                              validationError: null,
-                            });
-                          } else {
-                            // Regular transaction
-                            setEditModal({
-                              isOpen: true,
-                              transaction: tx,
-                              splits: [],
-                              isSplitMode: false,
-                              isUpdating: false,
-                              validationError: null,
-                            });
-                          }
->>>>>>> 16ac3b4c
                         }
                       }}
                       className="hover:bg-gray-50"
@@ -4342,7 +4258,6 @@
       )}
 
       {/* Edit Transaction Modal - Updated to match manual-je format */}
-<<<<<<< HEAD
       <EditTransactionModal
         modalState={editJournalModal}
         categories={categories}
@@ -4372,328 +4287,6 @@
         }}
         calculateTotals={calculateEditJournalTotals}
       />
-=======
-      {editJournalModal.isOpen && (
-        <div
-          className="fixed inset-0 bg-black/70 flex items-center justify-center h-full z-50"
-          onClick={() => setEditJournalModal((prev) => ({ ...prev, isOpen: false }))}
-        >
-          <div
-            className="bg-white rounded-lg p-6 w-[800px] overflow-y-auto shadow-xl"
-            onClick={(e) => e.stopPropagation()}
-          >
-            <div className="flex justify-between items-center mb-4">
-              <h2 className="text-lg font-semibold">Edit Transaction</h2>
-              <button
-                onClick={() => setEditJournalModal((prev) => ({ ...prev, isOpen: false }))}
-                className="text-gray-500 hover:text-gray-700 text-xl"
-              >
-                <X className="w-4 h-4" />
-              </button>
-            </div>
-
-            {editJournalModal.error && (
-              <div className="mb-4 p-3 bg-red-50 border border-red-200 rounded text-red-700">
-                {editJournalModal.error}
-              </div>
-            )}
-
-            {editJournalModal.isLoading ? (
-              <div className="flex items-center justify-center py-8">
-                <div className="animate-spin rounded-full h-8 w-8 border-b-2 border-gray-900"></div>
-                <span className="ml-2">Loading journal entries...</span>
-              </div>
-            ) : (
-              <>
-                {/* Date and JE Name selectors */}
-                <div className="mb-4 grid grid-cols-2 gap-4">
-                  <div>
-                    <label className="block text-sm font-medium text-gray-700 mb-2">Date</label>
-                    <input
-                      type="date"
-                      value={editJournalModal.editEntry.date}
-                      onChange={(e) =>
-                        setEditJournalModal((prev) => ({
-                          ...prev,
-                          editEntry: { ...prev.editEntry, date: e.target.value },
-                        }))
-                      }
-                      className="border px-3 py-2 rounded text-sm w-full"
-                      required
-                    />
-                  </div>
-                  <div>
-                    <label className="block text-sm font-medium text-gray-700 mb-2">JE Name</label>
-                    <input
-                      type="text"
-                      value={editJournalModal.editEntry.jeName}
-                      onChange={(e) =>
-                        setEditJournalModal((prev) => ({
-                          ...prev,
-                          editEntry: { ...prev.editEntry, jeName: e.target.value },
-                        }))
-                      }
-                      className="border px-3 py-2 rounded text-sm w-full"
-                      placeholder="Enter journal entry name"
-                    />
-                  </div>
-                </div>
-
-                {/* Transaction Table */}
-                <div className="border rounded-lg overflow-hidden">
-                  <table className="w-full border-collapse">
-                    <thead className="bg-gray-50">
-                      <tr>
-                        <th className="border px-4 py-2 text-left text-xs font-medium text-gray-500 uppercase tracking-wider">
-                          Description
-                        </th>
-                        <th className="border px-4 py-2 text-left text-xs font-medium text-gray-500 uppercase tracking-wider">
-                          Payee
-                        </th>
-                        <th className="border px-4 py-2 text-left text-xs font-medium text-gray-500 uppercase tracking-wider">
-                          Category
-                        </th>
-                        <th className="border px-4 py-2 text-right text-xs font-medium text-gray-500 uppercase tracking-wider">
-                          Debit
-                        </th>
-                        <th className="border px-4 py-2 text-right text-xs font-medium text-gray-500 uppercase tracking-wider">
-                          Credit
-                        </th>
-                      </tr>
-                    </thead>
-                    <tbody className="bg-white">
-                      {editJournalModal.editEntry.lines.map((line) => (
-                        <tr key={line.id}>
-                          <td className="border px-4 py-2">
-                            <input
-                              type="text"
-                              value={line.description}
-                              onChange={(e) => updateEditJournalLine(line.id, "description", e.target.value)}
-                              className="w-full border-0 px-0 py-0 text-xs focus:ring-0 focus:outline-none"
-                              placeholder="Enter description"
-                            />
-                          </td>
-                          <td className="border px-4 py-2">
-                            <Select
-                              options={[
-                                { value: "", label: "Select payee..." },
-                                ...payees.map((payee) => ({ value: payee.id, label: payee.name })),
-                              ]}
-                              value={
-                                payees.find((p) => p.id === line.payeeId)
-                                  ? {
-                                      value: line.payeeId,
-                                      label: payees.find((p) => p.id === line.payeeId)?.name || "",
-                                    }
-                                  : { value: "", label: "Select payee..." }
-                              }
-                              onChange={(selectedOption) => {
-                                const option = selectedOption as { value: string; label: string } | null;
-                                updateEditJournalLine(line.id, "payeeId", option?.value || "");
-                              }}
-                              isSearchable
-                              menuPortalTarget={document.body}
-                              styles={{
-                                control: (base) => ({
-                                  ...base,
-                                  border: "none",
-                                  boxShadow: "none",
-                                  minHeight: "auto",
-                                  fontSize: "12px",
-                                  "&:hover": {
-                                    border: "none",
-                                  },
-                                }),
-                                menu: (base) => ({
-                                  ...base,
-                                  zIndex: 9999,
-                                  fontSize: "12px",
-                                }),
-                                menuPortal: (base) => ({
-                                  ...base,
-                                  zIndex: 9999,
-                                }),
-                              }}
-                            />
-                          </td>
-                          <td className="border px-4 py-2">
-                            <Select
-                              options={[
-                                { value: "", label: "Select category..." },
-                                { value: "add_new", label: "+ Add new category" },
-                                ...categories.map((c) => ({ value: c.id, label: c.name })),
-                              ]}
-                              value={
-                                categories.find((c) => c.id === line.categoryId)
-                                  ? {
-                                      value: line.categoryId,
-                                      label: categories.find((c) => c.id === line.categoryId)?.name || "",
-                                    }
-                                  : { value: "", label: "Select category..." }
-                              }
-                              onChange={(selectedOption) => {
-                                const option = selectedOption as { value: string; label: string } | null;
-                                if (option?.value === "add_new") {
-                                  setNewCategoryModal({
-                                    isOpen: true,
-                                    name: "",
-                                    type: "Expense",
-                                    parent_id: null,
-                                    transactionId: line.id,
-                                  });
-                                } else {
-                                  updateEditJournalLine(line.id, "categoryId", option?.value || "");
-                                }
-                              }}
-                              isSearchable
-                              menuPortalTarget={document.body}
-                              styles={{
-                                control: (base) => ({
-                                  ...base,
-                                  border: "none",
-                                  boxShadow: "none",
-                                  minHeight: "auto",
-                                  fontSize: "12px",
-                                  "&:hover": {
-                                    border: "none",
-                                  },
-                                }),
-                                menu: (base) => ({
-                                  ...base,
-                                  zIndex: 9999,
-                                  fontSize: "12px",
-                                }),
-                                menuPortal: (base) => ({
-                                  ...base,
-                                  zIndex: 9999,
-                                }),
-                              }}
-                            />
-                          </td>
-                          <td className="border px-4 py-2">
-                            <input
-                              type="text"
-                              value={(() => {
-                                const debit = line.debit;
-                                return debit && parseFloat(debit) > 0 ? debit : "";
-                              })()}
-                              onChange={(e) => handleEditJournalAmountChange(line.id, "debit", e.target.value)}
-                              className="w-full border-0 px-0 py-0 text-xs text-right focus:ring-0 focus:outline-none"
-                              placeholder="0.00"
-                            />
-                          </td>
-                          <td className="border px-4 py-2">
-                            <input
-                              type="text"
-                              value={(() => {
-                                const credit = line.credit;
-                                return credit && parseFloat(credit) > 0 ? credit : "";
-                              })()}
-                              onChange={(e) => handleEditJournalAmountChange(line.id, "credit", e.target.value)}
-                              className="w-full border-0 px-0 py-0 text-xs text-right focus:ring-0 focus:outline-none"
-                              placeholder="0.00"
-                            />
-                          </td>
-                        </tr>
-                      ))}
-                    </tbody>
-                    <tfoot className="bg-gray-50">
-                      <tr>
-                        <td className="border px-4 py-2 text-sm font-medium" colSpan={3}>
-                          Total
-                        </td>
-                        <td
-                          className={`border px-4 py-2 text-sm font-medium text-right ${(() => {
-                            const { totalDebits, totalCredits } = calculateEditJournalTotals();
-                            const isBalanced = Math.abs(totalDebits - totalCredits) < 0.01;
-                            return !isBalanced ? "text-red-600" : "text-gray-900";
-                          })()}`}
-                        >
-                          $
-                          {(() => {
-                            const { totalDebits } = calculateEditJournalTotals();
-                            return totalDebits.toFixed(2);
-                          })()}
-                        </td>
-                        <td
-                          className={`border px-4 py-2 text-sm font-medium text-right ${(() => {
-                            const { totalDebits, totalCredits } = calculateEditJournalTotals();
-                            const isBalanced = Math.abs(totalDebits - totalCredits) < 0.01;
-                            return !isBalanced ? "text-red-600" : "text-gray-900";
-                          })()}`}
-                        >
-                          $
-                          {(() => {
-                            const { totalCredits } = calculateEditJournalTotals();
-                            return totalCredits.toFixed(2);
-                          })()}
-                        </td>
-                      </tr>
-                      {(() => {
-                        const { totalDebits, totalCredits } = calculateEditJournalTotals();
-                        const isBalanced = Math.abs(totalDebits - totalCredits) < 0.01;
-                        return (
-                          !isBalanced && (
-                            <tr>
-                              <td colSpan={5} className="border px-4 py-1 text-xs text-red-600 text-center bg-red-50">
-                                ⚠️ Total debits must equal total credits
-                              </td>
-                            </tr>
-                          )
-                        );
-                      })()}
-                    </tfoot>
-                  </table>
-                </div>
-
-                <div className="flex justify-between items-center mt-4">
-                  <button
-                    onClick={addEditJournalLine}
-                    className="px-3 py-1 text-xs bg-gray-100 hover:bg-gray-200 rounded border"
-                  >
-                    Add lines
-                  </button>
-
-                  <div className="flex space-x-3">
-                    <button
-                      onClick={() => setEditJournalModal((prev) => ({ ...prev, isOpen: false }))}
-                      className="px-4 py-2 text-sm border border-gray-300 rounded hover:bg-gray-50"
-                    >
-                      Cancel
-                    </button>
-                    <button
-                      onClick={saveJournalEntryChanges}
-                      disabled={
-                        editJournalModal.saving ||
-                        (() => {
-                          const { totalDebits, totalCredits } = calculateEditJournalTotals();
-                          return Math.abs(totalDebits - totalCredits) >= 0.01;
-                        })()
-                      }
-                      className={`px-4 py-2 text-sm rounded disabled:opacity-50 ${(() => {
-                        const { totalDebits, totalCredits } = calculateEditJournalTotals();
-                        const isBalanced = Math.abs(totalDebits - totalCredits) < 0.01;
-                        return !isBalanced
-                          ? "bg-gray-400 text-gray-200 cursor-not-allowed"
-                          : "bg-gray-900 text-white hover:bg-gray-800";
-                      })()}`}
-                    >
-                      {editJournalModal.saving
-                        ? "Saving..."
-                        : (() => {
-                            const { totalDebits, totalCredits } = calculateEditJournalTotals();
-                            const isBalanced = Math.abs(totalDebits - totalCredits) < 0.01;
-                            return !isBalanced ? "Must Balance" : "Save";
-                          })()}
-                    </button>
-                  </div>
-                </div>
-              </>
-            )}
-          </div>
-        </div>
-      )}
->>>>>>> 16ac3b4c
 
       {/* Floating Action Buttons */}
       {activeTab === "toAdd" &&
