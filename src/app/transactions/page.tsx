"use client";

import { useEffect, useState, useRef, useCallback } from "react";
import { usePlaidLink } from "react-plaid-link";

import Papa from 'papaparse'
import { v4 as uuidv4 } from 'uuid'
import Select from 'react-select'
import TransactionModal, { 
  type EditJournalModalState
} from '@/components/TransactionModal'
import { useAuthStore } from '@/zustand/authStore'
import { useTransactionsStore, Transaction as StoreTransaction } from '@/zustand/transactionsStore'
import { useCategoriesStore } from '@/zustand/categoriesStore'
import { usePayeesStore } from '@/zustand/payeesStore'
import { api } from '@/lib/api'
import { supabase } from '@/lib/supabase'
import Loader from "@/components/ui/loader"
import { Tooltip, TooltipContent, TooltipProvider, TooltipTrigger } from '@/components/ui/tooltip'
import { 
  Pagination,
  PaginationContent,
  PaginationItem,
  PaginationLink,
  PaginationNext,
  PaginationPrevious,
  PaginationEllipsis,
} from "@/components/ui/pagination";
import { Dialog, DialogContent, DialogHeader, DialogTitle } from '@/components/ui/dialog';
import {
  FinancialAmount,
  formatAmount,
  toFinancialAmount,
  calculateNetAmount,
  sumAmounts,
  compareAmounts,
  isPositiveAmount,
} from "@/lib/financial";
import { showSuccessToast, showErrorToast } from '@/components/ui/toast';

// @dnd-kit imports
import {
  DndContext,
  closestCenter,
  KeyboardSensor,
  PointerSensor,
  useSensor,
  useSensors,
  DragEndEvent,
} from "@dnd-kit/core";
import {
  arrayMove,
  SortableContext,
  sortableKeyboardCoordinates,
  verticalListSortingStrategy,
} from "@dnd-kit/sortable";
import { useSortable } from "@dnd-kit/sortable";
import { CSS } from "@dnd-kit/utilities";
import { DatePicker } from "@/components/ui/date-picker";

// Use Transaction type from store
type Transaction = StoreTransaction;

type SplitItem = {
  id: string;
  date: string;
  description: string;
  spent?: FinancialAmount;
  received?: FinancialAmount;
  payee_id?: string;
  selected_category_id?: string;
};

// Category and Payee types now come from stores

type Account = {
  plaid_account_id: string | null;
  name: string; // Database column is 'name'
  starting_balance: FinancialAmount | null;
  current_balance: FinancialAmount | null;
  last_synced: string | null;
  is_manual?: boolean;
  plaid_account_name?: string; // Add missing property
  institution_name?: string;
  type?: string;
  created_at?: string;
  subtype?: string;
  display_order?: number; // Add display order for sorting
  plaid_item_id?: string;
};

type ImportModalState = {
  isOpen: boolean;
  step: "upload" | "review";
  selectedAccount: Account | null;
  csvData: Transaction[];
  isLoading: boolean;
  error: string | null;
  selectedTransactions: Set<string>;
  signsReversed: boolean;
};

type CSVRow = {
  Date: string;
  Description: string;
  Amount: string;
};

type SortConfig = {
  key: "date" | "description" | "amount" | "spent" | "received" | "payee" | "category" | null;
  direction: "asc" | "desc";
};

type SelectOption = {
  value: string;
  label: string;
};

// Sortable Account Item Component
function SortableAccountItem({
  account,
  onNameChange,
  onDelete,
  onConfirmDelete,
  onCancelDelete,
  deleteConfirmation,
  onDeleteConfirmationChange,
  accountToDelete,
}: {
  account: { plaid_account_id: string; id: string; name: string; order?: number };
  index?: number;
  onNameChange: (value: string) => void;
  onDelete: () => void;
  onConfirmDelete: () => void;
  onCancelDelete: () => void;
  deleteConfirmation: string;
  onDeleteConfirmationChange: (value: string) => void;
  accountToDelete: string | null;
}) {
  const { attributes, listeners, setNodeRef, transform, transition, isDragging } = useSortable({ id: account.id });

  const style = {
    transform: CSS.Transform.toString(transform),
    transition,
    opacity: isDragging ? 0.5 : 1,
  };

  return (
    <div
      ref={setNodeRef}
      style={style}
      className={`space-y-2 p-2 border rounded transition-colors ${isDragging ? "bg-gray-100 shadow-lg" : "bg-white"} overflow-hidden`}
    >
      <div className="flex items-center gap-2 min-w-0">
        <button
          {...attributes}
          {...listeners}
          className="text-gray-400 text-sm cursor-grab active:cursor-grabbing hover:text-gray-600 flex-shrink-0"
        >
          ⋮⋮
        </button>
        <input
          type="text"
          value={account.name}
          onChange={(e) => onNameChange(e.target.value)}
          className="flex-1 border px-2 py-1 rounded min-w-0"
        />
        <button onClick={onDelete} className="text-red-600 hover:text-red-800 px-2 py-1 flex-shrink-0">
          Delete
        </button>
      </div>
      {accountToDelete === account.id && (
        <div className="bg-red-50 p-2 rounded border border-red-200 max-w-full overflow-hidden break-words">
          <p className="text-xs text-red-700 mb-2">
            Warning: This will permanently delete the account and all its transactions. Type &quot;delete&quot; to confirm.
          </p>
          <div className="space-y-2">
            <input
              type="text"
              value={deleteConfirmation}
              onChange={(e) => onDeleteConfirmationChange(e.target.value)}
              placeholder="Type 'delete' to confirm"
              className="w-full border px-2 py-1 rounded text-sm max-w-full"
            />
            <div className="flex gap-1 justify-end flex-wrap">
              <button
                onClick={onCancelDelete}
                className="px-2 py-1 border rounded text-xs"
              >
                Cancel
              </button>
              <button
                onClick={onConfirmDelete}
                disabled={deleteConfirmation !== "delete"}
                className="px-2 py-1 bg-red-600 text-white rounded disabled:opacity-50 text-xs"
              >
                Confirm
              </button>
            </div>
          </div>
        </div>
      )}
    </div>
  );
}

export default function TransactionsPage() {
  const { currentCompany } = useAuthStore();
  const hasCompanyContext = !!currentCompany;

  // Use stores for core data
  const {
    linkToken,
    selectedAccountId,
    accounts,
    importedTransactions,
    transactions,
    isLoading,
    isSyncing,
    isAddingTransactions,
    isUndoingTransactions,
    setSelectedAccountId,
    createLinkToken,
    addTransactions,
    undoTransactions,
    syncTransactions: storeSyncTransactions,
    createManualAccount,
    saveJournalEntry,
    fetchPastJournalEntries,
    applyAutomationsToTransactions,
    subscribeToTransactions,
    updateAccountName,
    updateAccountNames,
    linkAccountsWithDates,
    deleteAccount,
    updateJournalEntry,
    deleteJournalEntry,
    importTransactionsFromCSV,
    saveImportedTransactionSplit,
    getImportedTransactionSplitsByTransactionId,
<<<<<<< HEAD
=======
    fetchImportedTransactionSplits,
    saveAutomationState,
    loadAutomationState,
    fetchAccounts,
    fetchImportedTransactions,
    fetchConfirmedTransactions,
    fetchJournalEntries,
>>>>>>> 5bc75dab
  } = useTransactionsStore();

  const { categories, refreshCategories, createCategoryForTransaction, subscribeToCategories } = useCategoriesStore();

  const { payees, refreshPayees, createPayeeForTransaction, subscribeToPayees } = usePayeesStore();

  // Shared search query between tabs
  const [searchQuery, setSearchQuery] = useState("");


  // Local state removed - using database values directly
  
  // Helper functions for local state changes in "To Add" section (not saved to database until "Add" is clicked)
  const updateTransactionCategory = (transactionId: string, categoryId: string) => {
    setLocalSelectedCategories(prev => ({
      ...prev,
      [transactionId]: categoryId
    }));
  };

  const updateTransactionPayee = (transactionId: string, payeeId: string) => {
    setLocalSelectedPayees(prev => ({
      ...prev,
      [transactionId]: payeeId
    }));
  };

  // Helper functions to get effective values for display (priority: local > automation > database > default)
  const getEffectiveCategoryId = (tx: Transaction): string => {
    return localSelectedCategories[tx.id] || tx.selected_category_id || categoryOptions[0]?.value || '';
  };

  const getEffectivePayeeId = (tx: Transaction): string => {
    return localSelectedPayees[tx.id] || tx.payee_id || payeeOptions[0]?.value || '';
  };

  // Function to detect which transactions have values that match automation rules
  const detectAutomationAppliedValues = useCallback(async (restoredCategories: Record<string, string>, restoredPayees: Record<string, string>) => {
    if (!hasCompanyContext || !currentCompany?.id || importedTransactions.length === 0) {
      setAutomationAppliedCategories(restoredCategories);
      setAutomationAppliedPayees(restoredPayees);
      return;
    }

    try {
      // Get current automations from the database
      const { data: automations, error } = await supabase
        .from('automations')
        .select('*')
        .eq('company_id', currentCompany.id)
        .eq('enabled', true);

      if (error) {
        console.error('Error fetching automations for visual feedback:', error);
        setAutomationAppliedCategories(restoredCategories);
        setAutomationAppliedPayees(restoredPayees);
        return;
      }

      const detectedCategories = { ...restoredCategories };
      const detectedPayees = { ...restoredPayees };

      // Check each imported transaction against automation rules
      const filteredTransactions = importedTransactions.filter(tx => tx.plaid_account_id === selectedAccountId);
      
      for (const transaction of filteredTransactions) {
        const description = transaction.description?.toLowerCase() || '';

        // Check category automations - always check, regardless of session data
        if (transaction.selected_category_id) {
          for (const automation of automations.filter(a => a.automation_type === 'category')) {
            const conditionValue = automation.condition_value?.toLowerCase() || '';
            let matches = false;

            if (automation.condition_type === 'contains') {
              matches = description.includes(conditionValue);
            } else if (automation.condition_type === 'is_exactly') {
              matches = description === conditionValue;
            }

            if (matches) {
              // Find the category by name
              const matchedCategory = categories.find(c => c.name.toLowerCase() === automation.action_value?.toLowerCase());
              if (matchedCategory && transaction.selected_category_id === matchedCategory.id) {
                detectedCategories[transaction.id] = matchedCategory.id;
              }
              break; // Apply first matching rule only
            }
          }
        }

        // Check payee automations - always check, regardless of session data
        if (transaction.payee_id) {
          for (const automation of automations.filter(a => a.automation_type === 'payee')) {
            const conditionValue = automation.condition_value?.toLowerCase() || '';
            let matches = false;

            if (automation.condition_type === 'contains') {
              matches = description.includes(conditionValue);
            } else if (automation.condition_type === 'is_exactly') {
              matches = description === conditionValue;
            }

            if (matches) {
              // Find the payee by name
              const matchedPayee = payees.find(p => p.name.toLowerCase() === automation.action_value?.toLowerCase());
              if (matchedPayee && transaction.payee_id === matchedPayee.id) {
                detectedPayees[transaction.id] = matchedPayee.id;
              }
              break; // Apply first matching rule only
            }
          }
        }
      }

      setAutomationAppliedCategories(detectedCategories);
      setAutomationAppliedPayees(detectedPayees);
    } catch (error) {
      console.error('Error detecting automation-applied values:', error);
      setAutomationAppliedCategories(restoredCategories);
      setAutomationAppliedPayees(restoredPayees);
    }
  }, [hasCompanyContext, currentCompany?.id, importedTransactions, selectedAccountId, categories, payees]);

  // Add state for tracking react-select input values
  const [payeeInputValues, setPayeeInputValues] = useState<{ [txId: string]: string }>({});
  const [categoryInputValues, setCategoryInputValues] = useState<{ [txId: string]: string }>({});

  // Automation visual feedback removed - using database persistence instead

  // Track auto-added transactions per session to prevent duplicates within the same session
  const autoAddedThisSession = useRef<Set<string>>(new Set());

  // Add ref to prevent concurrent automation executions
  const isAutomationRunning = useRef(false);

  // Add ref to track undo operations to prevent automation during undo
  const isUndoInProgress = useRef(false);

  // Add state for UI indicator
  const [isAutoAddRunning, setIsAutoAddRunning] = useState(false);

  // Version-based automation control instead of session-based
  const hasRunAutomationsThisSession = useRef(false);
  const sessionKey = `automations-run-transactions-${currentCompany?.id}-${selectedAccountId}`;
  const lastAutomationVersionRef = useRef<string>('0');
  
  // Track automation version to detect changes
  const getAutomationVersion = useCallback(() => {
    const versionKey = `automation_version_${currentCompany?.id || 'no_company'}`;
    return localStorage.getItem(versionKey) || '0';
  }, [currentCompany?.id]);
  
  // Check if automations need to be re-run based on version changes
  const shouldRunAutomations = useCallback(() => {
    if (!hasCompanyContext || !currentCompany?.id || !selectedAccountId) return false;
    if (importedTransactions.length === 0) return false;
    
    const currentVersion = getAutomationVersion();
    const lastVersion = lastAutomationVersionRef.current;
    
    // Run if version changed or never run before
    const versionChanged = currentVersion !== lastVersion;
    const sessionFlag = sessionStorage.getItem(sessionKey);
    const neverRun = sessionFlag !== 'true' && !hasRunAutomationsThisSession.current;
    
    return versionChanged || neverRun;
  }, [hasCompanyContext, currentCompany?.id, selectedAccountId, importedTransactions.length, getAutomationVersion, sessionKey]);

  // State to track which transactions had automation applied for visual feedback
  const [automationAppliedCategories, setAutomationAppliedCategories] = useState<Record<string, string>>({});
  const [automationAppliedPayees, setAutomationAppliedPayees] = useState<Record<string, string>>({});

  // Local state for manual changes in "To Add" section (temporary until added to main transactions)
  const [localSelectedCategories, setLocalSelectedCategories] = useState<Record<string, string>>({});
  const [localSelectedPayees, setLocalSelectedPayees] = useState<Record<string, string>>({});

  // Helper function to create a unique content hash for a transaction
  const getTransactionContentHash = useCallback((tx: Transaction) => {
    return `${tx.date}_${tx.description}_${tx.spent || "0"}_${tx.received || "0"}_${tx.plaid_account_id}`;
  }, []);

  // Add missing state for multi-select checkboxes
  const [selectedToAdd, setSelectedToAdd] = useState<Set<string>>(new Set());
  const [selectedAdded, setSelectedAdded] = useState<Set<string>>(new Set());

  // Processing transactions state for individual transaction loading (UI only)
  const [processingTransactions] = useState<Set<string>>(new Set());

  // Add sorting state
  const [toAddSortConfig, setToAddSortConfig] = useState<SortConfig>({ key: null, direction: "asc" });
  const [addedSortConfig, setAddedSortConfig] = useState<SortConfig>({ key: null, direction: "asc" });

  // Add pagination state
  const ITEMS_PER_PAGE = 100;
  const [toAddCurrentPage, setToAddCurrentPage] = useState(1);
  const [addedCurrentPage, setAddedCurrentPage] = useState(1);

  // Add import modal state
  const [importModal, setImportModal] = useState<ImportModalState>({
    isOpen: false,
    step: "upload",
    selectedAccount: null,
    csvData: [],
    isLoading: false,
    error: null,
    selectedTransactions: new Set(),
    signsReversed: false,
  });

  const [editModal, setEditModal] = useState<{
    isOpen: boolean;
    transaction: Transaction | null;
    splits: SplitItem[];
    isSplitMode: boolean;
    isUpdating: boolean;
    validationError: string | null;
  }>({
    isOpen: false,
    transaction: null,
    splits: [],
    isSplitMode: false,
    isUpdating: false,
    validationError: null,
  });

  // Add new state for account edit modal
  const [accountEditModal, setAccountEditModal] = useState<{
    isOpen: boolean;
    account: Account | null;
    newName: string;
  }>({
    isOpen: false,
    account: null,
    newName: "",
  });

  // Add new state for category creation modal
  const [newCategoryModal, setNewCategoryModal] = useState<{
    isOpen: boolean;
    name: string;
    type: string;
    parent_id: string | null;
    transactionId: string | null;
  }>({
    isOpen: false,
    name: "",
    type: "Expense",
    parent_id: null,
    transactionId: null,
  });

  // Add new state for payee creation modal
  const [newPayeeModal, setNewPayeeModal] = useState<{
    isOpen: boolean;
    name: string;
    transactionId: string | null;
  }>({
    isOpen: false,
    name: "",
    transactionId: null,
  });

  // Add new state for manual account creation modal
  const [manualAccountModal, setManualAccountModal] = useState<{
    isOpen: boolean;
    name: string;
    type: string;
    startingBalance: string;
  }>({
    isOpen: false,
    name: "",
    type: "Asset",
    startingBalance: "0",
  });

  // Add new state for account names modal
  const [accountNamesModal, setAccountNamesModal] = useState<{
    isOpen: boolean;
    accounts: {
      plaid_account_id: string;
      id: string;
      name: string;
      order?: number;
    }[];
    accountToDelete: string | null;
    deleteConfirmation: string;
  }>({
    isOpen: false,
    accounts: [],
    accountToDelete: null,
    deleteConfirmation: "",
  });

  // Add journal entry modal state
  const [journalEntryModal, setJournalEntryModal] = useState<{
    isOpen: boolean;
    date: string;
    description: string;
    entries: {
      account_id: string;
      amount: number;
      type: "debit" | "credit";
    }[];
  }>({
    isOpen: false,
    date: new Date().toISOString().split("T")[0],
    description: "",
    entries: [],
  });

  // Add state for past journal entries modal
  const [pastJournalEntriesModal, setPastJournalEntriesModal] = useState<{
    isOpen: boolean;
    entries: {
      id: string;
      date: string;
      description: string;
      transactions: {
        account_id: string;
        account_name: string;
        amount: number;
        type: "debit" | "credit";
      }[];
    }[];
  }>({
    isOpen: false,
    entries: [],
  });

  // Add state for editing past journal entries
  const [editJournalEntryModal, setEditJournalEntryModal] = useState<{
    isOpen: boolean;
    entry: {
      id: string;
      date: string;
      description: string;
      transactions: {
        account_id: string;
        account_name: string;
        amount: number;
        type: "debit" | "credit";
      }[];
    } | null;
  }>({
    isOpen: false,
    entry: null,
  });

  // Add journal entry view/edit modal state - updated to match manual-je format
  const [editJournalModal, setEditJournalModal] = useState<EditJournalModalState>({
    isOpen: false,
    transactionId: '',
    isManualEntry: false,
    editEntry: {
      date: "",
      description: "",
      lines: [],
    },
    saving: false,
    isLoading: false,
    error: null,
    transaction: null
  });

  // Add state for past journal entries search
  const [pastJournalEntriesSearch, setPastJournalEntriesSearch] = useState("");

  // Add function to filter past journal entries
  const filteredPastJournalEntries = pastJournalEntriesModal.entries.filter((entry) => {
    const searchLower = pastJournalEntriesSearch.toLowerCase();

    // Search in date
    if (entry.date.toLowerCase().includes(searchLower)) return true;

    // Search in description
    if (entry.description.toLowerCase().includes(searchLower)) return true;

    // Search in account names and amounts
    return entry.transactions.some(
      (tx) => tx.account_name.toLowerCase().includes(searchLower) || tx.amount.toString().includes(searchLower)
    );
  });

  const formatLastSyncTime = (lastSynced: string | null | undefined) => {
    if (!lastSynced) return "Never";
    const date = new Date(lastSynced);
    const month = (date.getMonth() + 1).toString().padStart(2, "0");
    const day = date.getDate().toString().padStart(2, "0");
    const year = date.getFullYear();
    const time = date.toLocaleTimeString(undefined, {
      hour: "2-digit",
      minute: "2-digit",
    });
    return `${month}-${day}-${year} ${time}`;
  };

  const formatCreatedAt = (createdAt: string | null | undefined) => {
    if (!createdAt) return "Unknown";
    const date = new Date(createdAt);
    const month = (date.getMonth() + 1).toString().padStart(2, "0");
    const day = date.getDate().toString().padStart(2, "0");
    const year = date.getFullYear();
    return `${month}-${day}-${year}`;
  };

  const getTooltipContent = (acc: Account) => (
    <div className="text-left">
      <div className="font-semibold mb-1">{acc.name}</div>
      <div className="space-y-1">
        <div>
          <span className="text-gray-300">Institution:</span> {acc.institution_name || "Manual Account"}
        </div>
        <div>
          <span className="text-gray-300">Last Updated:</span> {formatLastSyncTime(acc.last_synced)}
        </div>
        <div>
          <span className="text-gray-300">Linked On:</span> {formatCreatedAt(acc.created_at)}
        </div>
      </div>
    </div>
  );

  // Sync function now uses store
  const syncTransactions = async () => {
    if (!hasCompanyContext) return;

    await storeSyncTransactions(currentCompany!.id);

    // Notification handled by store toast
  };

  // 1️⃣ Plaid Link Token - now handled by store
  useEffect(() => {
    if (hasCompanyContext) {
      createLinkToken();
    }
  }, [hasCompanyContext, createLinkToken]);

  // Update the account selection modal state to include dates
  const [accountSelectionModal, setAccountSelectionModal] = useState<{
    isOpen: boolean;
    accounts: {
      id: string;
      name: string;
      selected: boolean;
      access_token: string;
      item_id: string;
      startDate: string;
    }[];
  }>({
    isOpen: false,
    accounts: [],
  });

  // Update the Plaid success handler
  const { open, ready } = usePlaidLink({
    token: linkToken || "",
    onSuccess: async (public_token, metadata) => {
      try {
        // First, get the access token
        const res = await api.post("/api/2-exchange-public-token", { public_token });

        const data = await res.json();

        // Show account selection modal with all available accounts
        setAccountSelectionModal({
          isOpen: true,
          accounts: metadata.accounts.map((account: { id: string; name?: string }) => ({
            id: account.id,
            name: account.name || "new account",
            selected: true, // Default to selected
            access_token: data.access_token,
            item_id: data.item_id,
            startDate: new Date().toISOString().split("T")[0], // Default to today
          })),
        });
      } catch (error) {
        console.error("Error in Plaid success handler:", error);
        showErrorToast("Failed to connect accounts. Please try again.");
      }
    },
  });

  const handleAccountAndDateSelection = async () => {
    if (!hasCompanyContext) return;

    setImportProgress({
      isImporting: true,
      currentStep: "Starting import...",
      progress: 0,
      totalSteps: 3,
    });

    try {
      const success = await linkAccountsWithDates(accountSelectionModal.accounts);

      if (success) {
        setAccountSelectionModal({ isOpen: false, accounts: [] });
      }
    } catch (error) {
      console.error("Error linking accounts:", error);
    } finally {
      setImportProgress({
        isImporting: false,
        currentStep: "",
        progress: 0,
        totalSteps: 0,
      });
    }
  };

  // Add new state for import progress
  const [importProgress, setImportProgress] = useState<{
    isImporting: boolean;
    currentStep: string;
    progress: number;
    totalSteps: number;
  }>({
    isImporting: false,
    currentStep: "",
    progress: 0,
    totalSteps: 0,
  });

  // Add tab state for switching between To Add and Added sections
  const [activeTab, setActiveTab] = useState<"toAdd" | "added">("toAdd");

  // Data fetching now handled by stores

  // Clear session flags on page refresh
  useEffect(() => {
    const handleBeforeUnload = () => {
      // Clear all automation session flags
      Object.keys(sessionStorage)
        .filter(key => key.startsWith('automations-run-'))
        .forEach(key => sessionStorage.removeItem(key));
    };
    
    window.addEventListener('beforeunload', handleBeforeUnload);
    return () => window.removeEventListener('beforeunload', handleBeforeUnload);
  }, []);

  // New automation function that saves directly to database
  const runAutomationsOncePerSession = useCallback(async () => {
    // Check if automations should run based on version changes
    if (!shouldRunAutomations()) {
      return;
    }
    
    // Prevent concurrent executions
    if (isAutomationRunning.current) {
      return;
    }
    
    // Prevent automation during undo operations
    if (isUndoInProgress.current) {
      return;
    }
    
    // Set flags immediately to prevent duplicate runs
    hasRunAutomationsThisSession.current = true;
    sessionStorage.setItem(sessionKey, 'true');
    
    // Update last automation version to current version
    const currentVersion = getAutomationVersion();
    lastAutomationVersionRef.current = currentVersion;
    
    isAutomationRunning.current = true;
    setIsAutoAddRunning(true);
    
    try {
      const result = await applyAutomationsToTransactions(currentCompany!.id, selectedAccountId, categories, payees);
      
      if (result.success && result.data) {
        const { appliedCategories, appliedPayees, autoAddTransactions } = result.data;
        
        // Store applied automation results for visual feedback and persist to sessionStorage
        setAutomationAppliedCategories(appliedCategories);
        setAutomationAppliedPayees(appliedPayees);
        
        // Persist automation visual feedback to sessionStorage for page refresh survival
        const visualFeedbackKey = `automation-visual-feedback-${currentCompany!.id}-${selectedAccountId}`;
        sessionStorage.setItem(visualFeedbackKey, JSON.stringify({
          appliedCategories,
          appliedPayees,
          timestamp: Date.now()
        }));
        
        // Show success notification if automations were applied (store handles database persistence)
        if (Object.keys(appliedCategories).length > 0 || Object.keys(appliedPayees).length > 0) {
          const appliedCount = Object.keys(appliedCategories).length + Object.keys(appliedPayees).length;
          showSuccessToast(`✨ ${appliedCount} automation${appliedCount === 1 ? '' : 's'} applied and saved!`);
        }
        
        // Handle auto-add transactions
        if (autoAddTransactions.length > 0) {
          const transactionsToProcess = importedTransactions.filter((tx) => tx.plaid_account_id === selectedAccountId);
          
          // Filter by content hash to prevent duplicates within this session
          const transactionsToActuallyAutoAdd = autoAddTransactions.filter((txId) => {
            const transaction = transactionsToProcess.find((tx) => tx.id === txId);
            if (!transaction) return false;
            const contentHash = getTransactionContentHash(transaction);
            return !autoAddedThisSession.current.has(contentHash);
          });
          
          if (transactionsToActuallyAutoAdd.length > 0) {
            // Mark as auto-added in this session
            transactionsToActuallyAutoAdd.forEach((txId) => {
              const transaction = transactionsToProcess.find((tx) => tx.id === txId);
              if (transaction) {
                const contentHash = getTransactionContentHash(transaction);
                autoAddedThisSession.current.add(contentHash);
              }
            });
            
            // Process auto-add
            const transactionRequests = transactionsToActuallyAutoAdd
              .map((transactionId) => {
                const transaction = transactionsToProcess.find((tx) => tx.id === transactionId);
                if (transaction && appliedCategories[transactionId]) {
                  return {
                    transaction,
                    selectedCategoryId: appliedCategories[transactionId],
                    selectedPayeeId: appliedPayees[transactionId],
                  };
                }
                return null;
              })
              .filter((req) => req !== null) as {
              transaction: Transaction;
              selectedCategoryId: string;
              selectedPayeeId?: string;
            }[];
            
            // Find the selected account in chart_of_accounts by plaid_account_id
            const selectedAccount = categories.find((c) => c.plaid_account_id === selectedAccountId);
            const selectedAccountIdInCOA = selectedAccount?.id;
            
            if (transactionRequests.length > 0 && selectedAccountIdInCOA) {
              try {
                await addTransactions(transactionRequests, selectedAccountIdInCOA, currentCompany!.id);
                
                showSuccessToast(`🤖 ${transactionRequests.length} transaction${
                  transactionRequests.length === 1 ? "" : "s"
                } automatically added!`);
              } catch (error) {
                console.error("Error auto-adding transactions:", error);
                showErrorToast("Failed to auto-add some transactions");
                // Remove from auto-added session set if there was an error
                transactionRequests.forEach((req) => {
                  const contentHash = getTransactionContentHash(req.transaction);
                  autoAddedThisSession.current.delete(contentHash);
                });
              }
            }
          }
        }
        
        // Show notifications for applied automations
        const appliedPayeeCount = Object.keys(appliedPayees).length;
        const appliedCategoryCount = Object.keys(appliedCategories).length;
        
        if ((appliedPayeeCount > 0 || appliedCategoryCount > 0) && autoAddTransactions.length === 0) {
          const messages = [];
          if (appliedPayeeCount > 0) {
            messages.push(`${appliedPayeeCount} payee assignment${appliedPayeeCount === 1 ? "" : "s"}`);
          }
          if (appliedCategoryCount > 0) {
            messages.push(`${appliedCategoryCount} category assignment${appliedCategoryCount === 1 ? "" : "s"}`);
          }

        }
        
        if (appliedPayeeCount === 0 && appliedCategoryCount === 0 && autoAddTransactions.length === 0) {
          showSuccessToast('✅ Automations completed - no matches found');
        }
      }
    } catch (error) {
      console.error("Error applying automations:", error);
      showErrorToast("Failed to run automations");
      
      // Reset flags on error to allow retry
      hasRunAutomationsThisSession.current = false;
      sessionStorage.removeItem(sessionKey);
    } finally {
      isAutomationRunning.current = false;
      setIsAutoAddRunning(false);
    }
  }, [shouldRunAutomations, getAutomationVersion, currentCompany?.id, selectedAccountId, categories, payees, getTransactionContentHash, refreshAll, addTransactions, applyAutomationsToTransactions]);


  useEffect(() => {
    if (hasCompanyContext && currentCompany?.id) {
      // Use individual fetch functions with incremental sync (default behavior)
      fetchAccounts(currentCompany.id);
      fetchImportedTransactions(currentCompany.id);
      fetchConfirmedTransactions(currentCompany.id);
      fetchJournalEntries(currentCompany.id);
      refreshCategories();
      refreshPayees();
      // Initial fetch for imported transaction splits (subsequent updates via subscription)
      fetchImportedTransactionSplits(currentCompany.id);
    }
  }, [currentCompany?.id, hasCompanyContext, fetchAccounts, fetchImportedTransactions, fetchConfirmedTransactions, fetchJournalEntries, refreshCategories, refreshPayees, fetchImportedTransactionSplits]); // Refresh when company changes

  // Real-time subscriptions managed by stores
  useEffect(() => {
    if (!hasCompanyContext || !currentCompany?.id) return;

    // Set up all real-time subscriptions through stores
    const unsubscribeTransactions = subscribeToTransactions(currentCompany.id);
    const unsubscribeCategories = subscribeToCategories(currentCompany.id);
    const unsubscribePayees = subscribeToPayees(currentCompany.id);

    // Cleanup function
    return () => {
      unsubscribeTransactions();
      unsubscribeCategories();
      unsubscribePayees();
    };
  }, [currentCompany?.id, hasCompanyContext, subscribeToTransactions, subscribeToCategories, subscribeToPayees]);

  // Initialize automation version tracking on component mount
  useEffect(() => {
    if (hasCompanyContext && currentCompany?.id) {
      lastAutomationVersionRef.current = getAutomationVersion();
    }
  }, [hasCompanyContext, currentCompany?.id, getAutomationVersion]);
  
  // Run automation once per session on page load and when automation version changes
  useEffect(() => {
    runAutomationsOncePerSession();
  }, [runAutomationsOncePerSession]);
  
  // Check for automation version changes when page becomes visible (better for SPA navigation)
  useEffect(() => {
    const handleVisibilityChange = () => {
      if (!document.hidden) {
        // Small delay to ensure any localStorage changes are processed
        setTimeout(() => {
          runAutomationsOncePerSession();
        }, 100);
      }
    };
    
    document.addEventListener('visibilitychange', handleVisibilityChange);
    
    // Also listen for storage events (when localStorage is changed in other tabs/windows)
    const handleStorageChange = (event: StorageEvent) => {
      if (event.key && event.key.startsWith('automation_version_')) {
        setTimeout(() => {
          runAutomationsOncePerSession();
        }, 100);
      }
    };
    
    window.addEventListener('storage', handleStorageChange);
    
    return () => {
      document.removeEventListener('visibilitychange', handleVisibilityChange);
      window.removeEventListener('storage', handleStorageChange);
    };
  }, [runAutomationsOncePerSession]);

  // Restore automation visual feedback from sessionStorage and detect automation-applied values
  useEffect(() => {
    if (hasCompanyContext && currentCompany?.id && selectedAccountId) {
      // Try to restore visual feedback from sessionStorage
      const visualFeedbackKey = `automation-visual-feedback-${currentCompany.id}-${selectedAccountId}`;
      const stored = sessionStorage.getItem(visualFeedbackKey);
      let restoredCategories = {};
      let restoredPayees = {};
      
      if (stored) {
        try {
          const { appliedCategories, appliedPayees, timestamp } = JSON.parse(stored);
          // Only restore if the data is from the current session (less than 1 hour old)
          const isRecent = Date.now() - timestamp < 60 * 60 * 1000; // 1 hour
          
          if (isRecent && appliedCategories && appliedPayees) {
            restoredCategories = appliedCategories;
            restoredPayees = appliedPayees;
          } else {
            // Clean up old data
            sessionStorage.removeItem(visualFeedbackKey);
          }
        } catch (error) {
          console.error('Error parsing stored automation visual feedback:', error);
          sessionStorage.removeItem(visualFeedbackKey);
        }
      }

      // Also check current transactions against automation rules for visual feedback
      // This handles transactions that were automated in previous sessions or page loads
      if (importedTransactions.length > 0) {
        detectAutomationAppliedValues(restoredCategories, restoredPayees);
      } else {
        // Just set restored values if no transactions to analyze
        setAutomationAppliedCategories(restoredCategories);
        setAutomationAppliedPayees(restoredPayees);
      }
    }
    
    // Clear local state when account changes
    setLocalSelectedCategories({});
    setLocalSelectedPayees({});
  }, [selectedAccountId, hasCompanyContext, currentCompany?.id, importedTransactions, categories, payees, detectAutomationAppliedValues]);

  // Automation state persistence removed - using database persistence instead

  // State persistence removed - using database persistence instead

  // Cleanup effects removed - using database persistence instead

  // Reset pagination when search query changes
  useEffect(() => {
    setToAddCurrentPage(1);
  }, [searchQuery, selectedAccountId, toAddSortConfig]);

  useEffect(() => {
    setAddedCurrentPage(1);
  }, [searchQuery, selectedAccountId, addedSortConfig]);

  // 3️⃣ Actions - now use store functions
  const addTransaction = async (tx: Transaction, selectedCategoryId: string, selectedPayeeId?: string) => {
    if (!hasCompanyContext) return;

    // Find the selected account in chart_of_accounts by plaid_account_id
    const selectedAccount = categories.find((c) => c.plaid_account_id === selectedAccountId);

    if (!selectedAccount) {
      alert(
        `Account not found in chart of accounts. Please ensure the account "${
          accounts.find((a) => a.plaid_account_id === selectedAccountId)?.name
        }" is properly set up in your chart of accounts.`
      );
      return;
    }

    const selectedAccountIdInCOA = selectedAccount.id;

    // For single transactions, use bulk operation with array of one
    await addTransactions(
      [
        {
          transaction: tx,
          selectedCategoryId,
          selectedPayeeId,
        },
      ],
      selectedAccountIdInCOA,
      currentCompany!.id
    );
  };

  const undoTransaction = async (tx: Transaction) => {
    if (!hasCompanyContext) return;

    // Set flag to prevent automation during undo
    isUndoInProgress.current = true;

    try {
      // For single transactions, use bulk operation with array of one
      await undoTransactions([tx.id], currentCompany!.id);
    } finally {
      // Clear flag after undo completes
      setTimeout(() => {
        isUndoInProgress.current = false;
      }, 1000); // Wait 1 second to ensure all state updates are complete
    }
  };

  // 4️⃣ Category dropdown
  const categoryOptions: SelectOption[] = [
    { value: "", label: "Select" },
    { value: "add_new", label: "+ Add new category" },
    ...categories.map((c) => ({ value: c.id, label: c.name })),
  ];

  // 5️⃣ Payee dropdown
  const payeeOptions: SelectOption[] = [
    { value: "", label: "Select" },
    { value: "add_new", label: "+ Add new payee" },
    ...payees.map((p) => ({ value: p.id, label: p.name })),
  ];

  const formatDate = (dateString: string) => {
    // Parse the date string and create a UTC date
    const [year, month, day] = dateString.split("-").map(Number);
    const date = new Date(Date.UTC(year, month - 1, day));
    const formattedMonth = (date.getUTCMonth() + 1).toString().padStart(2, "0");
    const formattedDay = date.getUTCDate().toString().padStart(2, "0");
    return `${formattedMonth}-${formattedDay}-${date.getUTCFullYear()}`;
  };

  // Add sorting function
  const sortTransactions = (transactions: Transaction[], sortConfig: SortConfig, isToAddTable = false) => {
    if (!sortConfig.key) return transactions;

    return [...transactions].sort((a, b) => {
      if (sortConfig.key === "date") {
        return sortConfig.direction === "asc"
          ? new Date(a.date).getTime() - new Date(b.date).getTime()
          : new Date(b.date).getTime() - new Date(a.date).getTime();
      }
      if (sortConfig.key === "description") {
        return sortConfig.direction === "asc"
          ? a.description.localeCompare(b.description)
          : b.description.localeCompare(a.description);
      }
      if (sortConfig.key === "amount") {
        const aAmount = a.amount ?? calculateNetAmount(a.spent, a.received);
        const bAmount = b.amount ?? calculateNetAmount(b.spent, b.received);
        const comparison = compareAmounts(aAmount, bAmount);
        return sortConfig.direction === "asc" ? comparison : -comparison;
      }
      if (sortConfig.key === "spent") {
        const aSpent = a.spent ?? "0.00";
        const bSpent = b.spent ?? "0.00";
        const comparison = compareAmounts(aSpent, bSpent);
        return sortConfig.direction === "asc" ? comparison : -comparison;
      }
      if (sortConfig.key === "received") {
        const aReceived = a.received ?? "0.00";
        const bReceived = b.received ?? "0.00";
        const comparison = compareAmounts(aReceived, bReceived);
        return sortConfig.direction === "asc" ? comparison : -comparison;
      }
      if (sortConfig.key === "payee") {
        let aPayeeName = "";
        let bPayeeName = "";
        
        if (isToAddTable) {
          // For "To Add" table, use database values only
          aPayeeName = a.payee_id ? (payees.find(p => p.id === a.payee_id)?.name || "") : "";
          bPayeeName = b.payee_id ? (payees.find(p => p.id === b.payee_id)?.name || "") : "";
        } else {
          // For "Added" table, use actual payee from transaction
          aPayeeName = a.payee_id ? (payees.find(p => p.id === a.payee_id)?.name || "") : "";
          bPayeeName = b.payee_id ? (payees.find(p => p.id === b.payee_id)?.name || "") : "";
        }
        
        return sortConfig.direction === "asc"
          ? aPayeeName.localeCompare(bPayeeName)
          : bPayeeName.localeCompare(aPayeeName);
      }
      if (sortConfig.key === "category") {
        let aCategoryName = "";
        let bCategoryName = "";
        
        if (isToAddTable) {
          // For "To Add" table, use database values only
          aCategoryName = a.selected_category_id ? (categories.find(c => c.id === a.selected_category_id)?.name || "") : "";
          bCategoryName = b.selected_category_id ? (categories.find(c => c.id === b.selected_category_id)?.name || "") : "";
        } else {
          // For "Added" table, use actual category from transaction
          if (a.has_split) {
            aCategoryName = "-- Split --";
          } else {
            // Find the category - for added transactions, we need to check both selected_category_id and corresponding_category_id
            const isAccountDebit = a.selected_category_id === selectedAccountIdInCOA;
            const aCategoryId = isAccountDebit ? a.corresponding_category_id : a.selected_category_id;
            aCategoryName = aCategoryId ? (categories.find(c => c.id === aCategoryId)?.name || "") : "";
          }
          
          if (b.has_split) {
            bCategoryName = "-- Split --";
          } else {
            const isAccountDebit = b.selected_category_id === selectedAccountIdInCOA;
            const bCategoryId = isAccountDebit ? b.corresponding_category_id : b.selected_category_id;
            bCategoryName = bCategoryId ? (categories.find(c => c.id === bCategoryId)?.name || "") : "";
          }
        }
        
        return sortConfig.direction === "asc"
          ? aCategoryName.localeCompare(bCategoryName)
          : bCategoryName.localeCompare(aCategoryName);
      }
      return 0;
    });
  };

  const handleSort = (key: "date" | "description" | "amount" | "spent" | "received" | "payee" | "category", section: "toAdd" | "added") => {
    if (section === "toAdd") {
      setToAddSortConfig((current) => ({
        key,
        direction: current.key === key && current.direction === "asc" ? "desc" : "asc",
      }));
    } else {
      setAddedSortConfig((current) => ({
        key,
        direction: current.key === key && current.direction === "asc" ? "desc" : "asc",
      }));
    }
  };

  // Find the selected account in chart_of_accounts by plaid_account_id
  const selectedAccount = categories.find((c) => c.plaid_account_id === selectedAccountId);
  const selectedAccountIdInCOA = selectedAccount?.id;

  // Helper function for pagination
  const getPaginatedData = <T,>(data: T[], currentPage: number, itemsPerPage: number) => {
    const startIndex = (currentPage - 1) * itemsPerPage;
    const endIndex = startIndex + itemsPerPage;
    return {
      paginatedData: data.slice(startIndex, endIndex),
      totalPages: Math.ceil(data.length / itemsPerPage),
      totalItems: data.length,
      startIndex: startIndex + 1,
      endIndex: Math.min(endIndex, data.length),
    };
  };

  // Update the imported transactions to use sorting and pagination
  const importedFiltered = sortTransactions(
    importedTransactions
      .filter((tx) => tx.plaid_account_id === selectedAccountId)
      .filter((tx) => {
        if (!searchQuery) return true;
        const q = searchQuery.toLowerCase();
        const desc = tx.description?.toLowerCase() || "";
        const date = formatDate(tx.date).toLowerCase();
        // Search formatted amounts (what user sees in display)
        const spentFormatted = tx.spent ? formatAmount(tx.spent, { showCurrency: false }).toLowerCase() : "";
        const receivedFormatted = tx.received ? formatAmount(tx.received, { showCurrency: false }).toLowerCase() : "";
        const amountFormatted = tx.amount ? formatAmount(tx.amount, { showCurrency: false }).toLowerCase() : "";
        return (
          desc.includes(q) ||
          date.includes(q) ||
          spentFormatted.includes(q) ||
          receivedFormatted.includes(q) ||
          amountFormatted.includes(q)
        );
      }),
    toAddSortConfig,
    true // isToAddTable = true
  );

  const {
    paginatedData: imported,
    totalPages: toAddTotalPages,
    endIndex: toAddEndIndex,
  } = getPaginatedData(importedFiltered, toAddCurrentPage, ITEMS_PER_PAGE);

  // Update the confirmed transactions to use sorting and pagination
  const confirmedFiltered = sortTransactions(
    transactions
      .filter((tx) => {
        if (tx.plaid_account_id === selectedAccountId) return true;
        if (tx.plaid_account_id === "MANUAL_ENTRY") {
          return (
            tx.selected_category_id === selectedAccountIdInCOA ||
            tx.corresponding_category_id === selectedAccountIdInCOA
          );
        }
        return false;
      })
      .filter((tx) => {
        if (!searchQuery) return true;
        const q = searchQuery.toLowerCase();
        const desc = tx.description?.toLowerCase() || "";
        const date = formatDate(tx.date).toLowerCase();
        // Search formatted amounts (what user sees in display)
        const spentFormatted = tx.spent ? formatAmount(tx.spent, { showCurrency: false }).toLowerCase() : "";
        const receivedFormatted = tx.received ? formatAmount(tx.received, { showCurrency: false }).toLowerCase() : "";
        const amountFormatted = tx.amount ? formatAmount(tx.amount, { showCurrency: false }).toLowerCase() : "";
        // Get the category name for this transaction
        const isAccountDebit = tx.selected_category_id === selectedAccountIdInCOA;
        const categoryId = isAccountDebit ? tx.corresponding_category_id : tx.selected_category_id;
        const category = categories.find((c) => c.id === categoryId);
        const categoryName = category ? category.name.toLowerCase() : "";
        return (
          desc.includes(q) ||
          date.includes(q) ||
          spentFormatted.includes(q) ||
          receivedFormatted.includes(q) ||
          amountFormatted.includes(q) ||
          categoryName.includes(q)
        );
      }),
    addedSortConfig,
    false // isToAddTable = false
  );

  const {
    paginatedData: confirmed,
    totalPages: addedTotalPages,
    endIndex: addedEndIndex,
  } = getPaginatedData(confirmedFiltered, addedCurrentPage, ITEMS_PER_PAGE);

  const currentBalance = toFinancialAmount(
    accounts.find((a) => a.plaid_account_id === selectedAccountId)?.current_balance || "0.00"
  );

  // Calculate the Switch Balance for the selected account (only for Added tab)
  // Only sum confirmed transactions - starting balance is included as a "Starting Balance" transaction
  const confirmedAccountTransactions = confirmed.filter((tx) => tx.plaid_account_id === selectedAccountId);

  const switchBalance = sumAmounts(confirmedAccountTransactions.map((tx) => calculateNetAmount(tx.spent, tx.received)));

  const downloadTemplate = () => {
    const headers = ["Date", "Description", "Amount"];
    const exampleData = [
      ["01-15-2025", "Client Payment - Invoice #1001", "1000.00"],
      ["01-16-2025", "Office Supplies - Staples", "-150.75"],
      ["01-17-2025", "Bank Interest Received", "25.50"],
      ["01-18-2025", "Monthly Software Subscription", "-99.99"],
      ["01-19-2025", "Customer Refund", "-200.00"],
    ];

    const csvContent = [headers.join(","), ...exampleData.map((row) => row.join(","))].join("\n");

    const blob = new Blob([csvContent], { type: "text/csv" });
    const url = window.URL.createObjectURL(blob);
    const a = document.createElement("a");
    a.href = url;
    a.download = "transaction_import_template.csv";
    document.body.appendChild(a);
    a.click();
    document.body.removeChild(a);
    window.URL.revokeObjectURL(url);
  };

  const validateCSV = (data: Papa.ParseResult<CSVRow>) => {
    if (!data.data || data.data.length === 0) {
      return "CSV file is empty";
    }

    const requiredColumns = ["Date", "Description", "Amount"];
    const headers = Object.keys(data.data[0]);

    const missingColumns = requiredColumns.filter((col) => !headers.includes(col));
    if (missingColumns.length > 0) {
      return `Missing required columns: ${missingColumns.join(", ")}. Expected: Date, Description, Amount`;
    }

    // Filter out empty rows before validation
    const nonEmptyRows = data.data.filter((row) => row.Date && row.Amount && row.Description);

    if (nonEmptyRows.length === 0) {
      return "No valid transaction data found. Please ensure you have at least one row with Date, Description, and Amount.";
    }

    // Validate each non-empty row
    for (let i = 0; i < nonEmptyRows.length; i++) {
      const row = nonEmptyRows[i];

      // Validate date format (prefer MM-DD-YYYY, but also support M/D/YY, MM/DD/YY, M/D/YYYY, YYYY-MM-DD)
      let isValidDate = false;
      let parsedDate: Date | null = null;

      // Try MM-DD-YYYY format first (recommended)
      if (row.Date.match(/^\d{1,2}[\/\-]\d{1,2}[\/\-]\d{2,4}$/)) {
        const dateParts = row.Date.split(/[\/\-]/);
        const monthNum = parseInt(dateParts[0]);
        const dayNum = parseInt(dateParts[1]);
        const yearStr = dateParts[2];
        const yearNum = parseInt(yearStr);

        // Handle two-digit years
        const fullYear = yearNum < 100 ? 2000 + yearNum : yearNum;

        parsedDate = new Date(Date.UTC(fullYear, monthNum - 1, dayNum));
        isValidDate = !isNaN(parsedDate.getTime()) && monthNum >= 1 && monthNum <= 12 && dayNum >= 1 && dayNum <= 31;
      }

      // Try YYYY-MM-DD format as fallback
      if (!isValidDate && row.Date.match(/^\d{4}-\d{1,2}-\d{1,2}$/)) {
        const [yearStr, monthStr, dayStr] = row.Date.split("-");
        const year = parseInt(yearStr);
        const month = parseInt(monthStr);
        const day = parseInt(dayStr);
        parsedDate = new Date(Date.UTC(year, month - 1, day));
        isValidDate = !isNaN(parsedDate.getTime()) && month >= 1 && month <= 12 && day >= 1 && day <= 31;
      }

      if (!isValidDate) {
        return `Invalid date format in row ${i + 1}: "${
          row.Date
        }". Please use MM-DD-YYYY format (recommended) or YYYY-MM-DD format.`;
      }

      // Validate amount
      const amount = parseFloat(row.Amount || "0");
      
      if (isNaN(amount)) {
        return `Invalid amount in row ${i + 1}: "${row.Amount}". Please use numeric values (e.g., 100.50, -150.75, or 0.00)`;
      }
      
      // Ensure amount is not zero
      if (amount === 0) {
        return `Amount cannot be zero in row ${i + 1}. Please provide a positive or negative amount.`;
      }

      // Validate description is not empty
      if (!row.Description.trim()) {
        return `Empty description in row ${i + 1}. Please provide a description for each transaction.`;
      }
    }

    return null;
  };

  const handleFileUpload = (event: React.ChangeEvent<HTMLInputElement> | DragEvent) => {
    const file = event instanceof DragEvent ? event.dataTransfer?.files[0] : event.target.files?.[0];

    if (!file) return;

    setImportModal((prev) => ({ ...prev, isLoading: true, error: null }));

    Papa.parse(file, {
      header: true,
      skipEmptyLines: true,
      complete: (results: Papa.ParseResult<CSVRow>) => {
        const error = validateCSV(results);
        if (error) {
          setImportModal((prev) => ({
            ...prev,
            isLoading: false,
            error,
          }));
          return;
        }

        // Convert CSV data to transactions, filtering out any empty rows
        const transactions = results.data
          .filter((row: CSVRow) => row.Date && row.Amount && row.Description)
          .map((row: CSVRow) => {
            // Parse date - try MM-DD-YYYY format first
            let parsedDate: Date;

            if (row.Date.match(/^\d{1,2}[\/\-]\d{1,2}[\/\-]\d{2,4}$/)) {
              // MM-DD-YYYY format (recommended)
              const dateParts = row.Date.split(/[\/\-]/);
              const monthNum = parseInt(dateParts[0]);
              const dayNum = parseInt(dateParts[1]);
              const yearStr = dateParts[2];
              const yearNum = parseInt(yearStr);

              // Handle two-digit years
              const fullYear = yearNum < 100 ? 2000 + yearNum : yearNum;

              // Create date in UTC to prevent timezone shifts
              parsedDate = new Date(Date.UTC(fullYear, monthNum - 1, dayNum));
            } else {
              // Fallback to YYYY-MM-DD format
              const [yearStr, monthStr, dayStr] = row.Date.split("-");
              const year = parseInt(yearStr);
              const month = parseInt(monthStr);
              const day = parseInt(dayStr);
              parsedDate = new Date(Date.UTC(year, month - 1, day));
            }

            const amount = parseFloat(row.Amount || "0");
            // Convert amount to spent/received: negative amounts are spent, positive are received
            const spent = amount < 0 ? Math.abs(amount) : 0;
            const received = amount > 0 ? amount : 0;

            return {
              id: uuidv4(),
              date: parsedDate.toISOString().split("T")[0], // Store as YYYY-MM-DD
              description: row.Description.trim(),
              amount: toFinancialAmount(amount), // Store the original amount
              spent: spent > 0 ? toFinancialAmount(spent) : toFinancialAmount(0),
              received: received > 0 ? toFinancialAmount(received) : toFinancialAmount(0),
              plaid_account_id: importModal.selectedAccount?.plaid_account_id || null,
              plaid_account_name: importModal.selectedAccount?.name || null,
              company_id: currentCompany?.id,
            };
          });

        setImportModal((prev) => ({
          ...prev,
          isLoading: false,
          csvData: transactions,
          step: "review",
        }));
      },
      error: (error) => {
        setImportModal((prev) => ({
          ...prev,
          isLoading: false,
          error: `Error parsing CSV: ${error.message}`,
        }));
      },
    });
  };

  const handleCsvDragOver = (e: React.DragEvent) => {
    e.preventDefault();
    e.stopPropagation();
  };

  const handleCsvDrop = (e: React.DragEvent<HTMLDivElement>) => {
    e.preventDefault();
    e.stopPropagation();
    const file = e.dataTransfer?.files[0];
    if (file) {
      const event = {
        target: { files: [file] },
      } as unknown as React.ChangeEvent<HTMLInputElement>;
      handleFileUpload(event);
    }
  };

  // Function to handle sign reversal toggle
  const handleSignReversal = () => {
    setImportModal((prev) => {
      const newSignsReversed = !prev.signsReversed;
      
      // Update the transaction amounts when signs are reversed
      const updatedCsvData = prev.csvData.map((tx) => {
        const currentAmount = parseFloat(tx.amount || "0");
        const reversedAmount = -currentAmount;
        
        // Convert amount to spent/received: negative amounts are spent, positive are received
        const spent = reversedAmount < 0 ? Math.abs(reversedAmount) : 0;
        const received = reversedAmount > 0 ? reversedAmount : 0;
        
        return {
          ...tx,
          amount: toFinancialAmount(reversedAmount),
          spent: spent > 0 ? toFinancialAmount(spent) : toFinancialAmount(0),
          received: received > 0 ? toFinancialAmount(received) : toFinancialAmount(0),
        };
      });
      
      return {
        ...prev,
        signsReversed: newSignsReversed,
        csvData: updatedCsvData,
      };
    });
  };

  // handleEditTransaction - commented out until edit modal component is implemented
  // const handleEditTransaction = async (updatedTransaction: Transaction) => {
  //   if (!editModal.transaction || !hasCompanyContext) return;

  //   try {
  //     // Clear previous validation errors and set loading state
  //     setEditModal(prev => ({ ...prev, isUpdating: true, validationError: null }));

  //     // If in split mode, handle split transaction validation and updates
  //     if (editModal.isSplitMode && editModal.splits.length > 0) {
  //       // Validate each split item
  //       for (const split of editModal.splits) {
  //         const splitSpent = split.spent ?? '0.00';
  //         const splitReceived = split.received ?? '0.00';

  //         // Allow both spent and received to be zero, but at least one split must have a value
  //         if (isZeroAmount(splitSpent) && isZeroAmount(splitReceived)) {
  //           setEditModal(prev => ({ ...prev, isUpdating: false, validationError: 'Each split item must have either a spent or received amount.' }));
  //           return;
  //         }

  //         if (!split.selected_category_id) {
  //           setEditModal(prev => ({ ...prev, isUpdating: false, validationError: 'Each split item must have a category selected.' }));
  //           return;
  //         }
  //       }

  //       // Calculate net amounts for validation using financial.ts functions
  //       const originalNetAmount = calculateNetAmount(editModal.transaction.spent, editModal.transaction.received);

  //       // Calculate split net amount: sum of received - sum of spent
  //       const splitSpentTotal = sumAmounts(editModal.splits.map(s => s.spent ?? '0.00'));
  //       const splitReceivedTotal = sumAmounts(editModal.splits.map(s => s.received ?? '0.00'));
  //       const splitNetAmount = subtractAmounts(splitReceivedTotal, splitSpentTotal);

  //       // Compare net amounts with precision handling
  //       if (compareAmounts(splitNetAmount, originalNetAmount) !== 0) {
  //         setEditModal(prev => ({
  //           ...prev,
  //           isUpdating: false,
  //           validationError: `Split net amount (${formatAmount(splitNetAmount)}) must equal the original transaction net amount (${formatAmount(originalNetAmount)})`
  //         }));
  //         return;
  //       }

  //       // For split transactions, update with split data and then move to "Added" table
  //       const transactionWithSplits = {
  //         ...updatedTransaction,
  //         splits: editModal.splits
  //       };

  //       // First update the transaction with split data in the "To Add" table
  //       const updateSuccess = await updateTransaction(
  //         editModal.transaction.id,
  //         transactionWithSplits,
  //         currentCompany!.id
  //       );

  //       if (!updateSuccess) {
  //         setEditModal(prev => ({ ...prev, isUpdating: false, validationError: 'Failed to update transaction. Please try again.' }));
  //         return;
  //       }

  //       // Then move the split transaction to "Added" table
  //       // For split transactions, we use the first split category as the selected category
  //       // The move-to-added API will handle creating proper journal entries for all splits
  //       const firstSplitCategory = editModal.splits[0].selected_category_id;
  //       const correspondingCategoryId = selectedAccountIdInCOA;

  //       if (!correspondingCategoryId) {
  //         setEditModal(prev => ({ ...prev, isUpdating: false, validationError: 'No account category found for selected account' }));
  //         return;
  //       }

  //       if (!firstSplitCategory) {
  //         setEditModal(prev => ({ ...prev, isUpdating: false, validationError: 'First split category is required' }));
  //         return;
  //       }

  //       const transactionRequest = {
  //         transaction: { ...editModal.transaction, ...transactionWithSplits },
  //         selectedCategoryId: firstSplitCategory,
  //         selectedPayeeId: updatedTransaction.payee_id
  //       };

  //       await addTransactions([transactionRequest], correspondingCategoryId, currentCompany!.id);

  //       setEditModal({ isOpen: false, transaction: null, splits: [], isSplitMode: false, isUpdating: false, validationError: null });
  //       setNotification({ type: 'success', message: 'Split transaction added successfully' });

  //       // Remove from selected to add and clear state
  //       const transactionId = editModal.transaction.id;
  //       if (selectedToAdd.has(transactionId)) {
  //         setSelectedToAdd(prev => {
  //           const next = new Set(prev);
  //           next.delete(transactionId);
  //           return next;
  //         });
  //       }
  //       setSelectedCategories(prev => {
  //         const copy = { ...prev };
  //         delete copy[transactionId];
  //         return copy;
  //       });
  //       setSelectedPayees(prev => {
  //         const copy = { ...prev };
  //         delete copy[transactionId];
  //         return copy;
  //       });

  //     } else {
  //       // Handle regular (non-split) transaction update
  //       const spent = updatedTransaction.spent ?? '0.00';
  //       const received = updatedTransaction.received ?? '0.00';

  //       if (isPositiveAmount(spent) && isPositiveAmount(received)) {
  //         setEditModal(prev => ({ ...prev, isUpdating: false, validationError: 'A transaction cannot have both spent and received amounts. Please enter only one.' }));
  //         return;
  //       }

  //       if (isZeroAmount(spent) && isZeroAmount(received)) {
  //         setEditModal(prev => ({ ...prev, isUpdating: false, validationError: 'A transaction must have either a spent or received amount.' }));
  //         return;
  //       }

  //       // Find the category based on the selected category ID
  //       const category = categories.find(c => c.id === updatedTransaction.selected_category_id);
  //       if (!category) {
  //         setEditModal(prev => ({ ...prev, isUpdating: false, validationError: 'Selected category not found' }));
  //         return;
  //       }

  //       // Use the store function to update the transaction
  //       const success = await updateTransaction(
  //         editModal.transaction.id,
  //         updatedTransaction,
  //         currentCompany!.id
  //       );

  //       if (success) {
  //         setEditModal({ isOpen: false, transaction: null, splits: [], isSplitMode: false, isUpdating: false, validationError: null });
  //         setNotification({ type: 'success', message: 'Transaction updated successfully' });
  //       } else {
  //         setEditModal(prev => ({ ...prev, isUpdating: false, validationError: 'Failed to update transaction. Please try again.' }));
  //       }
  //     }

  //   } catch (error) {
  //     console.error('Error updating transaction:', error);
  //     setEditModal(prev => ({
  //       ...prev,
  //       isUpdating: false,
  //       validationError: error instanceof Error ? error.message : 'Failed to update transaction'
  //     }));
  //   }
  // };

  // Add handler for updating account name
  const handleUpdateAccountName = async () => {
    if (!accountEditModal.account || !accountEditModal.newName.trim() || !hasCompanyContext) return;

    const success = await updateAccountName(
      accountEditModal.account.plaid_account_id || "",
      accountEditModal.newName.trim(),
      currentCompany!.id
    );

    if (success) {
      setAccountEditModal({ isOpen: false, account: null, newName: "" });
    }
  };

  // Handler for creating new category using store
  const handleCreateCategory = async () => {
    if (!newCategoryModal.name.trim() || !hasCompanyContext) return;

    const result = await createCategoryForTransaction({
      name: newCategoryModal.name.trim(),
      type: newCategoryModal.type,
      parent_id: newCategoryModal.parent_id || undefined,
    });

    if (result.success && result.categoryId) {
      // After creating the category, set it as selected for the current transaction or all selected transactions
      if (newCategoryModal.transactionId) {
        // Check if this is for the edit journal modal
        if (editJournalModal.isOpen) {
          updateEditJournalLine(newCategoryModal.transactionId, "categoryId", result.categoryId);
        }
        // Check if this is for the edit modal
        else if (editModal.isOpen && editModal.transaction?.id === newCategoryModal.transactionId) {
          setEditModal((prev) => ({
            ...prev,
            transaction: prev.transaction
              ? {
                  ...prev.transaction,
                  selected_category_id: result.categoryId,
                }
              : null,
          }));
        }
        // Update database directly with new category
        if (result.categoryId) {
          if (selectedToAdd.has(newCategoryModal.transactionId) && selectedToAdd.size > 1) {
            // Update all selected transactions
            const updatePromises = Array.from(selectedToAdd).map(selectedId =>
              updateTransactionCategory(selectedId, result.categoryId!)
            );
            await Promise.all(updatePromises);
          } else {
            // Update single transaction
            await updateTransactionCategory(newCategoryModal.transactionId!, result.categoryId);
          }
        }
      }

      setNewCategoryModal({ isOpen: false, name: "", type: "Expense", parent_id: null, transactionId: null });
    } else {
      console.error("Error creating category:", result.error);
    }
  };

  // Handler for creating new payee using store
  const handleCreatePayee = async () => {
    if (!newPayeeModal.name.trim() || !hasCompanyContext) return;

    const result = await createPayeeForTransaction({
      name: newPayeeModal.name.trim(),
    });

    if (result.success && result.payeeId) {
      // After creating the payee, set it as selected for the current transaction or all selected transactions
      if (newPayeeModal.transactionId) {
        // Check if this is for the edit modal
        if (editModal.isOpen && editModal.transaction?.id === newPayeeModal.transactionId) {
          setEditModal((prev) => ({
            ...prev,
            transaction: prev.transaction
              ? {
                  ...prev.transaction,
                  payee_id: result.payeeId,
                }
              : null,
          }));
        }
        // Update database directly with new payee
        if (result.payeeId) {
          if (selectedToAdd.has(newPayeeModal.transactionId) && selectedToAdd.size > 1) {
            // Update all selected transactions
            const updatePromises = Array.from(selectedToAdd).map(selectedId =>
              updateTransactionPayee(selectedId, result.payeeId!)
            );
            await Promise.all(updatePromises);
          } else {
            // Update single transaction
            await updateTransactionPayee(newPayeeModal.transactionId!, result.payeeId);
          }
        }
      }

      setNewPayeeModal({ isOpen: false, name: "", transactionId: null });
      showSuccessToast("Payee created successfully");
    } else {
      console.error("Error creating payee:", result.error);
      showErrorToast(result.error || "Failed to create payee");
    }
  };

  // createManualAccount now handled by transactionsStore

  // Add function to handle account name updates
  const handleUpdateAccountNames = async () => {
    if (!hasCompanyContext) return;

    const success = await updateAccountNames(accountNamesModal.accounts, currentCompany!.id);

    if (success) {
      setAccountNamesModal({ isOpen: false, accounts: [], accountToDelete: null, deleteConfirmation: "" });
    }
  };

  // @dnd-kit sensors
  const sensors = useSensors(
    useSensor(PointerSensor),
    useSensor(KeyboardSensor, {
      coordinateGetter: sortableKeyboardCoordinates,
    })
  );

  // Handle drag end for account reordering
  const handleAccountDragEnd = (event: DragEndEvent) => {
    const { active, over } = event;

    if (active.id !== over?.id && over) {
      const oldIndex = accountNamesModal.accounts.findIndex((account) => account.id === active.id);
      const newIndex = accountNamesModal.accounts.findIndex((account) => account.id === over.id);

      const reorderedAccounts = arrayMove(accountNamesModal.accounts, oldIndex, newIndex);

      // Update order values
      const accountsWithOrder = reorderedAccounts.map((account, index) => ({
        ...account,
        order: index,
      }));

      setAccountNamesModal((prev) => ({
        ...prev,
        accounts: accountsWithOrder,
      }));
    }
  };

  // Add function to handle account deletion
  const handleDeleteAccount = async (accountId: string) => {
    if (!hasCompanyContext) return;

    try {
      const success = await deleteAccount(accountId, currentCompany!.id);

      if (success) {
        // Remove the deleted account from the modal's accounts list
        const updatedAccounts = accountNamesModal.accounts.filter((acc) => acc.id !== accountId);
        
        // If the deleted account was selected, select the first remaining account
        if (selectedAccountId === accountId && updatedAccounts.length > 0) {
          setSelectedAccountId(updatedAccounts[0].id);
        }

        // Close the modal after successful deletion
        setAccountNamesModal({
          isOpen: false,
          accounts: [],
          accountToDelete: null,
          deleteConfirmation: "",
        });
      }
    } catch (error) {
      console.error("Error deleting account:", error);
      showErrorToast("Failed to delete account. Please try again.");
    }
  };

  // Add function to add a new journal entry line
  const addJournalEntryLine = () => {
    setJournalEntryModal((prev) => ({
      ...prev,
      entries: [...prev.entries, { account_id: "", amount: 0, type: "debit" }],
    }));
  };

  // Add function to remove a journal entry line
  const removeJournalEntryLine = (index: number) => {
    setJournalEntryModal((prev) => ({
      ...prev,
      entries: prev.entries.filter((_, i) => i !== index),
    }));
  };

  // saveJournalEntry now handled by transactionsStore

  // fetchPastJournalEntries now handled by transactionsStore

  // Add function to handle editing journal entry
  const handleEditJournalEntry = async () => {
    if (!editJournalEntryModal.entry || !hasCompanyContext) return;

    // Validate that debits equal credits
    const totalDebits = editJournalEntryModal.entry.transactions
      .filter((tx) => tx.type === "debit")
      .reduce((sum, tx) => sum + tx.amount, 0);
    const totalCredits = editJournalEntryModal.entry.transactions
      .filter((tx) => tx.type === "credit")
      .reduce((sum, tx) => sum + tx.amount, 0);

    if (Math.abs(totalDebits - totalCredits) > 0.01) {
      showErrorToast("Total debits must equal total credits");
      return;
    }

    try {
      const success = await updateJournalEntry(editJournalEntryModal.entry, currentCompany!.id);

      if (success) {
        setEditJournalEntryModal({ isOpen: false, entry: null });
        // Refresh past journal entries by fetching them again
        const entries = await fetchPastJournalEntries(currentCompany!.id);
        const entriesWithAccountNames = entries.map((entry) => ({
          ...entry,
          transactions: entry.transactions.map((tx) => ({
            ...tx,
            account_name: categories.find((c) => c.id === tx.account_id)?.name || "Unknown Account",
          })),
        }));
        setPastJournalEntriesModal((prev) => ({ ...prev, entries: entriesWithAccountNames }));
      }
    } catch (error) {
      console.error("Error updating journal entry:", error);
      showErrorToast("Failed to update journal entry. Please try again.");
    }
  };

  // Add function to remove a transaction from edit modal
  const removeEditTransaction = (index: number) => {
    if (!editJournalEntryModal.entry) return;
    setEditJournalEntryModal((prev) => ({
      ...prev,
      entry: prev.entry
        ? {
            ...prev.entry,
            transactions: prev.entry.transactions.filter((_, i) => i !== index),
          }
        : null,
    }));
  };

  // Add function to add a new transaction to edit modal
  const addEditTransaction = () => {
    if (!editJournalEntryModal.entry) return;
    setEditJournalEntryModal((prev) => ({
      ...prev,
      entry: prev.entry
        ? {
            ...prev.entry,
            transactions: [...prev.entry.transactions, { account_id: "", account_name: "", amount: 0, type: "debit" }],
          }
        : null,
    }));
  };

  // Custom Pagination Component matching button styling
  const CustomPagination = ({
    currentPage,
    totalPages,
    onPageChange,
  }: {
    currentPage: number;
    totalPages: number;
    onPageChange: (page: number) => void;
  }) => {
    if (totalPages <= 1) return null;

    const getVisiblePages = () => {
      const delta = 2;
      const range = [];
      const rangeWithDots = [];

      for (let i = Math.max(2, currentPage - delta); i <= Math.min(totalPages - 1, currentPage + delta); i++) {
        range.push(i);
      }

      if (currentPage - delta > 2) {
        rangeWithDots.push(1, "...");
      } else {
        rangeWithDots.push(1);
      }

      rangeWithDots.push(...range);

      if (currentPage + delta < totalPages - 1) {
        rangeWithDots.push("...", totalPages);
      } else {
        rangeWithDots.push(totalPages);
      }

      return rangeWithDots;
    };

    return (
      <Pagination className="justify-start">
        <PaginationContent className="gap-1">
          {currentPage > 1 && (
            <PaginationItem>
              <PaginationPrevious
                onClick={() => onPageChange(Math.max(1, currentPage - 1))}
                className="border px-3 py-1 rounded text-xs h-auto bg-gray-100 hover:bg-gray-200 cursor-pointer"
              />
            </PaginationItem>
          )}

          {getVisiblePages().map((page, index) => (
            <PaginationItem key={index}>
              {page === "..." ? (
                <PaginationEllipsis className="border px-3 py-1 rounded text-xs h-auto bg-gray-100" />
              ) : (
                <PaginationLink
                  onClick={() => onPageChange(page as number)}
                  isActive={page === currentPage}
                  className={`border px-3 py-1 rounded text-xs h-auto cursor-pointer ${
                    page === currentPage ? "bg-gray-200 text-gray-900 font-semibold" : "bg-gray-100 hover:bg-gray-200"
                  }`}
                >
                  {page}
                </PaginationLink>
              )}
            </PaginationItem>
          ))}

          {currentPage < totalPages && (
            <PaginationItem>
              <PaginationNext
                onClick={() => onPageChange(Math.min(totalPages, currentPage + 1))}
                className="border px-3 py-1 rounded text-xs h-auto bg-gray-100 hover:bg-gray-200 cursor-pointer"
              />
            </PaginationItem>
          )}
        </PaginationContent>
      </Pagination>
    );
  };

  // Add helper functions for handling Enter key on react-select
  const handlePayeeEnterKey = (inputValue: string, txId: string) => {
    if (!inputValue.trim()) return;

    // Check if payee already exists (case-insensitive)
    const existingPayee = payees.find((p) => p.name.toLowerCase() === inputValue.trim().toLowerCase());

    if (existingPayee) {
      // Clear automation visual feedback when manually changed
      setAutomationAppliedPayees(prev => {
        const next = { ...prev };
        if (selectedToAdd.has(txId) && selectedToAdd.size > 1) {
          // Clear for all selected transactions
          Array.from(selectedToAdd).forEach(selectedId => {
            delete next[selectedId];
          });
        } else {
          delete next[txId];
        }
        
        // Update sessionStorage with the cleared feedback
        if (hasCompanyContext && currentCompany?.id && selectedAccountId) {
          const visualFeedbackKey = `automation-visual-feedback-${currentCompany.id}-${selectedAccountId}`;
          const stored = sessionStorage.getItem(visualFeedbackKey);
          if (stored) {
            try {
              const data = JSON.parse(stored);
              data.appliedPayees = next;
              sessionStorage.setItem(visualFeedbackKey, JSON.stringify(data));
            } catch (error) {
              console.error('Error updating stored automation visual feedback:', error);
            }
          }
        }
        
        return next;
      });
      
      // Update local state (temporary until "Add" is clicked)
      if (selectedToAdd.has(txId) && selectedToAdd.size > 1) {
        // Update all selected transactions locally
        Array.from(selectedToAdd).forEach(selectedId => {
          updateTransactionPayee(selectedId, existingPayee.id);
        });
        
        // Clear input values for all selected transactions
        const inputUpdates: { [key: string]: string } = {};
        selectedToAdd.forEach((selectedId) => {
          inputUpdates[selectedId] = "";
        });
        setPayeeInputValues((prev) => ({
          ...prev,
          ...inputUpdates,
        }));
      } else {
        // Update single transaction locally
        updateTransactionPayee(txId, existingPayee.id);
        
        // Clear the input value
        setPayeeInputValues((prev) => ({
          ...prev,
          [txId]: "",
        }));
      }
    } else {
      // Open modal with pre-populated name
      setNewPayeeModal({
        isOpen: true,
        name: inputValue.trim(),
        transactionId: txId,
      });
      // Clear the input value
      setPayeeInputValues((prev) => ({
        ...prev,
        [txId]: "",
      }));
    }
  };

  const handleCategoryEnterKey = (inputValue: string, txId: string) => {
    if (!inputValue.trim()) return;

    // Check if category already exists (case-insensitive)
    const existingCategory = categories.find((c) => c.name.toLowerCase() === inputValue.trim().toLowerCase());

    if (existingCategory) {
      // Clear automation visual feedback when manually changed
      setAutomationAppliedCategories(prev => {
        const next = { ...prev };
        if (selectedToAdd.has(txId) && selectedToAdd.size > 1) {
          // Clear for all selected transactions
          Array.from(selectedToAdd).forEach(selectedId => {
            delete next[selectedId];
          });
        } else {
          delete next[txId];
        }
        
        // Update sessionStorage with the cleared feedback
        if (hasCompanyContext && currentCompany?.id && selectedAccountId) {
          const visualFeedbackKey = `automation-visual-feedback-${currentCompany.id}-${selectedAccountId}`;
          const stored = sessionStorage.getItem(visualFeedbackKey);
          if (stored) {
            try {
              const data = JSON.parse(stored);
              data.appliedCategories = next;
              sessionStorage.setItem(visualFeedbackKey, JSON.stringify(data));
            } catch (error) {
              console.error('Error updating stored automation visual feedback:', error);
            }
          }
        }
        
        return next;
      });
      
      // Update local state (temporary until "Add" is clicked)
      if (selectedToAdd.has(txId) && selectedToAdd.size > 1) {
        // Update all selected transactions locally
        Array.from(selectedToAdd).forEach(selectedId => {
          updateTransactionCategory(selectedId, existingCategory.id);
        });
        
        // Clear input values for all selected transactions
        const inputUpdates: { [key: string]: string } = {};
        selectedToAdd.forEach((selectedId) => {
          inputUpdates[selectedId] = "";
        });
        setCategoryInputValues((prev) => ({
          ...prev,
          ...inputUpdates,
        }));
      } else {
        // Update single transaction locally
        updateTransactionCategory(txId, existingCategory.id);
        
        // Clear the input value
        setCategoryInputValues((prev) => ({
          ...prev,
          [txId]: "",
        }));
      }
    } else {
      // Find the transaction to determine default category type
      const transaction = imported.find((tx) => tx.id === txId);
      const defaultType = transaction?.received && isPositiveAmount(transaction.received) ? "Revenue" : "Expense";

      // Open modal with pre-populated name and appropriate type
      setNewCategoryModal({
        isOpen: true,
        name: inputValue.trim(),
        type: defaultType,
        parent_id: null,
        transactionId: txId,
      });
      // Clear the input value
      setCategoryInputValues((prev) => ({
        ...prev,
        [txId]: "",
      }));
    }
  };

  // Function to fetch journal entries for a transaction and convert to edit format
  const fetchJournalEntriesForEdit = async (transaction: Transaction) => {
    if (!hasCompanyContext) return;

    setEditJournalModal((prev) => ({ ...prev, isLoading: true, error: null }));

    try {
      const response = await api.get(`/api/journal/entries?transaction_id=${transaction.id}`);

      if (!response.ok) {
        throw new Error("Failed to fetch journal entries");
      }

      const data = await response.json();

      // Convert journal entries to edit line format
      const editLines = data.entries.map(
        (
          entry: {
            id: string;
            chart_account_id: string;
            debit: number;
            credit: number;
            description?: string;
            transactions?: { payee_id?: string };
            [key: string]: unknown;
          },
          index: number
        ) => ({
          id: (index + 1).toString(),
          description: entry.description || transaction.description || "",
          categoryId: entry.chart_account_id || "",
          payeeId: entry.transactions?.payee_id || "",
          debit: entry.debit > 0 ? entry.debit.toString() : "0.00",
          credit: entry.credit > 0 ? entry.credit.toString() : "0.00",
        })
      );

      setEditJournalModal((prev) => ({
        ...prev,
        transaction,
        editEntry: {
          date: transaction.date,
          description: transaction.description || "",
          lines: editLines,
        },
        isLoading: false,
      }));
    } catch (error) {
      console.error("Error fetching journal entries:", error);
      setEditJournalModal((prev) => ({
        ...prev,
        error: "Failed to fetch journal entries",
        isLoading: false,
      }));
    }
  };

  // Function to open journal entry modal
  const openJournalEntryModal = (transaction: Transaction) => {
    setEditJournalModal((prev) => ({
      ...prev,
      isOpen: true,
      transaction,
      editEntry: {
        date: "",
        description: "",
        lines: [],
      },
      saving: false,
      isLoading: false,
      error: null,
    }));
    fetchJournalEntriesForEdit(transaction);
  };

  // Function to add a new journal entry line for splitting
  // Inserts new line before the last row (which should be the corresponding_category_id/bank account)
  const addEditJournalLine = () => {
    const newLineId = (editJournalModal.editEntry.lines.length + 1).toString();
    const newLine = {
      id: newLineId,
      description: '',
      categoryId: '',
      payeeId: '',
      debit: '0.00',
      credit: '0.00'
    };

    setEditJournalModal(prev => ({
      ...prev,
      editEntry: {
        ...prev.editEntry,
        lines: [...prev.editEntry.lines, newLine]
      }
    }));
  };

  // Function to remove a journal entry line by ID
  const removeEditJournalLine = (lineId: string) => {
    setEditJournalModal(prev => {
      // Filter out lines that represent the account itself (account category lines)
      const categoryLines = prev.editEntry.lines.filter(line => 
        line.categoryId !== selectedAccountIdInCOA
      );
      
      // Only allow removal if there are more than 1 category lines
      if (categoryLines.length <= 1) {
        return prev;
      }

      return {
        ...prev,
        editEntry: {
          ...prev.editEntry,
          lines: prev.editEntry.lines.filter(line => line.id !== lineId)
        }
      };
    });
  };

  // Handle account change in edit modal
  const handleEditAccountChange = (accountId: string) => {
    setSelectedAccountId(accountId);
  };

  // Function to update a journal entry line
  const updateEditJournalLine = (
    lineId: string,
    field: keyof {
      id: string;
      description: string;
      categoryId: string;
      payeeId: string;
      debit: string;
      credit: string;
    },
    value: string
  ) => {
    setEditJournalModal((prev) => ({
      ...prev,
      editEntry: {
        ...prev.editEntry,
        lines: prev.editEntry.lines.map((line) => (line.id === lineId ? { ...line, [field]: value } : line)),
      },
    }));
  };

  // Function to handle amount changes with mutual exclusion
  const handleEditJournalAmountChange = (lineId: string, field: "debit" | "credit", value: string) => {
    const inputValue = value;
    updateEditJournalLine(lineId, field, inputValue || "0.00");

    // Clear the opposite field when entering an amount
    if (inputValue) {
      const oppositeField = field === "debit" ? "credit" : "debit";
      updateEditJournalLine(lineId, oppositeField, "0.00");
    }
  };

  // Calculate totals for edit modal validation and display
  const calculateEditJournalTotals = () => {
    const totalDebits = editJournalModal.editEntry.lines.reduce((sum, line) => {
      const debit = parseFloat(line.debit) || 0;
      return sum + debit;
    }, 0);

    const totalCredits = editJournalModal.editEntry.lines.reduce((sum, line) => {
      const credit = parseFloat(line.credit) || 0;
      return sum + credit;
    }, 0);

    return { totalDebits, totalCredits };
  };

  // Function to save journal entry changes
  const saveJournalEntryChanges = async () => {
    if (!editJournalModal.transaction || !hasCompanyContext) return;

    // Validation
    if (!editJournalModal.editEntry.date) {
      setEditJournalModal((prev) => ({ ...prev, error: "Please select a date" }));
      return;
    }

    try {
      setEditJournalModal((prev) => ({ ...prev, saving: true, error: null }));

      // Basic validation - at least one debit and one credit line
      const hasValidLines = editJournalModal.editEntry.lines.some(
        (line) => (line.debit && parseFloat(line.debit) > 0) || (line.credit && parseFloat(line.credit) > 0)
      );

      if (!hasValidLines) {
        setEditJournalModal((prev) => ({
          ...prev,
          error: "Please enter at least one debit or credit amount",
          saving: false,
        }));
        return;
      }

      // Validation - debits must equal credits
      const { totalDebits, totalCredits } = calculateEditJournalTotals();
      const isBalanced = Math.abs(totalDebits - totalCredits) < 0.01;

      if (!isBalanced) {
        setEditJournalModal((prev) => ({ ...prev, error: "Total debits must equal total credits", saving: false }));
        return;
      }

      // Validate that all lines with amounts have categories selected
      const invalidLines = editJournalModal.editEntry.lines.filter((line) => {
        const hasAmount = parseFloat(line.debit) > 0 || parseFloat(line.credit) > 0;
        return hasAmount && !line.categoryId;
      });

      if (invalidLines.length > 0) {
        setEditJournalModal((prev) => ({
          ...prev,
          error: "All lines with amounts must have a category selected",
          saving: false,
        }));
        return;
      }

      // Check if this is for an imported transaction (To Add table)
      const transaction = editJournalModal.transaction as Record<string, unknown>;
      const isImportedTransaction = editJournalModal.transactionId && imported.some(tx => tx.id === editJournalModal.transactionId);
      
      if (isImportedTransaction) {
        // For "To Add" table transactions, we need to move them to "Added" table
        const importedTransaction = imported.find(tx => tx.id === editJournalModal.transactionId);
        if (!importedTransaction) {
          throw new Error('Imported transaction not found');
        }

        // Save split data first
        const splitResult = await saveImportedTransactionSplit(
          editJournalModal.transactionId,
          {
            date: editJournalModal.editEntry.date,
            description: editJournalModal.editEntry.description,
            lines: editJournalModal.editEntry.lines
          },
          currentCompany!.id
        );

        if (!splitResult.success) {
          setEditJournalModal((prev) => ({
            ...prev,
            error: splitResult.error || "Failed to save split transaction",
            saving: false,
          }));
          return;
        }

        // Now move the transaction to "Added" table
        // Find the primary category (first non-account category)
        const primaryCategoryLine = editJournalModal.editEntry.lines.find(line => 
          line.categoryId && line.categoryId !== selectedAccountIdInCOA
        );
        
        if (!primaryCategoryLine) {
          setEditJournalModal((prev) => ({
            ...prev,
            error: "Please select a category for at least one line",
            saving: false,
          }));
          return;
        }

        // Use addTransaction to move it to Added table
        await addTransaction(
          importedTransaction,
          primaryCategoryLine.categoryId,
          primaryCategoryLine.payeeId
        );

        showSuccessToast("Transaction added successfully!");
        setEditJournalModal((prev) => ({ ...prev, isOpen: false }));
        return;
      }

      // Convert lines back to journal entry format for API (for Added table transactions)
      const entries = editJournalModal.editEntry.lines
        .filter((line) => parseFloat(line.debit) > 0 || parseFloat(line.credit) > 0)
        .map((line) => ({
          account_id: line.categoryId,
          amount: parseFloat(line.debit) > 0 ? parseFloat(line.debit) : parseFloat(line.credit),
          type: parseFloat(line.debit) > 0 ? ("debit" as const) : ("credit" as const),
        }));

      if (!transaction?.id) {
        throw new Error('No transaction ID available for update');
      }
      
      const response = await api.put('/api/journal/update', {
        id: transaction.id, // Use transaction ID
        date: editJournalModal.editEntry.date,
        description: editJournalModal.editEntry.description || transaction.description || '',
        transactions: entries,
        hasSplit: entries.length > 2,
      });

      if (!response.ok) {
        throw new Error("Failed to update journal entries");
      }

      // Refresh data with incremental sync
      await Promise.all([
        fetchConfirmedTransactions(currentCompany!.id),
        fetchJournalEntries(currentCompany!.id)
      ]);

      showSuccessToast("Journal entries updated successfully!");

      // Close the modal after successful save
      setEditJournalModal((prev) => ({ ...prev, isOpen: false }));
    } catch (error) {
      console.error("Error updating journal entries:", error);
      setEditJournalModal((prev) => ({
        ...prev,
        error: "Failed to update journal entries",
        saving: false,
      }));
    }
  };

  // Function to open modal for imported transactions (To Add table)
  const openImportedTransactionModal = (transaction: Transaction) => {
    setEditJournalModal((prev) => ({
      ...prev,
      isOpen: true,
      transactionId: transaction.id,
      isManualEntry: false,
      editEntry: {
        date: "",
        description: "",
        lines: [],
      },
      saving: false,
      isLoading: false,
      error: null,
      transaction,
    }));
    fetchImportedTransactionSplitsForEdit(transaction);
  };

  // Function to fetch split data for imported transactions
  const fetchImportedTransactionSplitsForEdit = async (transaction: Transaction) => {
    if (!hasCompanyContext) return;

    setEditJournalModal((prev) => ({ ...prev, isLoading: true, error: null }));

    try {
      // Get split data for this imported transaction from the store (local state only)
      const splits = getImportedTransactionSplitsByTransactionId(transaction.id);

      if (splits.length > 0) {
        // Convert split data to edit line format  
        interface ImportedSplit {
          chart_account_id: string;
          payee_id?: string;
          description: string;
          debit: number;
          credit: number;
        }
        
        const editLines = splits.map((split: ImportedSplit, index: number) => ({
          id: (index + 1).toString(),
          description: split.description || transaction.description || "",
          categoryId: split.chart_account_id || "",
          payeeId: split.payee_id || "",
          debit: split.debit > 0 ? split.debit.toString() : "0.00",
          credit: split.credit > 0 ? split.credit.toString() : "0.00",
        }));

        setEditJournalModal((prev) => ({
          ...prev,
          editEntry: {
            date: transaction.date,
            description: transaction.description || "",
            lines: editLines,
          },
          isLoading: false,
        }));
      } else {
        // No existing split data - create initial lines based on transaction amounts
        const hasSpent = transaction.spent && parseFloat(transaction.spent) > 0;
        const hasReceived = transaction.received && parseFloat(transaction.received) > 0;

        interface EditLine {
          id: string;
          description: string;
          categoryId: string;
          payeeId: string;
          debit: string;
          credit: string;
        }

        const initialLines: EditLine[] = [];
        
        if (hasSpent || hasReceived) {
          // Add the first line (category line) - initially empty for user to fill
          initialLines.push({
            id: "1",
            description: transaction.description || "",
            categoryId: "",
            payeeId: "",
            debit: hasSpent ? transaction.spent! : "0.00",
            credit: hasReceived ? transaction.received! : "0.00",
          });

          // Add the bank account line (corresponding account line)
          initialLines.push({
            id: "2", 
            description: transaction.description || "",
            categoryId: selectedAccountIdInCOA || "",
            payeeId: "",
            debit: hasReceived ? transaction.received! : "0.00",
            credit: hasSpent ? transaction.spent! : "0.00",
          });
        }

        setEditJournalModal((prev) => ({
          ...prev,
          editEntry: {
            date: transaction.date,
            description: transaction.description || "",
            lines: initialLines,
          },
          isLoading: false,
        }));
      }
    } catch (error) {
      console.error("Error fetching imported transaction splits:", error);
      setEditJournalModal((prev) => ({
        ...prev,
        error: "Failed to fetch split data",
        isLoading: false,
      }));
    }
  };

  // --- RENDER ---

  // Check if user has company context for Plaid operations
  if (!hasCompanyContext) {
    return (
      <div className="p-4 bg-white text-gray-900 font-sans text-xs space-y-6">
        <div className="p-4 bg-yellow-50 border border-yellow-200 rounded-lg">
          <h3 className="text-sm font-semibold text-yellow-800 mb-2">Company Selection Required</h3>
          <p className="text-sm text-yellow-700">
            Please select a company from the dropdown in the navigation bar to use Plaid integration and manage
            transactions.
          </p>
        </div>
      </div>
    );
  }

  return (
    <div className="relative p-4 bg-white text-gray-900 font-sans text-xs space-y-6">
      <div className="flex justify-end items-center mb-4">

        <div className="flex flex-row items-center space-x-2">
          <button
            onClick={syncTransactions}
            disabled={isSyncing}
            className={`border px-3 py-1 rounded text-xs flex items-center space-x-1 ${
              isSyncing ? "bg-gray-100 text-gray-400 cursor-not-allowed" : "bg-gray-100 hover:bg-gray-200"
            }`}
          >
            {isSyncing ? (
              <div className="flex items-center space-x-1">
                <Loader size="sm" />
                <span>Updating...</span>
              </div>
            ) : (
              <span>Update</span>
            )}
          </button>
          <button
            onClick={() => open()}
            disabled={!ready}
            className="border px-3 py-1 rounded bg-gray-100 hover:bg-gray-200 text-xs"
          >
            Link
          </button>
          <button
            onClick={() =>
              setAccountNamesModal({
                isOpen: true,
                accounts: accounts
                  .filter((acc) => acc.plaid_account_id)
                  .map((acc, index) => ({
                    plaid_account_id: acc.plaid_account_id || "",
                    id: acc.plaid_account_id || "",
                    name: acc.name || "Unknown Account",
                    order: index,
                  })),
                accountToDelete: null,
                deleteConfirmation: "",
              })
            }
            className="border px-3 py-1 rounded bg-gray-100 hover:bg-gray-200 text-xs"
          >
            Edit
          </button>
          <button
            onClick={() => setManualAccountModal({ isOpen: true, name: "", type: "Asset", startingBalance: "0" })}
            className="border px-3 py-1 rounded bg-gray-100 hover:bg-gray-200 text-xs"
          >
            Manual
          </button>
          <button
            onClick={() => setImportModal((prev) => ({ ...prev, isOpen: true }))}
            className="border px-3 py-1 rounded bg-gray-100 hover:bg-gray-200 text-xs"
          >
            Import
          </button>
        </div>
      </div>

      {/* Mini-nav for accounts */}
      <TooltipProvider>
        <div className="space-x-2 mb-4 flex flex-row">
          {accounts.map((acc) => (
            <Tooltip key={acc.plaid_account_id}>
              <TooltipTrigger asChild>
                <button
                  onClick={() => setSelectedAccountId(acc.plaid_account_id)}
                  className={`border px-3 py-1 rounded text-xs flex flex-col items-center ${
                    acc.plaid_account_id === selectedAccountId
                      ? "bg-gray-200 font-semibold"
                      : "bg-gray-100 hover:bg-gray-200"
                  }`}
                >
                  <span>{acc.name}</span>
                </button>
              </TooltipTrigger>
              <TooltipContent side="top" className="bg-gray-900 text-white text-xs">
                {getTooltipContent(acc)}
              </TooltipContent>
            </Tooltip>
          ))}
        </div>
      </TooltipProvider>

      {/* Import Modal */}
      {importModal.isOpen && (
        <Dialog
          open={importModal.isOpen}
          onOpenChange={(open) => !open && setImportModal((prev) => ({ ...prev, isOpen: false }))}
        >
          <DialogContent className="min-w-[720px] max-h-[90vh] overflow-y-auto">
            <DialogHeader>
              <DialogTitle>Import Transactions</DialogTitle>
            </DialogHeader>

            {importModal.error && (
              <div className="bg-red-50 border border-red-200 text-red-700 px-4 py-2 rounded">{importModal.error}</div>
            )}

            {importModal.isLoading ? (
              <div className="flex items-center justify-center py-8">
                <Loader size="md" />
              </div>
            ) : (
              <div className="space-y-1">
                {importModal.step === "upload" && (
                  <>
                    <div className="space-y-4">
                      <div className="space-y-2">
                        <label className="block text-sm font-medium text-gray-700">Select Account</label>
                        <Select
                          options={[
                            { value: "add_new", label: "+ Add manual account" },
                            ...accounts.map((acc) => ({
                              value: acc.plaid_account_id || "",
                              label: acc.name,
                            }))
                          ]}
                          value={
                            importModal.selectedAccount
                              ? {
                                  value: importModal.selectedAccount.plaid_account_id || "",
                                  label: importModal.selectedAccount.name,
                                }
                              : null
                          }
                          onChange={(selectedOption) => {
                            const option = selectedOption as SelectOption | null;
                            if (option) {
                              if (option.value === "add_new") {
                                setManualAccountModal({ isOpen: true, name: "", type: "Asset", startingBalance: "0" });
                              } else {
                                const selectedAccount = accounts.find((acc) => acc.plaid_account_id === option.value);
                                setImportModal((prev) => ({
                                  ...prev,
                                  selectedAccount: selectedAccount || null,
                                }));
                              }
                            }
                          }}
                          isSearchable
                          placeholder="Search accounts..."
                          className="w-full"
                        />
                      </div>
                      <div className="space-y-3">
                        <div className="flex justify-between items-center">
                          <h3 className="text-sm font-medium text-gray-700">Upload CSV File</h3>
                          <button onClick={downloadTemplate} className="text-sm text-gray-600 hover:text-gray-800">
                            Download Template
                          </button>
                        </div>

                        <div className="bg-blue-50 border border-blue-200 rounded-lg p-3">
                          <h4 className="text-sm font-medium text-blue-800 mb-2">CSV Format Instructions:</h4>
                          <ul className="text-sm text-blue-700 space-y-1">
                            <li>
                              • <strong>Date:</strong> Use MM-DD-YYYY format (e.g., 01-15-2024)
                            </li>
                            <li>
                              • <strong>Description:</strong> Any text describing the transaction
                            </li>
                            <li>
                              • <strong>Amount:</strong> Amount spent or received. Use 0.00 if no amount.
                            </li>
                          </ul>
                          <p className="text-xs text-blue-600 mt-2">
                            Download the template above to see examples of proper formatting.
                          </p>
                        </div>
                      </div>
                      <div
                        className={`border-2 border-dashed border-gray-300 rounded-lg p-6 text-center transition-colors duration-200 ${
                          !importModal.selectedAccount ? "opacity-50" : "hover:border-gray-400"
                        }`}
                        onDragOver={handleCsvDragOver}
                        onDrop={handleCsvDrop}
                      >
                        <input
                          type="file"
                          accept=".csv"
                          onChange={handleFileUpload}
                          className="hidden"
                          id="csv-upload"
                          disabled={!importModal.selectedAccount}
                        />
                        <label
                          htmlFor="csv-upload"
                          className={`cursor-pointer inline-flex items-center px-4 py-2 border border-gray-300 shadow-sm text-sm font-medium rounded-md text-gray-700 bg-white hover:bg-gray-50 ${
                            !importModal.selectedAccount ? "opacity-50 cursor-not-allowed" : ""
                          }`}
                        >
                          Choose CSV File
                        </label>
                        <p className="mt-2 text-sm text-gray-500">
                          {importModal.selectedAccount
                            ? "Drag and drop your CSV file here, or click to browse"
                            : "Please select an account first"}
                        </p>
                      </div>
                    </div>
                    <div className="flex justify-end space-x-2 mt-4">
                      <button
                        onClick={() => setImportModal((prev) => ({ ...prev, isOpen: false }))}
                        className="px-4 py-2 text-sm text-gray-600 hover:text-gray-800"
                      >
                        Cancel
                      </button>
                    </div>
                  </>
                )}
                {importModal.step === "review" && (
                  <>
                    <div className="space-y-4">
                      <div className="flex justify-between items-center">
                        <h3 className="text-sm font-medium text-gray-700">Review Transactions</h3>
                        <div className="flex items-center gap-2">
                          <label className="text-sm text-gray-600">Reverse Signs</label>
                          <button
                            onClick={handleSignReversal}
                            className={`relative inline-flex h-4 w-8 items-center rounded-full transition-colors focus:outline-none focus:ring-2 focus:ring-gray-500 focus:ring-offset-2 ${
                              importModal.signsReversed ? 'bg-gray-900' : 'bg-gray-200'
                            }`}
                          >
                            <span
                              className={`inline-block h-3 w-3 transform rounded-full bg-white transition-transform ${
                                importModal.signsReversed ? 'translate-x-4.5' : 'translate-x-1'
                              }`}
                            />
                          </button>
                        </div>
                      </div>
                      <div className="border rounded-lg overflow-hidden max-h-96 overflow-y-auto">
                        <table className="min-w-full divide-y divide-gray-200">
                          <thead className="bg-gray-50">
                            <tr>
                              <th className="px-4 py-2 text-left text-xs font-medium text-gray-500 uppercase tracking-wider w-8">
                                <input
                                  type="checkbox"
                                  checked={
                                    importModal.csvData.length > 0 &&
                                    importModal.selectedTransactions.size === importModal.csvData.length
                                  }
                                  onChange={(e) => {
                                    if (e.target.checked) {
                                      setImportModal((prev) => ({
                                        ...prev,
                                        selectedTransactions: new Set(importModal.csvData.map((tx) => tx.id)),
                                      }));
                                    } else {
                                      setImportModal((prev) => ({
                                        ...prev,
                                        selectedTransactions: new Set(),
                                      }));
                                    }
                                  }}
                                  className="rounded border-gray-300 text-gray-900 focus:ring-gray-900"
                                />
                              </th>
                              <th className="px-4 py-2 text-left text-xs font-medium text-gray-500 uppercase tracking-wider w-8">
                                Date
                              </th>
                              <th className="px-4 py-2 text-left text-xs font-medium text-gray-500 uppercase tracking-wider w-8">
                                Description
                              </th>
                              <th className="px-4 py-2 text-right text-xs font-medium text-gray-500 uppercase tracking-wider w-8">
                                Amount
                              </th>
                            </tr>
                          </thead>
                          <tbody className="bg-white divide-y divide-gray-200">
                            {importModal.csvData.map((tx) => (
                              <tr key={tx.id}>
                                <td className="px-4 py-2 whitespace-nowrap w-8 text-left">
                                  <input
                                    type="checkbox"
                                    checked={importModal.selectedTransactions.has(tx.id)}
                                    onChange={(e) => {
                                      const newSelected = new Set(importModal.selectedTransactions);
                                      if (e.target.checked) {
                                        newSelected.add(tx.id);
                                      } else {
                                        newSelected.delete(tx.id);
                                      }
                                      setImportModal((prev) => ({
                                        ...prev,
                                        selectedTransactions: newSelected,
                                      }));
                                    }}
                                    className="rounded border-gray-300 text-gray-900 focus:ring-gray-900"
                                  />
                                </td>
                                <td className="px-4 py-2 whitespace-nowrap text-sm text-gray-900 w-8 text-left">
                                  {formatDate(tx.date)}
                                </td>
                                <td className="px-4 py-2 text-sm text-gray-900 w-8 text-left" style={{ minWidth: 250 }}>
                                  {tx.description}
                                </td>
                                <td className="px-4 py-2 text-sm text-gray-900 text-right w-8">
                                  {tx.amount && parseFloat(tx.amount) !== 0
                                    ? (parseFloat(tx.amount) < 0 
                                      ? `-${formatAmount(Math.abs(parseFloat(tx.amount)).toString())}`
                                      : formatAmount(tx.amount)
                                      )
                                    : "—"
                                  }
                                </td>
                              </tr>
                            ))}
                          </tbody>
                          <tfoot className="bg-gray-50">
                            <tr>
                              <td colSpan={3} className="px-4 py-2 text-sm font-medium text-gray-700 text-right w-8">
                                Total:
                              </td>
                              <td className="px-4 py-2 text-sm font-medium text-gray-900 text-right w-8">
                                {(() => {
                                  const total = importModal.csvData.reduce((sum, tx) => {
                                    const amount = parseFloat(tx.amount || "0");
                                    return sum + amount;
                                  }, 0);
                                  return total < 0
                                    ? `-${formatAmount(Math.abs(total).toString())}`
                                    : formatAmount(total.toString());
                                })()}
                              </td>
                            </tr>
                          </tfoot>
                        </table>
                      </div>
                    </div>
                    <div className="flex justify-between items-center">
                      <div className="text-sm font-medium">
                        {importModal.selectedTransactions.size > 0 && (
                          <span className="text-gray-600">{importModal.selectedTransactions.size} selected</span>
                        )}
                      </div>
                      <div className="flex justify-end space-x-2 mt-4">
                        <button
                          onClick={() => setImportModal((prev) => ({ ...prev, step: "upload" }))}
                          className="px-4 py-2 text-sm text-gray-600 hover:text-gray-800"
                        >
                          Back
                        </button>
                        <button
                          onClick={async () => {
                            setImportModal((prev) => ({ ...prev, isLoading: true, error: null }));
                            try {
                              if (!currentCompany) {
                                throw new Error("No company selected. Please select a company first.");
                              }

                              // Filter selected transactions
                              const selectedTransactions = importModal.csvData.filter((tx) =>
                                importModal.selectedTransactions.has(tx.id)
                              );

                              if (selectedTransactions.length === 0) {
                                throw new Error("No transactions selected for import.");
                              }

                              // Use the store function to import CSV transactions
                              const result = await importTransactionsFromCSV(selectedTransactions, currentCompany.id);

                              if (result.success) {
                                setImportModal((prev) => ({
                                  ...prev,
                                  isOpen: false,
                                  isLoading: false,
                                  error: null,
                                  step: "upload",
                                  csvData: [],
                                  selectedTransactions: new Set(),
                                }));

                                // Note: Automations will be triggered automatically by the main automation effect
                                // when it detects the new imported transactions
                              } else {
                                throw new Error(result.error || "Failed to import transactions");
                              }
                            } catch (error) {
                              console.error("Import error:", error);
                              setImportModal((prev) => ({
                                ...prev,
                                isLoading: false,
                                error:
                                  error instanceof Error
                                    ? error.message
                                    : "Failed to import transactions. Please try again.",
                              }));
                            }
                          }}
                          className="px-4 py-2 text-sm bg-gray-900 text-white rounded hover:bg-gray-800"
                        >
                          Import
                        </button>
                      </div>
                    </div>
                  </>
                )}
              </div>
            )}
          </DialogContent>
        </Dialog>
      )}

      {/* Account Edit Modal */}
      {accountEditModal.isOpen && accountEditModal.account && (
        <Dialog
          open={accountEditModal.isOpen}
          onOpenChange={(open) => !open && setAccountEditModal({ isOpen: false, account: null, newName: "" })}
        >
          <DialogContent className="w-[400px]">
            <DialogHeader>
              <DialogTitle>Edit Account Name</DialogTitle>
            </DialogHeader>

            <div className="space-y-4">
              <div>
                <label className="block text-sm font-medium text-gray-700 mb-1">Account Name</label>
                <input
                  type="text"
                  value={accountEditModal.newName}
                  onChange={(e) =>
                    setAccountEditModal((prev) => ({
                      ...prev,
                      newName: e.target.value,
                    }))
                  }
                  className="w-full border px-2 py-1 rounded"
                />
              </div>
            </div>

            <div className="flex justify-end mt-6">
              <button
                onClick={handleUpdateAccountName}
                className="px-4 py-2 text-sm bg-gray-900 text-white rounded hover:bg-gray-800"
              >
                Update
              </button>
            </div>
          </DialogContent>
        </Dialog>
      )}

      {/* New Category Modal */}
      {newCategoryModal.isOpen && (
        <Dialog
          open={newCategoryModal.isOpen}
          onOpenChange={(open) =>
            !open &&
            setNewCategoryModal({ isOpen: false, name: "", type: "Expense", parent_id: null, transactionId: null })
          }
        >
          <DialogContent className="w-[400px]">
            <DialogHeader>
              <DialogTitle>Add New Category</DialogTitle>
            </DialogHeader>

            <div className="space-y-4">
              <div>
                <label className="block text-sm font-medium text-gray-700 mb-1">Category Name</label>
                <input
                  type="text"
                  value={newCategoryModal.name}
                  onChange={(e) =>
                    setNewCategoryModal((prev) => ({
                      ...prev,
                      name: e.target.value,
                    }))
                  }
                  className="w-full border px-2 py-1 rounded"
                  placeholder="Enter category name"
                />
              </div>

              <div>
                <label className="block text-sm font-medium text-gray-700 mb-1">Type</label>
                <Select
                  options={[
                    { value: 'Expense', label: 'Expense' },
                    { value: 'Revenue', label: 'Revenue' },
                    { value: 'Asset', label: 'Asset' },
                    { value: 'Liability', label: 'Liability' },
                    { value: 'Equity', label: 'Equity' },
                    { value: 'Bank Account', label: 'Bank Account' },
                    { value: 'Credit Card', label: 'Credit Card' }
                  ]}
                   value={{ value: newCategoryModal.type, label: newCategoryModal.type }}
                  onChange={(selectedOption) => {
                    const option = selectedOption as SelectOption | null;
                    setNewCategoryModal(prev => ({
                      ...prev,
                      type: option?.value || 'Expense'
                    }));
                  }}
                  className="w-full"
                >
                </Select>
              </div>

              <div>
                <label className="block text-sm font-medium text-gray-700 mb-1">Parent Account (Optional)</label>
                <Select
                  options={[
                    { value: "", label: "None" },
                    ...categories
                      .filter((c) => c.type === newCategoryModal.type)
                      .map((c) => ({ value: c.id, label: c.name })),
                  ]}
                  value={
                    newCategoryModal.parent_id
                      ? {
                          value: newCategoryModal.parent_id,
                          label: categories.find((c) => c.id === newCategoryModal.parent_id)?.name || "",
                        }
                      : { value: "", label: "None" }
                  }
                  onChange={(selectedOption) => {
                    const option = selectedOption as SelectOption | null;
                    setNewCategoryModal((prev) => ({
                      ...prev,
                      parent_id: option?.value || null,
                    }));
                  }}
                  isSearchable
                />
              </div>
            </div>

            <div className="flex justify-end mt-6">
              <button
                onClick={handleCreateCategory}
                className="px-4 py-2 text-sm bg-gray-900 text-white rounded hover:bg-gray-800"
              >
                Create
              </button>
            </div>
          </DialogContent>
        </Dialog>
      )}

      {/* New Payee Modal */}
      {newPayeeModal.isOpen && (
        <Dialog
          open={newPayeeModal.isOpen}
          onOpenChange={(open) => !open && setNewPayeeModal({ isOpen: false, name: "", transactionId: null })}
        >
          <DialogContent className="w-[400px]">
            <DialogHeader>
              <DialogTitle>Add New Payee</DialogTitle>
            </DialogHeader>

            <div className="space-y-4">
              <div>
                <label className="block text-sm font-medium text-gray-700 mb-1">Payee Name</label>
                <input
                  type="text"
                  value={newPayeeModal.name}
                  onChange={(e) =>
                    setNewPayeeModal((prev) => ({
                      ...prev,
                      name: e.target.value,
                    }))
                  }
                  className="w-full border px-2 py-1 rounded"
                  placeholder="Enter payee name"
                />
              </div>
            </div>

            <div className="flex justify-end mt-6">
              <button
                onClick={handleCreatePayee}
                className="px-4 py-2 text-sm bg-gray-900 text-white rounded hover:bg-gray-800"
              >
                Create
              </button>
            </div>
          </DialogContent>
        </Dialog>
      )}

      {/* Manual Account Modal */}
      {manualAccountModal.isOpen && (
        <Dialog
          open={manualAccountModal.isOpen}
          onOpenChange={(open) =>
            !open && setManualAccountModal({ isOpen: false, name: "", type: "Asset", startingBalance: "0" })
          }
        >
          <DialogContent className="w-[400px]">
            <DialogHeader>
              <DialogTitle>Add Manual Account</DialogTitle>
            </DialogHeader>

            <div className="space-y-4">
              <div>
                <label className="block text-sm font-medium text-gray-700 mb-1">Account Name</label>
                <input
                  type="text"
                  value={manualAccountModal.name}
                  onChange={(e) =>
                    setManualAccountModal((prev) => ({
                      ...prev,
                      name: e.target.value,
                    }))
                  }
                  className="w-full border px-2 py-1 rounded"
                  placeholder="Enter account name"
                />
              </div>

              <div>
                <label className="block text-sm font-medium text-gray-700 mb-1">Type</label>
                <select
                  value={manualAccountModal.type}
                  onChange={(e) =>
                    setManualAccountModal((prev) => ({
                      ...prev,
                      type: e.target.value,
                    }))
                  }
                  className="w-full border px-2 py-1 rounded"
                >
                  <option value="Expense">Expense</option>
                  <option value="Revenue">Revenue</option>
                  <option value="Asset">Asset</option>
                  <option value="COGS">COGS</option>
                  <option value="Liability">Liability</option>
                  <option value="Equity">Equity</option>
                  <option value="Bank Account">Bank Account</option>
                  <option value="Credit Card">Credit Card</option>
                </select>
              </div>

              <div>
                <label className="block text-sm font-medium text-gray-700 mb-1">Starting Balance</label>
                <input
                  type="number"
                  step="0.01"
                  value={manualAccountModal.startingBalance}
                  onChange={(e) =>
                    setManualAccountModal((prev) => ({
                      ...prev,
                      startingBalance: e.target.value,
                    }))
                  }
                  className="w-full border px-2 py-1 rounded"
                  placeholder="0.00"
                />
              </div>
            </div>

            <div className="flex justify-end mt-6">
              <button
                onClick={async () => {
                  if (!hasCompanyContext) return;

                  const result = await createManualAccount(
                    {
                      name: manualAccountModal.name,
                      type: manualAccountModal.type,
                      startingBalance: manualAccountModal.startingBalance,
                    },
                    currentCompany!.id
                  );

                  if (result.success) {
                    setManualAccountModal({
                      isOpen: false,
                      name: "",
                      type: "Asset",
                      startingBalance: "0",
                    });
                    if (result.accountId) {
                      setSelectedAccountId(result.accountId);
                    }
                  }
                }}
                className="px-4 py-2 text-sm bg-gray-900 text-white rounded hover:bg-gray-800"
                disabled={!manualAccountModal.name.trim() || !manualAccountModal.type.trim()}
              >
                Create
              </button>
            </div>
          </DialogContent>
        </Dialog>
      )}

      {/* Account Names Modal */}
      {accountNamesModal.isOpen && (
        <Dialog
          open={accountNamesModal.isOpen}
          onOpenChange={(open) =>
            !open &&
            setAccountNamesModal({ isOpen: false, accounts: [], accountToDelete: null, deleteConfirmation: "" })
          }
        >
          <DialogContent className="w-full max-w-2xl max-h-[90vh] overflow-y-auto">
            <DialogHeader>
              <DialogTitle>Edit Accounts</DialogTitle>
              <p className="text-sm text-gray-600">Drag accounts to reorder them</p>
            </DialogHeader>

            <DndContext sensors={sensors} collisionDetection={closestCenter} onDragEnd={handleAccountDragEnd}>
              <SortableContext
                items={accountNamesModal.accounts.map((account) => account.id)}
                strategy={verticalListSortingStrategy}
              >
                <div className="space-y-4">
                  {accountNamesModal.accounts.map((account, index) => (
                    <SortableAccountItem
                      key={account.id}
                      account={account}
                      index={index}
                      onNameChange={(value: string) => {
                        const newAccounts = [...accountNamesModal.accounts];
                        newAccounts[index] = { ...account, name: value };
                        setAccountNamesModal((prev) => ({
                          ...prev,
                          accounts: newAccounts,
                        }));
                      }}
                      onDelete={() => {
                        setAccountNamesModal((prev) => ({
                          ...prev,
                          accountToDelete: account.id,
                        }));
                      }}
                      onConfirmDelete={() => {
                        handleDeleteAccount(account.id);
                      }}
                      onCancelDelete={() => {
                        setAccountNamesModal((prev) => ({
                          ...prev,
                          accountToDelete: null,
                          deleteConfirmation: "",
                        }));
                      }}
                      deleteConfirmation={accountNamesModal.deleteConfirmation}
                      onDeleteConfirmationChange={(value: string) =>
                        setAccountNamesModal((prev) => ({
                          ...prev,
                          deleteConfirmation: value,
                        }))
                      }
                      accountToDelete={accountNamesModal.accountToDelete}
                    />
                  ))}
                </div>
              </SortableContext>
            </DndContext>

            <div className="flex justify-end mt-6">
              <button
                onClick={handleUpdateAccountNames}
                className="px-4 py-2 text-sm bg-gray-900 text-white rounded hover:bg-gray-800"
              >
                Save
              </button>
            </div>
          </DialogContent>
        </Dialog>
      )}

      {/* Transaction Modal */}
      {journalEntryModal.isOpen && (
        <Dialog
          open={journalEntryModal.isOpen}
          onOpenChange={(open) => !open && setJournalEntryModal((prev) => ({ ...prev, isOpen: false }))}
        >
          <DialogContent className="w-[800px] max-h-[90vh] overflow-y-auto">
            <DialogHeader>
              <DialogTitle>Add Transaction</DialogTitle>
            </DialogHeader>

            <div className="space-y-4">
              <div className="grid grid-cols-2 gap-4">
                <div>
                  <label className="block text-sm font-medium text-gray-700 mb-1">Date</label>
                  <DatePicker
                    value={journalEntryModal.date}
                    onChange={(date) =>
                      setJournalEntryModal((prev) => ({
                        ...prev,
                        date: date ? date.toISOString().split('T')[0] : '',
                      }))
                    }
                    className="w-full h-7 px-2 py-1 rounded"
                  />
                </div>

                <div>
                  <label className="block text-sm font-medium text-gray-700 mb-1">Description</label>
                  <input
                    type="text"
                    value={journalEntryModal.description}
                    onChange={(e) =>
                      setJournalEntryModal((prev) => ({
                        ...prev,
                        description: e.target.value,
                      }))
                    }
                    className="w-full border px-2 py-1 rounded"
                  />
                </div>

                <div>
                  <label className="block text-sm font-medium text-gray-700 mb-1">Description</label>
                  <input
                    type="text"
                    value={journalEntryModal.description}
                    onChange={(e) =>
                      setJournalEntryModal((prev) => ({
                        ...prev,
                        description: e.target.value,
                      }))
                    }
                    className="w-full border px-2 py-1 rounded"
                    placeholder="Enter description"
                  />
                </div>
              </div>

              <div className="space-y-2">
                <div className="flex justify-between items-center">
                  <h3 className="font-medium">Journal Entries</h3>
                  <button onClick={addJournalEntryLine} className="text-sm text-blue-600 hover:text-blue-800">
                    + Add Line
                  </button>
                </div>

                <div className="border rounded-lg overflow-hidden">
                  <table className="min-w-full divide-y divide-gray-200">
                    <thead className="bg-gray-50">
                      <tr>
                        <th className="px-4 py-2 text-left text-xs font-medium text-gray-500 uppercase tracking-wider">
                          Account
                        </th>
                        <th className="px-4 py-2 text-left text-xs font-medium text-gray-500 uppercase tracking-wider w-32">
                          Type
                        </th>
                        <th className="px-4 py-2 text-right text-xs font-medium text-gray-500 uppercase tracking-wider w-32">
                          Amount
                        </th>
                        <th className="px-4 py-2 text-center text-xs font-medium text-gray-500 uppercase tracking-wider w-16"></th>
                      </tr>
                    </thead>
                    <tbody className="bg-white divide-y divide-gray-200">
                      {journalEntryModal.entries.map((entry, index) => (
                        <tr key={index}>
                          <td className="px-4 py-2">
                            <select
                              value={entry.account_id}
                              onChange={(e) => {
                                const newEntries = [...journalEntryModal.entries];
                                newEntries[index].account_id = e.target.value;
                                setJournalEntryModal((prev) => ({
                                  ...prev,
                                  entries: newEntries,
                                }));
                              }}
                              className="w-full border px-2 py-1 rounded"
                            >
                              <option value="">Select Account</option>
                              {categories.map((c) => (
                                <option key={c.id} value={c.id}>
                                  {c.name}
                                </option>
                              ))}
                            </select>
                          </td>
                          <td className="px-4 py-2">
                            <select
                              value={entry.type}
                              onChange={(e) => {
                                const newEntries = [...journalEntryModal.entries];
                                newEntries[index].type = e.target.value as "debit" | "credit";
                                setJournalEntryModal((prev) => ({
                                  ...prev,
                                  entries: newEntries,
                                }));
                              }}
                              className="w-full border px-2 py-1 rounded"
                            >
                              <option value="debit">Debit</option>
                              <option value="credit">Credit</option>
                            </select>
                          </td>
                          <td className="px-4 py-2">
                            <input
                              type="number"
                              value={entry.amount}
                              onChange={(e) => {
                                const newEntries = [...journalEntryModal.entries];
                                newEntries[index].amount = e.target.value ? parseFloat(e.target.value) : 0;
                                setJournalEntryModal((prev) => ({
                                  ...prev,
                                  entries: newEntries,
                                }));
                              }}
                              className="w-full border px-2 py-1 rounded text-right"
                              placeholder="0.00"
                            />
                          </td>
                          <td className="px-4 py-2 text-center">
                            <button
                              onClick={() => removeJournalEntryLine(index)}
                              className="text-red-600 hover:text-red-800"
                            >
                              ×
                            </button>
                          </td>
                        </tr>
                      ))}
                    </tbody>
                    <tfoot className="bg-gray-50">
                      <tr>
                        <td colSpan={2} className="px-4 py-2 text-sm font-medium text-gray-900">
                          Total Debits: $
                          {journalEntryModal.entries
                            .filter((e) => e.type === "debit")
                            .reduce((sum, e) => sum + e.amount, 0)
                            .toFixed(2)}
                        </td>
                        <td colSpan={2} className="px-4 py-2 text-sm font-medium text-gray-900 text-right">
                          Total Credits: $
                          {journalEntryModal.entries
                            .filter((e) => e.type === "credit")
                            .reduce((sum, e) => sum + e.amount, 0)
                            .toFixed(2)}
                        </td>
                      </tr>
                    </tfoot>
                  </table>
                </div>
              </div>
            </div>

            <div className="flex justify-end mt-6 gap-2">
              <button
                onClick={async () => {
                  const entries = await fetchPastJournalEntries(currentCompany!.id);
                  // Populate account names for display
                  const entriesWithAccountNames = entries.map((entry) => ({
                    ...entry,
                    transactions: entry.transactions.map((tx) => ({
                      ...tx,
                      account_name: categories.find((c) => c.id === tx.account_id)?.name || "Unknown Account",
                    })),
                  }));
                  setPastJournalEntriesModal((prev) => ({ ...prev, entries: entriesWithAccountNames, isOpen: true }));
                }}
                className="px-4 py-2 text-sm border border-gray-300 rounded hover:bg-gray-50"
              >
                View Past
              </button>
              <button
                onClick={() => setJournalEntryModal((prev) => ({ ...prev, isOpen: false }))}
                className="px-4 py-2 text-sm border border-gray-300 rounded hover:bg-gray-50"
              >
                Cancel
              </button>
              <button
                onClick={async () => {
                  if (!hasCompanyContext) return;

                  const success = await saveJournalEntry(
                    {
                      date: journalEntryModal.date,
                      description: journalEntryModal.description,
                      entries: journalEntryModal.entries,
                    },
                    currentCompany!.id
                  );

                  if (success) {
                    setJournalEntryModal({
                      isOpen: false,
                      date: new Date().toISOString().split("T")[0],
                      description: "",
                      entries: [],
                    });
                  }
                }}
                className="px-4 py-2 text-sm bg-gray-900 text-white rounded hover:bg-gray-800"
                disabled={!journalEntryModal.description.trim() || journalEntryModal.entries.length === 0}
              >
                Save
              </button>
            </div>
          </DialogContent>
        </Dialog>
      )}

      {/* Past Journal Entries Modal */}
      {pastJournalEntriesModal.isOpen && (
        <Dialog
          open={pastJournalEntriesModal.isOpen}
          onOpenChange={(open) => !open && setPastJournalEntriesModal((prev) => ({ ...prev, isOpen: false }))}
        >
          <DialogContent className="w-[800px] max-h-[90vh] overflow-y-auto">
            <DialogHeader>
              <DialogTitle>Past Journal Entries</DialogTitle>
            </DialogHeader>

            <div className="mb-4">
              <input
                type="text"
                placeholder="Search by date, description, account, or amount..."
                value={pastJournalEntriesSearch}
                onChange={(e) => setPastJournalEntriesSearch(e.target.value)}
                className="w-full border px-3 py-2 rounded"
              />
            </div>

            <div className="space-y-6">
              {filteredPastJournalEntries.map((entry, index) => (
                <div key={index} className="border rounded-lg p-4">
                  <div className="flex justify-between items-center mb-2">
                    <div>
                      <span className="font-medium">{entry.date}</span>
                      <span className="mx-2">-</span>
                      <span>{entry.description}</span>
                    </div>
                    <button
                      onClick={() => setEditJournalEntryModal({ isOpen: true, entry })}
                      className="text-blue-600 hover:text-blue-800 px-2 py-1"
                    >
                      Edit
                    </button>
                  </div>
                  <table className="w-full">
                    <thead>
                      <tr className="border-b">
                        <th className="text-left py-2">Account</th>
                        <th className="text-center py-2">Type</th>
                        <th className="text-right py-2">Amount</th>
                      </tr>
                    </thead>
                    <tbody>
                      {entry.transactions.map((tx, txIndex) => (
                        <tr key={txIndex} className="border-b">
                          <td className="py-2">{tx.account_name}</td>
                          <td className="text-center py-2 capitalize">{tx.type}</td>
                          <td className="text-right py-2">
                            ${typeof tx.amount === "number" ? tx.amount.toFixed(2) : "0.00"}
                          </td>
                        </tr>
                      ))}
                    </tbody>
                  </table>
                </div>
              ))}
              {filteredPastJournalEntries.length === 0 && (
                <div className="text-center text-gray-500 py-4">
                  {pastJournalEntriesSearch ? "No matching journal entries found." : "No journal entries found."}
                </div>
              )}
            </div>
          </DialogContent>
        </Dialog>
      )}

      {/* Edit Transaction Modal */}
      {editJournalEntryModal.isOpen && editJournalEntryModal.entry && (
        <Dialog
          open={editJournalEntryModal.isOpen}
          onOpenChange={(open) => !open && setEditJournalEntryModal({ isOpen: false, entry: null })}
        >
          <DialogContent className="w-[800px] max-h-[90vh] overflow-y-auto">
            <DialogHeader>
              <DialogTitle>Edit Transaction</DialogTitle>
            </DialogHeader>

            <div className="space-y-4">
              <div className="grid grid-cols-2 gap-4">
                <div>
                  <label className="block text-sm font-medium text-gray-700 mb-1">Date</label>
                  <DatePicker
                    value={editJournalEntryModal.entry.date}
                    onChange={(e) =>
                      setEditJournalEntryModal((prev) => ({
                        ...prev,
                        entry: prev.entry
                          ? {
                              ...prev.entry,
                              date: e ? e.toISOString().split('T')[0] : '' ,
                            }
                          : null,
                      }))
                    }
                    className="w-full border px-2 py-1 rounded"
                  />
                </div>

                <div>
                  <label className="block text-sm font-medium text-gray-700 mb-1">Description</label>
                  <input
                    type="text"
                    value={editJournalEntryModal.entry.description}
                    onChange={(e) =>
                      setEditJournalEntryModal((prev) => ({
                        ...prev,
                        entry: prev.entry
                          ? {
                              ...prev.entry,
                              description: e.target.value,
                            }
                          : null,
                      }))
                    }
                    className="w-full border px-2 py-1 rounded"
                    placeholder="Enter description"
                  />
                </div>
              </div>

              <div className="space-y-2">
                <div className="flex justify-between items-center">
                  <h3 className="font-medium">Journal Entries</h3>
                  <button onClick={addEditTransaction} className="text-sm text-blue-600 hover:text-blue-800">
                    + Add Line
                  </button>
                </div>

                <div className="border rounded-lg overflow-hidden">
                  <table className="min-w-full divide-y divide-gray-200">
                    <thead className="bg-gray-50">
                      <tr>
                        <th className="px-4 py-2 text-left text-xs font-medium text-gray-500 uppercase tracking-wider">
                          Account
                        </th>
                        <th className="px-4 py-2 text-left text-xs font-medium text-gray-500 uppercase tracking-wider w-32">
                          Type
                        </th>
                        <th className="px-4 py-2 text-right text-xs font-medium text-gray-500 uppercase tracking-wider w-32">
                          Amount
                        </th>
                        <th className="px-4 py-2 text-center text-xs font-medium text-gray-500 uppercase tracking-wider w-16"></th>
                      </tr>
                    </thead>
                    <tbody className="bg-white divide-y divide-gray-200">
                      {editJournalEntryModal.entry.transactions.map((tx, index) => (
                        <tr key={index}>
                          <td className="px-4 py-2">
                            <select
                              value={tx.account_id}
                              onChange={(e) => {
                                const newTransactions = [...editJournalEntryModal.entry!.transactions];
                                newTransactions[index].account_id = e.target.value;
                                newTransactions[index].account_name =
                                  categories.find((c) => c.id === e.target.value)?.name || "";
                                setEditJournalEntryModal((prev) => ({
                                  ...prev,
                                  entry: prev.entry
                                    ? {
                                        ...prev.entry,
                                        transactions: newTransactions,
                                      }
                                    : null,
                                }));
                              }}
                              className="w-full border px-2 py-1 rounded"
                            >
                              <option value="">Select Account</option>
                              {categories.map((c) => (
                                <option key={c.id} value={c.id}>
                                  {c.name}
                                </option>
                              ))}
                            </select>
                          </td>
                          <td className="px-4 py-2">
                            <select
                              value={tx.type}
                              onChange={(e) => {
                                const newTransactions = [...editJournalEntryModal.entry!.transactions];
                                newTransactions[index].type = e.target.value as "debit" | "credit";
                                setEditJournalEntryModal((prev) => ({
                                  ...prev,
                                  entry: prev.entry
                                    ? {
                                        ...prev.entry,
                                        transactions: newTransactions,
                                      }
                                    : null,
                                }));
                              }}
                              className="w-full border px-2 py-1 rounded"
                            >
                              <option value="debit">Debit</option>
                              <option value="credit">Credit</option>
                            </select>
                          </td>
                          <td className="px-4 py-2">
                            <input
                              type="number"
                              value={tx.amount}
                              onChange={(e) => {
                                const newTransactions = [...editJournalEntryModal.entry!.transactions];
                                newTransactions[index].amount = parseFloat(e.target.value) || 0;
                                setEditJournalEntryModal((prev) => ({
                                  ...prev,
                                  entry: prev.entry
                                    ? {
                                        ...prev.entry,
                                        transactions: newTransactions,
                                      }
                                    : null,
                                }));
                              }}
                              className="w-full border px-2 py-1 rounded text-right"
                              placeholder="0.00"
                            />
                          </td>
                          <td className="px-4 py-2 text-center">
                            <button
                              onClick={() => removeEditTransaction(index)}
                              className="text-red-600 hover:text-red-800"
                            >
                              ×
                            </button>
                          </td>
                        </tr>
                      ))}
                    </tbody>
                    <tfoot className="bg-gray-50">
                      <tr>
                        <td colSpan={2} className="px-4 py-2 text-sm font-medium text-gray-900">
                          Total Debits: $
                          {editJournalEntryModal.entry.transactions
                            .filter((tx) => tx.type === "debit")
                            .reduce((sum, tx) => sum + tx.amount, 0)
                            .toFixed(2)}
                        </td>
                        <td colSpan={2} className="px-4 py-2 text-sm font-medium text-gray-900 text-right">
                          Total Credits: $
                          {editJournalEntryModal.entry.transactions
                            .filter((tx) => tx.type === "credit")
                            .reduce((sum, tx) => sum + tx.amount, 0)
                            .toFixed(2)}
                        </td>
                      </tr>
                    </tfoot>
                  </table>
                </div>
              </div>
            </div>

            <div className="flex justify-end mt-6 gap-2">
              <button
                onClick={() => setEditJournalEntryModal({ isOpen: false, entry: null })}
                className="px-4 py-2 text-sm border border-gray-300 rounded hover:bg-gray-50"
              >
                Cancel
              </button>
              <button
                onClick={handleEditJournalEntry}
                className="px-4 py-2 text-sm bg-gray-900 text-white rounded hover:bg-gray-800"
                disabled={
                  !editJournalEntryModal.entry.description.trim() ||
                  editJournalEntryModal.entry.transactions.length === 0
                }
              >
                Save
              </button>
              <button
                onClick={async () => {
                  if (!editJournalEntryModal.entry || !hasCompanyContext) return;
                  if (!window.confirm("Are you sure you want to delete this journal entry? This cannot be undone."))
                    return;

                  try {
                    const success = await deleteJournalEntry(
                      {
                        date: editJournalEntryModal.entry.date,
                        description: editJournalEntryModal.entry.description,
                      },
                      currentCompany!.id
                    );

                    if (success) {
                      setEditJournalEntryModal({ isOpen: false, entry: null });
                      // Refresh past journal entries by fetching them again
                      const entries = await fetchPastJournalEntries(currentCompany!.id);
                      const entriesWithAccountNames = entries.map((entry) => ({
                        ...entry,
                        transactions: entry.transactions.map((tx) => ({
                          ...tx,
                          account_name: categories.find((c) => c.id === tx.account_id)?.name || "Unknown Account",
                        })),
                      }));
                      setPastJournalEntriesModal((prev) => ({ ...prev, entries: entriesWithAccountNames }));
                    }
                  } catch (error) {
                    console.error("Error deleting journal entry:", error);
                    showErrorToast("Failed to delete journal entry. Please try again.");
                  }
                }}
                className="px-4 py-2 text-sm bg-red-600 text-white rounded hover:bg-red-700"
              >
                Delete
              </button>
            </div>
          </DialogContent>
        </Dialog>
      )}

      {/* Auto-add indicator */}
      {isAutoAddRunning && (
        <div className="fixed top-6 right-6 z-50 px-4 py-2 bg-blue-100 text-blue-800 border border-blue-300 rounded-lg shadow-lg flex items-center space-x-2">
          <Loader size="sm" className="text-blue-600" />
          <span className="text-sm font-medium">Automation running...</span>
        </div>
      )}

      {/* Tab Navigation */}
      <div className="border-b border-gray-200">
        <nav className="-mb-px flex space-x-8">
          <button
            onClick={() => setActiveTab("toAdd")}
            className={`whitespace-nowrap py-2 px-1 border-b-2 font-medium text-sm ${
              activeTab === "toAdd"
                ? "border-gray-900 text-gray-900"
                : "border-transparent text-gray-500 hover:text-gray-700 hover:border-gray-300"
            }`}
          >
            To Add
            {importedFiltered.length > 0 && (
              <span className="ml-2 bg-gray-100 text-gray-900 py-0.5 px-2 rounded-full text-xs">
                {importedFiltered?.length.toLocaleString()}
              </span>
            )}
          </button>
          <button
            onClick={() => setActiveTab("added")}
            className={`whitespace-nowrap py-2 px-1 border-b-2 font-medium text-sm ${
              activeTab === "added"
                ? "border-gray-900 text-gray-900"
                : "border-transparent text-gray-500 hover:text-gray-700 hover:border-gray-300"
            }`}
          >
            Added
            {confirmedFiltered.length > 0 && (
              <span className="ml-2 bg-gray-100 text-gray-900 py-0.5 px-2 rounded-full text-xs">
                {confirmedFiltered?.length.toLocaleString()}
              </span>
            )}
          </button>
          {(() => {
            const selected = accounts.find((a) => a.plaid_account_id === selectedAccountId);
            if (!selected) return null;
            return (
              <div className="ml-4 flex items-center gap-3 my-auto">
                <div className="flex items-center gap-1 px-2 py-1 bg-gray-50 border border-gray-200 rounded-md">
                  <span className="text-gray-700 text-xs font-medium">Account Balance:</span>
                  <span className="text-gray-900 text-xs font-semibold">{formatAmount(currentBalance)}</span>
                </div>
                <div className="flex items-center gap-1 px-2 py-1 bg-gray-50 border border-gray-200 rounded-md">
                  <span className="text-gray-700 text-xs font-medium">Switch Balance:</span>
                  <span className="text-gray-900 text-xs font-semibold">{formatAmount(switchBalance)}</span>
                </div>
              </div>
            );
          })()}
        </nav>
      </div>

      {/* Tab Content */}
      <div className="mt-6">
        {activeTab === "toAdd" && (
          <div className="space-y-2">
            <input
              type="text"
              placeholder="Search transactions..."
              value={searchQuery}
              onChange={(e) => setSearchQuery(e.target.value)}
              className="border px-2 py-1 w-full text-xs mb-2"
            />
            <div className="overflow-auto max-h-[calc(100vh-300px)] border border-gray-300 rounded">
              <table className="w-full border-collapse border border-gray-300">
              <thead className="bg-gray-100 sticky top-0 z-10">
                <tr>
                  <th 
                    className="border p-1 w-8 text-center cursor-pointer"
                    onClick={(e) => {
                      e.stopPropagation();
                      if (imported.length > 0 && selectedToAdd.size === imported.length) {
                        setSelectedToAdd(new Set());
                      } else {
                        setSelectedToAdd(new Set(imported.map((tx) => tx.id)));
                      }
                    }}
                  >
                    <input
                      type="checkbox"
                      checked={imported.length > 0 && selectedToAdd.size === imported.length}
                      onChange={(e) => {
                        if (e.target.checked) {
                          setSelectedToAdd(new Set(imported.map((tx) => tx.id)));
                        } else {
                          setSelectedToAdd(new Set());
                        }
                      }}
                      className="rounded border-gray-300 text-gray-900 focus:ring-gray-900 pointer-events-none"
                    />
                  </th>
                  <th
                    className="border p-1 w-20 text-center cursor-pointer hover:bg-gray-200"
                    onClick={() => handleSort("date", "toAdd")}
                  >
                    Date {toAddSortConfig.key === "date" && (toAddSortConfig.direction === "asc" ? "↑" : "↓")}
                  </th>
                  <th
                    className="border p-1 w-8 text-center cursor-pointer hover:bg-gray-200"
                    onClick={() => handleSort("payee", "toAdd")}
                  >
                    Payee {toAddSortConfig.key === "payee" && (toAddSortConfig.direction === "asc" ? "↑" : "↓")}
                  </th>
                  <th
                    className="border p-1 w-8 text-center cursor-pointer hover:bg-gray-200"
                    onClick={() => handleSort("description", "toAdd")}
                  >
                    Description{" "}
                    {toAddSortConfig.key === "description" && (toAddSortConfig.direction === "asc" ? "↑" : "↓")}
                  </th>
                  <th
                    className="border p-1 w-8 text-center cursor-pointer hover:bg-gray-200"
                    onClick={() => handleSort("spent", "toAdd")}
                  >
                    Spent {toAddSortConfig.key === "spent" && (toAddSortConfig.direction === "asc" ? "↑" : "↓")}
                  </th>
                  <th
                    className="border p-1 w-8 text-center cursor-pointer hover:bg-gray-200"
                    onClick={() => handleSort("received", "toAdd")}
                  >
                    Received {toAddSortConfig.key === "received" && (toAddSortConfig.direction === "asc" ? "↑" : "↓")}
                  </th>
                  <th
                    className="border p-1 w-8 text-center cursor-pointer hover:bg-gray-200"
                    onClick={() => handleSort("category", "toAdd")}
                  >
                    Category {toAddSortConfig.key === "category" && (toAddSortConfig.direction === "asc" ? "↑" : "↓")}
                  </th>
                  <th className="border p-1 w-8 text-center">Action</th>
                </tr>
              </thead>
              <tbody>
                {isLoading ? (
                  <tr>
                    <td colSpan={8} className="border p-4 text-center">
                      <div className="flex flex-col items-center space-y-3">
                        <Loader2 className="h-8 w-8 animate-spin" />
                        <span className="text-xs">Loading transactions...</span>
                      </div>
                    </td>
                  </tr>
                ) : (
                  imported.map((tx) => {
                  return (
                    <tr
                      key={tx.id}
                      onClick={(e) => {
                        // Only open modal if click is in columns 1, 3-5 (date, description, spent, received) - skip payee column 2
                        const clickedTd = (e.target as HTMLElement).closest("td");
                        if (!clickedTd) return;

                        const tdIndex = Array.from(clickedTd.parentElement!.children).indexOf(clickedTd);
                        // Allow clicks on columns 1, 3, 4, 5 (date, description, spent, received) - skip checkbox column (0) and payee column (2)
                        if (tdIndex === 1 || (tdIndex >= 3 && tdIndex <= 5)) {
                          // Open the transaction edit modal for imported transactions
                          openImportedTransactionModal(tx);
                        }
                      }}
                      className="hover:bg-gray-50"
                    >
                      <td
                        className="border p-1 w-8 text-center cursor-pointer"
                        onClick={(e) => {
                          e.stopPropagation(); // Prevent row click handler
                          const newSelected = new Set(selectedToAdd);
                          if (selectedToAdd.has(tx.id)) {
                            newSelected.delete(tx.id);
                          } else {
                            newSelected.add(tx.id);
                          }
                          setSelectedToAdd(newSelected);
                        }}
                      >
                        <input
                          type="checkbox"
                          checked={selectedToAdd.has(tx.id)}
                          onChange={(e) => {
                            const newSelected = new Set(selectedToAdd);
                            if (e.target.checked) {
                              newSelected.add(tx.id);
                            } else {
                              newSelected.delete(tx.id);
                            }
                            setSelectedToAdd(newSelected);
                          }}
                          className="rounded border-gray-300 text-gray-900 focus:ring-gray-900 pointer-events-none"
                        />
                      </td>
                      <td className="border p-1 w-20 text-center text-xs cursor-pointer">{formatDate(tx.date)}</td>
                      <td className="border p-1 w-8 text-center" style={{ minWidth: 150 }}>
                        <Select
                          options={payeeOptions}
                          value={payeeOptions.find((opt) => opt.value === getEffectivePayeeId(tx)) || payeeOptions[0]}
                          onChange={(selectedOption) => {
                            const option = selectedOption as SelectOption | null;
                            if (option?.value === "add_new") {
                              setNewPayeeModal({
                                isOpen: true,
                                name: "",
                                transactionId: tx.id,
                              });
                            } else if (option?.value) {
                              // Clear automation visual feedback when manually changed
                              setAutomationAppliedPayees(prev => {
                                const next = { ...prev };
                                if (selectedToAdd.has(tx.id) && selectedToAdd.size > 1) {
                                  // Clear for all selected transactions
                                  Array.from(selectedToAdd).forEach(selectedId => {
                                    delete next[selectedId];
                                  });
                                } else {
                                  delete next[tx.id];
                                }
                                
                                // Update sessionStorage with the cleared feedback
                                const visualFeedbackKey = `automation-visual-feedback-${currentCompany?.id}-${selectedAccountId}`;
                                const stored = sessionStorage.getItem(visualFeedbackKey);
                                if (stored) {
                                  try {
                                    const data = JSON.parse(stored);
                                    data.appliedPayees = next;
                                    sessionStorage.setItem(visualFeedbackKey, JSON.stringify(data));
                                  } catch (error) {
                                    console.error('Error updating stored automation visual feedback:', error);
                                  }
                                }
                                
                                return next;
                              });
                              
                              // Update local state (temporary until "Add" is clicked)
                              if (selectedToAdd.has(tx.id) && selectedToAdd.size > 1) {
                                // Update all selected transactions locally
                                Array.from(selectedToAdd).forEach(selectedId => {
                                  updateTransactionPayee(selectedId, option.value);
                                });
                              } else {
                                // Update single transaction locally
                                updateTransactionPayee(tx.id, option.value);
                              }
                            }
                          }}
                          onInputChange={(inputValue) => {
                            setPayeeInputValues((prev) => ({
                              ...prev,
                              [tx.id]: inputValue,
                            }));
                          }}
                          onKeyDown={(event) => {
                            if (event.key === "Enter") {
                              event.preventDefault();
                              const inputValue = payeeInputValues[tx.id] || "";
                              handlePayeeEnterKey(inputValue, tx.id);
                            }
                          }}
                          inputValue={payeeInputValues[tx.id] || ""}
                          isSearchable
                          styles={{
                            control: (base) => ({
                              ...base,
                              minHeight: "28px",
                              height: "28px",
                              backgroundColor: (automationAppliedPayees[tx.id] && !localSelectedPayees[tx.id]) ? '#dcfce7' : base.backgroundColor, // Light green bg for automation-applied payees (only if no local override)
                              borderColor: (automationAppliedPayees[tx.id] && !localSelectedPayees[tx.id]) ? '#22c55e' : base.borderColor, // Green border for automation-applied payees
                            }),
                            valueContainer: (base) => ({
                              ...base,
                              height: "28px",
                              padding: "0 6px",
                            }),
                            input: (base) => ({
                              ...base,
                              margin: "0px",
                            }),
                            indicatorsContainer: (base) => ({
                              ...base,
                              height: "28px",
                            }),
                          }}
                        />
                      </td>
                      <td className="border p-1 w-8 text-center text-xs cursor-pointer" style={{ minWidth: 250 }}>
                        {tx.description}
                        {(tx.has_split || getImportedTransactionSplitsByTransactionId(tx.id).length > 0) && (
                          <span className="ml-1 inline-block bg-blue-100 text-blue-800 text-xs px-1 rounded">
                            Split
                          </span>
                        )}
                      </td>
                      <td className="border p-1 w-8 text-center cursor-pointer">{tx.spent ? formatAmount(tx.spent) : ""}</td>
                      <td className="border p-1 w-8 text-center cursor-pointer">{tx.received ? formatAmount(tx.received) : ""}</td>
                      <td className="border p-1 w-8 text-center" style={{ minWidth: 150 }}>
                        <Select
                          options={categoryOptions}
                          value={
                            categoryOptions.find((opt) => opt.value === getEffectiveCategoryId(tx)) || categoryOptions[0]
                          }
                          onChange={(selectedOption) => {
                            const option = selectedOption as SelectOption | null;
                            if (option?.value === "add_new") {
                              // Determine default category type based on transaction
                              const defaultType = tx.received && isPositiveAmount(tx.received) ? "Revenue" : "Expense";
                              setNewCategoryModal({
                                isOpen: true,
                                name: "",
                                type: defaultType,
                                parent_id: null,
                                transactionId: tx.id,
                              });
                            } else if (option?.value) {
                              // Clear automation visual feedback when manually changed
                              setAutomationAppliedCategories(prev => {
                                const next = { ...prev };
                                if (selectedToAdd.has(tx.id) && selectedToAdd.size > 1) {
                                  // Clear for all selected transactions
                                  Array.from(selectedToAdd).forEach(selectedId => {
                                    delete next[selectedId];
                                  });
                                } else {
                                  delete next[tx.id];
                                }
                                
                                // Update sessionStorage with the cleared feedback
                                const visualFeedbackKey = `automation-visual-feedback-${currentCompany?.id}-${selectedAccountId}`;
                                const stored = sessionStorage.getItem(visualFeedbackKey);
                                if (stored) {
                                  try {
                                    const data = JSON.parse(stored);
                                    data.appliedCategories = next;
                                    sessionStorage.setItem(visualFeedbackKey, JSON.stringify(data));
                                  } catch (error) {
                                    console.error('Error updating stored automation visual feedback:', error);
                                  }
                                }
                                
                                return next;
                              });
                              
                              // Update local state (temporary until "Add" is clicked)
                              if (selectedToAdd.has(tx.id) && selectedToAdd.size > 1) {
                                // Update all selected transactions locally
                                Array.from(selectedToAdd).forEach(selectedId => {
                                  updateTransactionCategory(selectedId, option.value);
                                });
                              } else {
                                // Update single transaction locally
                                updateTransactionCategory(tx.id, option.value);
                              }
                            }
                          }}
                          onInputChange={(inputValue) => {
                            setCategoryInputValues((prev) => ({
                              ...prev,
                              [tx.id]: inputValue,
                            }));
                          }}
                          onKeyDown={(event) => {
                            if (event.key === "Enter") {
                              event.preventDefault();
                              const inputValue = categoryInputValues[tx.id] || "";
                              handleCategoryEnterKey(inputValue, tx.id);
                            }
                          }}
                          inputValue={categoryInputValues[tx.id] || ""}
                          isSearchable
                          styles={{
                            control: (base) => ({
                              ...base,
                              minHeight: "28px",
                              height: "28px",
                              backgroundColor: (automationAppliedCategories[tx.id] && !localSelectedCategories[tx.id]) ? '#dbeafe' : base.backgroundColor, // Light yellow bg for automation-applied (only if no local override)
                              borderColor: (automationAppliedCategories[tx.id] && !localSelectedCategories[tx.id]) ? '#4ab5fc' : base.borderColor, // Amber border for automation-applied
                            }),
                            valueContainer: (base) => ({
                              ...base,
                              height: "28px",
                              padding: "0 6px",
                            }),
                            input: (base) => ({
                              ...base,
                              margin: "0px",
                            }),
                            indicatorsContainer: (base) => ({
                              ...base,
                              height: "28px",
                            }),
                          }}
                        />
                      </td>
                      <td className="border p-1 w-8 text-center">
                        <button
                          onClick={async () => {
                            if (tx.selected_category_id) {
                              await addTransaction(tx, tx.selected_category_id, tx.payee_id);
                              setSelectedToAdd((prev) => {
                                const next = new Set(prev);
                                next.delete(tx.id);
                                return next;
                              });
                              // Remove from auto-added session tracking since it was manually added
                              const contentHash = getTransactionContentHash(tx);
                              autoAddedThisSession.current.delete(contentHash);
                            }
                          }}
                          className={`border px-2 py-1 rounded w-12 flex items-center justify-center mx-auto ${
                            processingTransactions.has(tx.id)
                              ? "bg-gray-50 text-gray-400 cursor-not-allowed"
                              : "bg-gray-100 hover:bg-gray-200"
                          }`}
                          disabled={!tx.selected_category_id || processingTransactions.has(tx.id)}
                        >
                          {processingTransactions.has(tx.id) ? <Loader size="sm" /> : "Add"}
                        </button>
                      </td>
                    </tr>
                  );
                })
                )}
              </tbody>
            </table>
            </div>

            <div className="flex justify-between items-center">
              {/* Pagination for To Add table */}
              <div className="mt-2 flex items-center justify-start gap-3">
                <span className="text-xs text-gray-600 whitespace-nowrap">
                  {`${toAddEndIndex} of ${importedFiltered.length}`}
                </span>
                <CustomPagination
                  currentPage={toAddCurrentPage}
                  totalPages={toAddTotalPages}
                  onPageChange={setToAddCurrentPage}
                />
              </div>
            </div>
          </div>
        )}

        {activeTab === "added" && (
          <div className="space-y-2">
            <input
              type="text"
              placeholder="Search transactions..."
              value={searchQuery}
              onChange={(e) => setSearchQuery(e.target.value)}
              className="border px-2 py-1 w-full text-xs mb-2"
            />
            <div className="overflow-auto max-h-[calc(100vh-300px)] border border-gray-300 rounded">
              <table className="w-full border-collapse border border-gray-300">
              <thead className="bg-gray-100 sticky top-0 z-10">
                <tr>
                  <th
                    className="border p-1 w-8 text-center cursor-pointer"
                    onClick={(e) => {
                      e.stopPropagation();
                      if (confirmed.length > 0 && selectedAdded.size === confirmed.length) {
                        setSelectedAdded(new Set());
                      } else {
                        setSelectedAdded(new Set(confirmed.map((tx) => tx.id)));
                      }
                    }}
                  >
                    <input
                      type="checkbox"
                      checked={confirmed.length > 0 && selectedAdded.size === confirmed.length}
                      onChange={(e) => {
                        if (e.target.checked) {
                          setSelectedAdded(new Set(confirmed.map((tx) => tx.id)));
                        } else {
                          setSelectedAdded(new Set());
                        }
                      }}
                      className="rounded border-gray-300 text-gray-900 focus:ring-gray-900 pointer-events-none"
                    />
                  </th>
                  <th
                    className="border p-1 w-20 text-center cursor-pointer hover:bg-gray-200"
                    onClick={() => handleSort("date", "added")}
                  >
                    Date {addedSortConfig.key === "date" && (addedSortConfig.direction === "asc" ? "↑" : "↓")}
                  </th>
                  <th
                    className="border p-1 w-8 text-center cursor-pointer hover:bg-gray-200"
                    onClick={() => handleSort("payee", "added")}
                  >
                    Payee {addedSortConfig.key === "payee" && (addedSortConfig.direction === "asc" ? "↑" : "↓")}
                  </th>
                  <th
                    className="border p-1 w-8 text-center cursor-pointer hover:bg-gray-200"
                    onClick={() => handleSort("description", "added")}
                  >
                    Description{" "}
                    {addedSortConfig.key === "description" && (addedSortConfig.direction === "asc" ? "↑" : "↓")}
                  </th>
                  <th
                    className="border p-1 w-8 text-center cursor-pointer hover:bg-gray-200"
                    onClick={() => handleSort("spent", "added")}
                  >
                    Spent {addedSortConfig.key === "spent" && (addedSortConfig.direction === "asc" ? "↑" : "↓")}
                  </th>
                  <th
                    className="border p-1 w-8 text-center cursor-pointer hover:bg-gray-200"
                    onClick={() => handleSort("received", "added")}
                  >
                    Received {addedSortConfig.key === "received" && (addedSortConfig.direction === "asc" ? "↑" : "↓")}
                  </th>
                  <th
                    className="border p-1 w-8 text-center cursor-pointer hover:bg-gray-200"
                    onClick={() => handleSort("category", "added")}
                  >
                    Category {addedSortConfig.key === "category" && (addedSortConfig.direction === "asc" ? "↑" : "↓")}
                  </th>
                  <th className="border p-1 w-8 text-center">Action</th>
                </tr>
              </thead>
              <tbody>
                {isLoading ? (
                  <tr>
                    <td colSpan={8} className="border p-4 text-center">
                      <div className="flex flex-col items-center space-y-3">
                        <Loader2 className="h-8 w-8 animate-spin" />
                        <span className="text-xs">Loading transactions...</span>
                      </div>
                    </td>
                  </tr>
                ) : (
                  confirmed.map((tx) => {
                  const category = categories.find((c) => c.id === tx.selected_category_id);
                  return (
                    <tr
                      key={tx.id}
                      onClick={(e) => {
                        // Only open modal if click is not in the action column or on a button
                        const clickedTd = (e.target as HTMLElement).closest("td");
                        const clickedButton = (e.target as HTMLElement).closest("button");

                        if (!clickedTd || clickedButton) return;

                        const tdIndex = Array.from(clickedTd.parentElement!.children).indexOf(clickedTd);
                        // Allow clicks on columns 1-6 (date, payee, description, spent, received, category) - skip checkbox column (0) and action column (7)
                        if (tdIndex >= 1 && tdIndex <= 6) {
                          // Open journal entry modal instead of edit modal
                          openJournalEntryModal(tx);
                        }
                      }}
                      className="hover:bg-gray-50"
                    >
                      <td
                        className="border p-1 w-8 text-center cursor-pointer"
                        onClick={(e) => {
                          e.stopPropagation(); // Prevent row click handler
                          const newSelected = new Set(selectedAdded);
                          if (selectedAdded.has(tx.id)) {
                            newSelected.delete(tx.id);
                          } else {
                            newSelected.add(tx.id);
                          }
                          setSelectedAdded(newSelected);
                        }}
                      >
                        <input
                          type="checkbox"
                          checked={selectedAdded.has(tx.id)}
                          onChange={(e) => {
                            const newSelected = new Set(selectedAdded);
                            if (e.target.checked) {
                              newSelected.add(tx.id);
                            } else {
                              newSelected.delete(tx.id);
                            }
                            setSelectedAdded(newSelected);
                          }}
                          className="rounded border-gray-300 text-gray-900 focus:ring-gray-900 pointer-events-none"
                        />
                      </td>
                      <td className="border p-1 w-20 text-center text-xs cursor-pointer">{formatDate(tx.date)}</td>
                      <td className="border p-1 w-8 text-center cursor-pointer" style={{ minWidth: 150 }}>
                        {(() => {
                          const payee = payees.find((p) => p.id === tx.payee_id);
                          return payee ? payee.name : "";
                        })()}
                      </td>
                      <td className="border p-1 w-8 text-center text-xs cursor-pointer" style={{ minWidth: 250 }}>
                        {tx.description}
                        {tx.has_split && (
                          <span className="ml-1 inline-block bg-blue-100 text-blue-800 text-xs px-1 rounded">
                            Split
                          </span>
                        )}
                      </td>
                      <td className="border p-1 w-8 text-center cursor-pointer">
                        {tx.spent ? formatAmount(tx.spent) : ""}
                      </td>
                      <td className="border p-1 w-8 text-center cursor-pointer">
                        {tx.received ? formatAmount(tx.received) : ""}
                      </td>
                      <td className="border p-1 w-8 text-center cursor-pointer" style={{ minWidth: 150 }}>
                        {tx.has_split ? "-- Split --" : category ? category.name : "Uncategorized"}
                      </td>
                      <td className="border p-1 w-8 text-center">
                        <button
                          onClick={(e) => {
                            e.stopPropagation();
                            undoTransaction(tx);
                          }}
                          className={`border px-2 py-1 rounded w-16 flex items-center justify-center mx-auto text-xs ${
                            processingTransactions.has(tx.id)
                              ? "bg-gray-50 text-gray-400 cursor-not-allowed"
                              : "bg-gray-100 hover:bg-gray-200"
                          }`}
                          disabled={processingTransactions.has(tx.id)}
                        >
                          {processingTransactions.has(tx.id) ? <Loader size="sm" /> : "Undo"}
                        </button>
                      </td>
                    </tr>
                  );
                })
                )}
              </tbody>
            </table>
            </div>

            <div className="flex justify-between items-center">
              {/* Pagination for Added table */}
              <div className="mt-2 flex items-center justify-start gap-3">
                <span className="text-xs text-gray-600 whitespace-nowrap">
                  {`${addedEndIndex} of ${confirmedFiltered.length}`}
                </span>
                <CustomPagination
                  currentPage={addedCurrentPage}
                  totalPages={addedTotalPages}
                  onPageChange={setAddedCurrentPage}
                />
              </div>
            </div>
          </div>
        )}
      </div>

      {/* Account Selection Modal */}
      {accountSelectionModal.isOpen && (
        <Dialog
          open={accountSelectionModal.isOpen}
          onOpenChange={(open) =>
            !open && !importProgress.isImporting && setAccountSelectionModal({ isOpen: false, accounts: [] })
          }
        >
          <DialogContent className="w-[600px] max-h-[90vh] flex flex-col">
            <DialogHeader>
              <DialogTitle>Link Accounts</DialogTitle>
            </DialogHeader>

            <p className="text-sm text-gray-600 mb-4">
              Select the accounts you want to link and choose a start date for importing transactions.
            </p>

            {!importProgress.isImporting ? (
              <>
                <div className="space-y-4 flex-1 overflow-y-auto">
                  {accountSelectionModal.accounts.map((account, index) => (
                    <div key={account.id} className="space-y-2 p-3 border rounded-lg">
                      <div className="flex items-center space-x-3">
                        <input
                          type="checkbox"
                          id={`account-${account.id}`}
                          checked={account.selected}
                          onChange={(e) => {
                            const newAccounts = [...accountSelectionModal.accounts];
                            newAccounts[index].selected = e.target.checked;
                            setAccountSelectionModal((prev) => ({
                              ...prev,
                              accounts: newAccounts,
                            }));
                          }}
                          className="h-4 w-4 text-gray-900 focus:ring-gray-900 border-gray-300 rounded"
                        />
                        <label
                          htmlFor={`account-${account.id}`}
                          className="flex-1 text-sm font-medium text-gray-900 cursor-pointer"
                        >
                          {account.name}
                        </label>
                      </div>
                      <div className="ml-7">
                        <label className="block text-sm text-gray-600 mb-1">Start Date</label>
                        <DatePicker
                          value={account.startDate}
                          max={new Date()}
                          onChange={(e) => {
                            const newAccounts = [...accountSelectionModal.accounts];
                            newAccounts[index].startDate = e ? e.toISOString().split('T')[0] : '' ;
                            setAccountSelectionModal((prev) => ({
                              ...prev,
                              accounts: newAccounts,
                            }));
                          }}
                          className="w-full border px-2 py-1 rounded text-sm"
                        />
                      </div>
                    </div>
                  ))}
                </div>

                <div className="flex justify-end space-x-3 mt-6 flex-shrink-0">
                  <button
                    onClick={() => setAccountSelectionModal({ isOpen: false, accounts: [] })}
                    className="px-4 py-2 text-sm border border-gray-300 rounded hover:bg-gray-50"
                  >
                    Cancel
                  </button>
                  <button
                    onClick={handleAccountAndDateSelection}
                    disabled={!accountSelectionModal.accounts.some((acc) => acc.selected)}
                    className="px-4 py-2 text-sm bg-gray-900 text-white rounded hover:bg-gray-800 disabled:opacity-50 disabled:cursor-not-allowed"
                  >
                    Link Now
                  </button>
                </div>
              </>
            ) : (
              <div className="space-y-4">
                <div className="space-y-2">
                  <div className="flex justify-between text-sm text-gray-600">
                    <span>{importProgress.currentStep}</span>
                    <span>
                      {importProgress.progress} of {importProgress.totalSteps}
                    </span>
                  </div>
                  <div className="w-full bg-gray-200 rounded-full h-2.5">
                    <div
                      className="bg-gray-900 h-2.5 rounded-full transition-all duration-300"
                      style={{
                        width: `${(importProgress.progress / importProgress.totalSteps) * 100}%`,
                      }}
                    />
                  </div>
                </div>
                <p className="text-sm text-gray-500 italic">
                  Please wait while we link your accounts and import transactions...
                </p>
              </div>
            )}
          </DialogContent>
        </Dialog>
      )}

      {/* Transaction Modal - Updated to match manual-je format */}
      <TransactionModal
        modalState={editJournalModal}
        categories={categories}
        payees={payees}
        accounts={accounts}
        selectedAccountId={selectedAccountId}
        selectedAccountCategoryId={selectedAccountIdInCOA}
        isToAddTable={!!editJournalModal.transactionId && imported.some(tx => tx.id === editJournalModal.transactionId)}
        isZeroAmount={(amount: string) => !amount || parseFloat(amount) === 0}
        onClose={() => setEditJournalModal(prev => ({ ...prev, isOpen: false }))}
        onUpdateLine={updateEditJournalLine}
        onAmountChange={handleEditJournalAmountChange}
        onAddLine={addEditJournalLine}
        onRemoveLine={removeEditJournalLine}
        onSave={saveJournalEntryChanges}
        onDateChange={(date) => setEditJournalModal(prev => ({
            ...prev,
          editEntry: { ...prev.editEntry, date }
        }))}
        onAccountChange={handleEditAccountChange}
        onOpenCategoryModal={(lineId, defaultType) => {
          setNewCategoryModal({
            isOpen: true,
            name: '',
            type: defaultType || 'Expense',
            parent_id: null,
            transactionId: lineId
          });
        }}
        calculateTotals={calculateEditJournalTotals}
      />

      {/* Floating Action Buttons */}
      {activeTab === "toAdd" &&
        selectedToAdd.size > 0 &&
        (() => {
          const selectedTransactions = imported.filter((tx) => selectedToAdd.has(tx.id));
          const hasValidCategories = selectedTransactions.every((tx) => tx.selected_category_id);
          const isProcessing =
            isAddingTransactions || selectedTransactions.some((tx) => processingTransactions.has(tx.id));

          return (
            <div className="absolute bottom-6 right-6 z-40">
              <button
                onClick={async () => {
                  const transactionRequests = selectedTransactions
                    .filter((tx): tx is Transaction & { selected_category_id: string } => !!tx.selected_category_id)
                    .map((tx) => ({
                      transaction: tx,
                      selectedCategoryId: tx.selected_category_id,
                      selectedPayeeId: tx.payee_id,
                    }));

                  // Get the corresponding category ID (the account category)
                  const correspondingCategoryId = selectedAccountIdInCOA;
                  if (!correspondingCategoryId) {
                    showErrorToast("No account category found for selected account");
                    return;
                  }

                  await addTransactions(transactionRequests, correspondingCategoryId, currentCompany!.id);

                  // State cleanup removed - using database persistence
                  // Remove from auto-added session tracking since they were manually added
                  selectedTransactions.forEach((tx) => {
                    const contentHash = getTransactionContentHash(tx);
                    autoAddedThisSession.current.delete(contentHash);
                  });
                  setSelectedToAdd(new Set());
                }}
                className={`px-4 py-2 rounded-full shadow-lg font-medium text-sm flex items-center space-x-2 ${
                  isProcessing || !hasValidCategories
                    ? "bg-gray-900 text-white cursor-not-allowed"
                    : "bg-gray-900 text-white hover:bg-gray-700"
                }`}
                disabled={!hasValidCategories || isProcessing}
              >
                {isProcessing ? (
                  <>
                    <Loader size="sm" />
                    <span>Adding...</span>
                  </>
                ) : (
                  <span>Add Selected ({selectedToAdd.size})</span>
                )}
              </button>
            </div>
          );
        })()}

      {activeTab === "added" &&
        selectedAdded.size > 0 &&
        (() => {
          const selectedConfirmed = confirmed.filter((tx) => selectedAdded.has(tx.id));
          const isProcessing =
            isUndoingTransactions || selectedConfirmed.some((tx) => processingTransactions.has(tx.id));

          return (
            <div className="absolute bottom-6 right-6 z-40">
              <button
                onClick={async () => {
                  // Set flag to prevent automation during undo
                  isUndoInProgress.current = true;

                  try {
                    await undoTransactions(
                      selectedConfirmed.map((tx) => tx.id),
                      currentCompany!.id
                    );
                    setSelectedAdded(new Set());
                  } finally {
                    // Clear flag after undo completes
                    setTimeout(() => {
                      isUndoInProgress.current = false;
                    }, 1000); // Wait 1 second to ensure all state updates are complete
                  }
                }}
                className={`px-4 py-2 rounded-full shadow-lg font-medium text-sm flex items-center space-x-2 ${
                  isProcessing
                    ? "bg-gray-900 text-white cursor-not-allowed"
                    : "bg-gray-900 text-white hover:bg-gray-700"
                }`}
                disabled={isProcessing}
              >
                {isProcessing ? (
                  <>
                    <Loader size="sm" />
                    <span>Undoing...</span>
                  </>
                ) : (
                  <span>Undo Selected ({selectedAdded.size})</span>
                )}
              </button>
            </div>
          );
        })()}
    </div>
  );
}<|MERGE_RESOLUTION|>--- conflicted
+++ resolved
@@ -238,16 +238,11 @@
     importTransactionsFromCSV,
     saveImportedTransactionSplit,
     getImportedTransactionSplitsByTransactionId,
-<<<<<<< HEAD
-=======
     fetchImportedTransactionSplits,
-    saveAutomationState,
-    loadAutomationState,
     fetchAccounts,
     fetchImportedTransactions,
     fetchConfirmedTransactions,
     fetchJournalEntries,
->>>>>>> 5bc75dab
   } = useTransactionsStore();
 
   const { categories, refreshCategories, createCategoryForTransaction, subscribeToCategories } = useCategoriesStore();
@@ -938,7 +933,7 @@
       isAutomationRunning.current = false;
       setIsAutoAddRunning(false);
     }
-  }, [shouldRunAutomations, getAutomationVersion, currentCompany?.id, selectedAccountId, categories, payees, getTransactionContentHash, refreshAll, addTransactions, applyAutomationsToTransactions]);
+  }, [shouldRunAutomations, getAutomationVersion, currentCompany?.id, selectedAccountId, categories, payees, getTransactionContentHash, addTransactions, applyAutomationsToTransactions]);
 
 
   useEffect(() => {
@@ -4179,7 +4174,7 @@
                   <tr>
                     <td colSpan={8} className="border p-4 text-center">
                       <div className="flex flex-col items-center space-y-3">
-                        <Loader2 className="h-8 w-8 animate-spin" />
+                        <Loader size="md" />
                         <span className="text-xs">Loading transactions...</span>
                       </div>
                     </td>
@@ -4563,7 +4558,7 @@
                   <tr>
                     <td colSpan={8} className="border p-4 text-center">
                       <div className="flex flex-col items-center space-y-3">
-                        <Loader2 className="h-8 w-8 animate-spin" />
+                        <Loader size="md" />
                         <span className="text-xs">Loading transactions...</span>
                       </div>
                     </td>
