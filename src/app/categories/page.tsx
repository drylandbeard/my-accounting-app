--- conflicted
+++ resolved
@@ -1,18 +1,11 @@
 "use client";
 
-<<<<<<< HEAD
-import { useEffect, useState, useCallback, useContext } from 'react'
-import { supabase } from '../../lib/supabaseClient'
-import { useApiWithCompany } from '@/hooks/useApiWithCompany'
-import { SharedContext } from '../components/SharedContext';
-=======
 import { useEffect, useState } from "react";
 import { supabase } from "../../lib/supabase";
 import { useApiWithCompany } from "@/hooks/useApiWithCompany";
 import Papa from "papaparse";
 import { v4 as uuidv4 } from "uuid";
 import { X } from 'lucide-react'
->>>>>>> b02e527d
 
 const ACCOUNT_TYPES = [
     "Asset",
@@ -24,512 +17,6 @@
 ];
 
 type Category = {
-<<<<<<< HEAD
-  id: string
-  name: string
-  type: string
-  subtype?: string
-  parent_id?: string | null
-  company_id: string
-}
-
-export default function ChartOfAccountsPage() {
-  const { hasCompanyContext, currentCompany } = useApiWithCompany()
-  const { categories: accounts, refreshCategories } = useContext(SharedContext)
-  const [loading, setLoading] = useState(true)
-  const [search, setSearch] = useState('')
-
-  // Add new account state
-  const [newName, setNewName] = useState('')
-  const [newType, setNewType] = useState('')
-  const [newSubtype, setNewSubtype] = useState('')
-  const [parentId, setParentId] = useState<string | null>(null)
-  const [parentOptions, setParentOptions] = useState<Category[]>([])
-
-  // Edit state
-  const [editingId, setEditingId] = useState<string | null>(null)
-  const [editName, setEditName] = useState('')
-  const [editType, setEditType] = useState('')
-  const [editSubtype, setEditSubtype] = useState('')
-  const [editParentId, setEditParentId] = useState<string | null>(null)
-
-  // Real-time and focus states
-  const [highlightedIds, setHighlightedIds] = useState<Set<string>>(new Set())
-  const [lastActionId, setLastActionId] = useState<string | null>(null)
-
-  useEffect(() => {
-    if (accounts) {
-      setLoading(false)
-    }
-  }, [accounts])
-
-  const fetchParentOptions = useCallback(async () => {
-    if (!hasCompanyContext || !currentCompany?.id) return
-    
-    const { data, error } = await supabase
-      .from('chart_of_accounts')
-      .select('*')
-      .eq('company_id', currentCompany!.id)
-      .is('parent_id', null)
-    
-    if (error) {
-      console.error('Error fetching parent options:', error)
-    } else if (data) {
-      setParentOptions(data as Category[])
-    }
-  }, [currentCompany?.id, hasCompanyContext])
-
-  // Highlight a category and scroll to it
-  const highlightCategory = useCallback((categoryId: string) => {
-    setHighlightedIds(prev => new Set([...prev, categoryId]));
-    setLastActionId(categoryId);
-    
-    setTimeout(() => {
-      const element = document.getElementById(`category-${categoryId}`);
-      if (element) {
-        element.scrollIntoView({ 
-          behavior: 'smooth', 
-          block: 'center' 
-        });
-      }
-    }, 100);
-    
-    setTimeout(() => {
-      setHighlightedIds(prev => {
-        const newSet = new Set(prev);
-        newSet.delete(categoryId);
-        return newSet;
-      });
-      setLastActionId(currentId => (currentId === categoryId ? null : currentId));
-    }, 3000);
-  }, []);
-
-  // Fetch initial data
-  useEffect(() => {
-    refreshCategories()
-    fetchParentOptions()
-  }, [currentCompany?.id, hasCompanyContext, refreshCategories, fetchParentOptions])
-
-  // Set up real-time subscription
-  useEffect(() => {
-    if (!hasCompanyContext || !currentCompany?.id) return
-
-    console.log('Setting up real-time subscription for company:', currentCompany.id)
-
-    const channel = supabase
-      .channel(`chart_of_accounts_${currentCompany.id}`)
-      .on(
-        'postgres_changes',
-        {
-          event: '*',
-          schema: 'public',
-          table: 'chart_of_accounts',
-          filter: `company_id=eq.${currentCompany.id}`
-        },
-        (payload) => {
-          console.log('Real-time change detected:', payload)
-          refreshCategories()
-
-          let recordId: string | null = null;
-          if (payload.eventType === 'INSERT' || payload.eventType === 'UPDATE') {
-            recordId = payload.new.id
-          }
-          
-          if (recordId) {
-            highlightCategory(recordId)
-          }
-          
-          fetchParentOptions()
-        }
-      )
-      .subscribe((status) => {
-        console.log('Subscription status:', status)
-      })
-
-    return () => {
-      console.log('Cleaning up real-time subscription')
-      supabase.removeChannel(channel)
-    }
-  }, [currentCompany?.id, hasCompanyContext, highlightCategory, fetchParentOptions, refreshCategories])
-
-  const filteredAccounts = accounts
-    .filter(account => {
-      const searchLower = search.toLowerCase()
-      const matchesName = account.name.toLowerCase().includes(searchLower)
-      const matchesType = account.type.toLowerCase().includes(searchLower)
-      const matchesSubtype = account.subtype?.toLowerCase().includes(searchLower) ?? false
-      
-      if (matchesName || matchesType || matchesSubtype) return true
-      
-      if (account.parent_id === null) {
-        const hasMatchingChild = accounts.some(child => 
-          child.parent_id === account.id && 
-          (child.name.toLowerCase().includes(searchLower) ||
-           child.type.toLowerCase().includes(searchLower) ||
-           (child.subtype?.toLowerCase().includes(searchLower) ?? false))
-        )
-        return hasMatchingChild
-      }
-      
-      return false
-    })
-    .sort((a, b) => {
-      if (a.id === b.parent_id) return -1
-      if (b.id === a.parent_id) return 1
-      if (a.parent_id === b.parent_id) {
-        return a.name.localeCompare(b.name)
-      }
-      if (a.parent_id === null && b.parent_id !== null) return -1
-      if (b.parent_id === null && a.parent_id !== null) return 1
-      if (a.type !== b.type) {
-        return a.type.localeCompare(b.type)
-      }
-      return a.name.localeCompare(b.name)
-    })
-
-  const handleAddAccount = async (e: React.FormEvent) => {
-    e.preventDefault()
-    if (!newName || !newType || !hasCompanyContext || !currentCompany?.id) return
-    
-    const { data, error } = await supabase
-      .from('chart_of_accounts')
-      .insert([
-        { 
-          name: newName, 
-          type: newType, 
-          subtype: newSubtype, 
-          parent_id: parentId || null,
-          company_id: currentCompany!.id
-        }
-      ])
-      .select()
-      .single()
-    
-    if (!error && data) {
-      setNewName('')
-      setNewType('')
-      setNewSubtype('')
-      setParentId(null)
-    }
-  }
-
-  const handleDelete = async (id: string) => {
-    const { data: subcategories } = await supabase
-      .from('chart_of_accounts')
-      .select('id')
-      .eq('parent_id', id)
-
-    if (subcategories && subcategories.length > 0) {
-      const subcategoryIds = subcategories.map(sub => sub.id)
-      const { data: transactions, error: txError } = await supabase
-        .from('transactions')
-        .select('id')
-        .or(`debit_account_id.in.(${subcategoryIds.join(',')}),credit_account_id.in.(${subcategoryIds.join(',')})`)
-        .limit(1)
-
-      if (txError) {
-        console.error('Error checking transactions:', txError)
-        return
-      }
-
-      if (transactions && transactions.length > 0) {
-        alert('This category cannot be deleted because it contains subcategories that are used in existing transactions. Please reassign or delete the transactions first.')
-        return
-      }
-    } else {
-      const { data: transactions, error: txError } = await supabase
-        .from('transactions')
-        .select('id')
-        .or(`debit_account_id.eq.${id},credit_account_id.eq.${id}`)
-        .limit(1)
-
-      if (txError) {
-        console.error('Error checking transactions:', txError)
-        return
-      }
-
-      if (transactions && transactions.length > 0) {
-        alert('This category cannot be deleted because it is used in existing transactions. Please reassign or delete the transactions first.')
-        return
-      }
-    }
-
-    const { error } = await supabase
-      .from('chart_of_accounts')
-      .delete()
-      .eq('id', id)
-    
-    if (!error) {
-      setEditingId(null)
-    }
-  }
-
-  const handleEdit = (account: Category) => {
-    setEditingId(account.id)
-    setEditName(account.name)
-    setEditType(account.type)
-    setEditSubtype(account.subtype || '')
-    setEditParentId(account.parent_id || null)
-  }
-
-  const handleUpdate = async (e: React.FormEvent) => {
-    e.preventDefault()
-    if (!editingId || !hasCompanyContext || !currentCompany?.id) return
-
-    const { data: currentAccount } = await supabase
-      .from('chart_of_accounts')
-      .select('plaid_account_id')
-      .eq('id', editingId)
-      .single()
-
-    const { error } = await supabase
-      .from('chart_of_accounts')
-      .update({
-        name: editName,
-        type: editType,
-        subtype: editSubtype || null,
-        parent_id: editParentId
-      })
-      .eq('id', editingId)
-
-    if (!error && currentAccount?.plaid_account_id) {
-      await supabase
-        .from('accounts')
-        .update({
-          name: editName,
-          type: editType,
-          subtype: editSubtype || null
-        })
-        .eq('plaid_account_id', currentAccount.plaid_account_id)
-        .eq('company_id', currentCompany!.id)
-    }
-
-    if (!error) {
-      setEditingId(null)
-    }
-  }
-
-  const handleCancelEdit = () => {
-    setEditingId(null)
-  }
-
-  const renderAccounts = (accounts: Category[], level = 0) => {
-    const parentAccounts = accounts.filter(acc => acc.parent_id === null)
-    
-    return parentAccounts.flatMap(parent => {
-      const subAccounts = accounts.filter(acc => acc.parent_id === parent.id)
-      
-      if (subAccounts.length === 0 && !accounts.includes(parent)) {
-        return []
-      }
-      
-      return [
-        <tr 
-          key={parent.id}
-          id={`category-${parent.id}`}
-          className={`transition-colors duration-1000 ${
-            highlightedIds.has(parent.id) 
-              ? 'bg-green-100' 
-              : 'hover:bg-gray-50'
-          }`}
-        >
-          <td style={{ paddingLeft: `${level * 16 + 4}px` }} className="border p-1 text-sm">
-            <span className={highlightedIds.has(parent.id) ? 'font-bold text-green-800' : ''}>
-              {parent.name}
-            </span>
-            {lastActionId === parent.id && (
-              <span className="ml-2 inline-block text-green-600">
-                ✨
-              </span>
-            )}
-          </td>
-          <td className="border p-1 text-sm">{parent.type}</td>
-          <td className="border p-1 text-sm">{parent.subtype || ''}</td>
-          <td className="border p-1 text-sm"></td>
-          <td className="border p-1 text-sm">
-            <div className="flex gap-2 justify-center">
-              <button
-                onClick={() => handleEdit(parent)}
-                className="text-xs hover:underline"
-              >
-                Edit
-              </button>
-            </div>
-          </td>
-        </tr>,
-        ...subAccounts.map(subAcc => (
-          <tr 
-            key={subAcc.id}
-            id={`category-${subAcc.id}`}
-            className={`transition-colors duration-1000 ${
-              highlightedIds.has(subAcc.id) 
-                ? 'bg-green-100' 
-                : 'hover:bg-gray-50'
-            }`}
-          >
-            <td style={{ paddingLeft: `${(level + 1) * 16 + 4}px` }} className="border p-1 text-sm">
-              <span className={highlightedIds.has(subAcc.id) ? 'font-bold text-green-800' : ''}>
-                {subAcc.name}
-              </span>
-              {lastActionId === subAcc.id && (
-                <span className="ml-2 inline-block text-green-600">
-                  ✨
-                </span>
-              )}
-            </td>
-            <td className="border p-1 text-sm">{subAcc.type}</td>
-            <td className="border p-1 text-sm">{subAcc.subtype || ''}</td>
-            <td className="border p-1 text-sm">{parent.name}</td>
-            <td className="border p-1 text-sm">
-              <div className="flex gap-2 justify-center">
-                <button
-                  onClick={() => handleEdit(subAcc)}
-                  className="text-xs hover:underline"
-                >
-                  Edit
-                </button>
-              </div>
-            </td>
-          </tr>
-        ))
-      ]
-    }).filter(Boolean).flat()
-  }
-
-  if (!hasCompanyContext) {
-    return (
-      <div className="p-4 bg-white text-gray-900 font-sans text-xs space-y-6">
-        <div className="p-4 bg-yellow-50 border border-yellow-200 rounded-lg">
-          <h3 className="text-sm font-semibold text-yellow-800 mb-2">Company Selection Required</h3>
-          <p className="text-sm text-yellow-700">
-            Please select a company from the dropdown in the navigation bar to manage chart of accounts.
-          </p>
-        </div>
-      </div>
-    )
-  }
-
-  return (
-    <div className="p-2 max-w-3xl mx-auto mt-4 font-sans text-gray-900">
-      <div className="flex justify-center mb-3">
-        <input
-          type="text"
-          placeholder="Search Categories..."
-          value={search}
-          onChange={e => setSearch(e.target.value)}
-          className="w-full px-2 py-1 border border-gray-900 rounded-none text-sm"
-        />
-      </div>
-
-      <div className="flex justify-center mb-4">
-        <form onSubmit={handleAddAccount} className="flex gap-2 items-center w-full">
-          <input
-            type="text"
-            placeholder="Name"
-            value={newName}
-            onChange={e => setNewName(e.target.value)}
-            className="border px-2 py-1 text-sm flex-1"
-            required
-          />
-          <select
-            value={newType}
-            onChange={e => setNewType(e.target.value)}
-            className="border px-2 py-1 text-sm w-24"
-            required
-          >
-            <option value="">Type...</option>
-            {ACCOUNT_TYPES.map(type => (
-              <option key={type} value={type}>{type}</option>
-            ))}
-          </select>
-          <input
-            type="text"
-            placeholder="Subtype"
-            value={newSubtype}
-            onChange={e => setNewSubtype(e.target.value)}
-            className="border px-2 py-1 text-sm w-24"
-          />
-          <select
-            value={parentId || ''}
-            onChange={e => setParentId(e.target.value || null)}
-            className="border px-2 py-1 text-sm flex-1"
-          >
-            <option value="">No Parent</option>
-            {parentOptions
-              .filter(opt => opt.type === newType || !newType)
-              .map(opt => (
-                <option key={opt.id} value={opt.id}>
-                  {opt.name} ({opt.type})
-                </option>
-              ))}
-          </select>
-          <button
-            type="submit"
-            className="border px-3 py-1 rounded text-sm w-16"
-          >
-            Add
-          </button>
-        </form>
-      </div>
-
-      <div className="bg-white rounded shadow-sm">
-        {loading ? (
-          <div className="p-4 text-center text-gray-500 text-sm">Loading...</div>
-        ) : (
-          <>
-            <table className="w-full border-collapse border border-gray-300 text-sm">
-              <thead>
-                <tr className="bg-gray-100">
-                  <th className="border p-1 text-center font-semibold">Name</th>
-                  <th className="border p-1 text-center font-semibold">Type</th>
-                  <th className="border p-1 text-center font-semibold">Subtype</th>
-                  <th className="border p-1 text-center font-semibold">Parent Account</th>
-                  <th className="border p-1 text-center font-semibold">Action</th>
-                </tr>
-              </thead>
-              <tbody>
-                {filteredAccounts.length > 0 ? (
-                  renderAccounts(filteredAccounts)
-                ) : (
-                  <tr>
-                    <td colSpan={5} className="text-center p-2 text-gray-500 text-sm">
-                      No accounts found.
-                    </td>
-                  </tr>
-                )}
-              </tbody>
-            </table>
-            {editingId && (
-              <div 
-                className="fixed inset-0 bg-black/70 flex items-center justify-center"
-                onClick={(e) => {
-                  if (e.target === e.currentTarget) {
-                    handleCancelEdit()
-                  }
-                }}
-              >
-                <div className="bg-white p-4 rounded-lg w-96">
-                  <div className="flex justify-between items-center mb-4">
-                    <h2 className="text-lg font-bold">Edit Category</h2>
-                    <button
-                      type="button"
-                      onClick={handleCancelEdit}
-                      className="text-gray-500 hover:text-gray-700"
-                    >
-                      ✕
-                    </button>
-                  </div>
-                  <form onSubmit={handleUpdate} className="space-y-4">
-                    <div>
-                      <label className="block text-sm font-medium mb-1">Name</label>
-                      <input
-                        type="text"
-                        value={editName}
-                        onChange={e => setEditName(e.target.value)}
-                        className="w-full border px-2 py-1 text-sm"
-                        required
-                      />
-=======
     id: string;
     name: string;
     type: string;
@@ -1424,7 +911,6 @@
                                 Import
                             </button>
                         </div>
->>>>>>> b02e527d
                     </div>
 
                     {/* Search Bar */}
