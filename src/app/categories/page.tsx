"use client";

<<<<<<< HEAD
import { useEffect, useState, useRef } from "react";
=======
import { useEffect, useState, useContext, useCallback } from "react";
>>>>>>> 500aeb96
import { supabase } from "../../lib/supabase";
import { useApiWithCompany } from "@/hooks/useApiWithCompany";
import { AISharedContext } from "@/components/AISharedContext";
import Papa from "papaparse";
import { v4 as uuidv4 } from "uuid";
import { X } from "lucide-react";

const ACCOUNT_TYPES = [
    "Asset",
    "Liability",
    "Equity",
    "Revenue",
    "COGS",
    "Expense",
];

type Category = {
    id: string;
    name: string;
    type: string;
    subtype?: string;
    parent_id?: string | null;
};

type Payee = {
    id: string;
    name: string;
    company_id: string;
};

type CategoryImportModalState = {
    isOpen: boolean;
    step: "upload" | "review";
    csvData: Category[];
    isLoading: boolean;
    error: string | null;
    selectedCategories: Set<string>;
};

type PayeeImportModalState = {
    isOpen: boolean;
    step: "upload" | "review";
    csvData: Payee[];
    isLoading: boolean;
    error: string | null;
    selectedPayees: Set<string>;
};

type CategoryCSVRow = {
    Name: string;
    Type: string;
    "Parent Category"?: string;
};

type PayeeCSVRow = {
    Name: string;
};

type SortConfig = {
    key: "name" | "type" | "parent" | null;
    direction: "asc" | "desc";
};

type PayeeSortConfig = {
    key: "name" | null;
    direction: "asc" | "desc";
};

export default function ChartOfAccountsPage() {
<<<<<<< HEAD
    const { hasCompanyContext, currentCompany } = useApiWithCompany();
    const [accounts, setAccounts] = useState<Category[]>([]);
    const [payees, setPayees] = useState<Payee[]>([]);
    const [loading, setLoading] = useState(true);
    const [search, setSearch] = useState("");
    const [payeeSearch, setPayeeSearch] = useState("");
    const categoriesTableRef = useRef<HTMLDivElement>(null);

    // Add new account state
    const [newName, setNewName] = useState("");
    const [newType, setNewType] = useState("");
    const [parentId, setParentId] = useState<string | null>(null);
    const [parentOptions, setParentOptions] = useState<Category[]>([]);

    // Add new payee state
    const [newPayeeName, setNewPayeeName] = useState("");

    // Edit state
    const [editingId, setEditingId] = useState<string | null>(null);
    const [editName, setEditName] = useState("");
    const [editType, setEditType] = useState("");
    const [editParentId, setEditParentId] = useState<string | null>(null);

    // Payee edit state
    const [editingPayeeId, setEditingPayeeId] = useState<string | null>(null);
    const [editPayeeName, setEditPayeeName] = useState("");

    // Import modal state
    const [categoryImportModal, setCategoryImportModal] =
        useState<CategoryImportModalState>({
            isOpen: false,
            step: "upload",
            csvData: [],
            isLoading: false,
            error: null,
            selectedCategories: new Set(),
        });

    const [payeeImportModal, setPayeeImportModal] =
        useState<PayeeImportModalState>({
            isOpen: false,
            step: "upload",
            csvData: [],
            isLoading: false,
            error: null,
            selectedPayees: new Set(),
        });

    // Sorting state
    const [categorySortConfig, setCategorySortConfig] = useState<SortConfig>({
        key: null,
        direction: "asc",
=======
  const { hasCompanyContext, currentCompany } = useApiWithCompany();
  const { categories: accounts, refreshCategories } = useContext(AISharedContext);
  const [payees, setPayees] = useState<Payee[]>([]);
  const [loading, setLoading] = useState(true);
  const [search, setSearch] = useState("");
  const [payeeSearch, setPayeeSearch] = useState("");

  // Add new account state
  const [newName, setNewName] = useState("");
  const [newType, setNewType] = useState("");
  const [parentId, setParentId] = useState<string | null>(null);
  const [parentOptions, setParentOptions] = useState<Category[]>([]);

  // Add new payee state
  const [newPayeeName, setNewPayeeName] = useState("");

  // Edit state
  const [editingId, setEditingId] = useState<string | null>(null);
  const [editName, setEditName] = useState("");
  const [editType, setEditType] = useState("");
  const [editParentId, setEditParentId] = useState<string | null>(null);

  // Payee edit state
  const [editingPayeeId, setEditingPayeeId] = useState<string | null>(null);
  const [editPayeeName, setEditPayeeName] = useState("");

  // AI Integration - Real-time and focus states
  const [highlightedIds, setHighlightedIds] = useState<Set<string>>(new Set());
  const [lastActionId, setLastActionId] = useState<string | null>(null);

  // Import modal state
  const [categoryImportModal, setCategoryImportModal] =
    useState<CategoryImportModalState>({
      isOpen: false,
      step: "upload",
      csvData: [],
      isLoading: false,
      error: null,
      selectedCategories: new Set(),
>>>>>>> 500aeb96
    });
    const [payeeSortConfig, setPayeeSortConfig] = useState<PayeeSortConfig>({
        key: null,
        direction: "asc",
    });

<<<<<<< HEAD
    useEffect(() => {
        fetchAccounts();
        fetchParentOptions();
        fetchPayees();
    }, [currentCompany?.id, hasCompanyContext]);

    // Sorting functions
    const sortCategories = (categories: Category[], sortConfig: SortConfig) => {
        if (!sortConfig.key) return categories;

        return [...categories].sort((a, b) => {
            if (sortConfig.key === "name") {
                return sortConfig.direction === "asc"
                    ? a.name.localeCompare(b.name)
                    : b.name.localeCompare(a.name);
            }
            if (sortConfig.key === "type") {
                return sortConfig.direction === "asc"
                    ? a.type.localeCompare(b.type)
                    : b.type.localeCompare(a.type);
            }
            if (sortConfig.key === "parent") {
                const aParent = a.parent_id
                    ? accounts.find((acc) => acc.id === a.parent_id)?.name || ""
                    : "";
                const bParent = b.parent_id
                    ? accounts.find((acc) => acc.id === b.parent_id)?.name || ""
                    : "";
                return sortConfig.direction === "asc"
                    ? aParent.localeCompare(bParent)
                    : bParent.localeCompare(aParent);
            }
            return 0;
        });
    };

    const sortPayees = (payees: Payee[], sortConfig: PayeeSortConfig) => {
        if (!sortConfig.key) return payees;

        return [...payees].sort((a, b) => {
            if (sortConfig.key === "name") {
                return sortConfig.direction === "asc"
                    ? a.name.localeCompare(b.name)
                    : b.name.localeCompare(a.name);
            }
            return 0;
        });
    };

    const handleCategorySort = (key: "name" | "type" | "parent") => {
        setCategorySortConfig((current) => ({
            key,
            direction:
                current.key === key && current.direction === "asc"
                    ? "desc"
                    : "asc",
        }));
    };

    const handlePayeeSort = (key: "name") => {
        setPayeeSortConfig((current) => ({
            key,
            direction:
                current.key === key && current.direction === "asc"
                    ? "desc"
                    : "asc",
        }));
    };

    const fetchAccounts = async () => {
        if (!hasCompanyContext) return;

        setLoading(true);
        const { data, error } = await supabase
            .from("chart_of_accounts")
            .select("*")
            .eq("company_id", currentCompany!.id)
            .order("parent_id", { ascending: true, nullsFirst: true })
            .order("type", { ascending: true })
            .order("name", { ascending: true });
        if (!error && data) setAccounts(data);
        setLoading(false);
    };

    const fetchParentOptions = async () => {
        if (!hasCompanyContext) return;

        const { data } = await supabase
            .from("chart_of_accounts")
            .select("id, name, type")
            .eq("company_id", currentCompany!.id)
            .is("parent_id", null);
        if (data) setParentOptions(data);
    };

    const fetchPayees = async () => {
        if (!hasCompanyContext) return;

        const { data, error } = await supabase
            .from("payees")
            .select("*")
            .eq("company_id", currentCompany!.id)
            .order("name");
        if (!error && data) setPayees(data);
    };

    const filteredAccounts = sortCategories(
        accounts.filter((account) => {
            const searchLower = search.toLowerCase();
            const matchesName = account.name
                .toLowerCase()
                .includes(searchLower);
            const matchesType = account.type
                .toLowerCase()
                .includes(searchLower);

            // If this account matches the search, include it
            if (matchesName || matchesType) return true;

            // If this is a parent account, check if any of its children match
            if (account.parent_id === null) {
                const hasMatchingChild = accounts.some(
                    (child) =>
                        child.parent_id === account.id &&
                        (child.name.toLowerCase().includes(searchLower) ||
                            child.type.toLowerCase().includes(searchLower))
                );
                return hasMatchingChild;
            }

            return false;
        }),
        categorySortConfig
    );

    const filteredPayees = sortPayees(
        payees.filter((payee) =>
            payee.name.toLowerCase().includes(payeeSearch.toLowerCase())
        ),
        payeeSortConfig
    );
=======
  // Sorting state
  const [categorySortConfig, setCategorySortConfig] = useState<SortConfig>({
    key: null,
    direction: "asc",
  });
  const [payeeSortConfig, setPayeeSortConfig] = useState<PayeeSortConfig>({
    key: null,
    direction: "asc",
  });

  // AI Integration - Highlight a category and scroll to it
  const highlightCategory = useCallback((categoryId: string) => {
    setHighlightedIds(prev => new Set([...prev, categoryId]));
    setLastActionId(categoryId);
    
    setTimeout(() => {
      const element = document.getElementById(`category-${categoryId}`);
      if (element) {
        element.scrollIntoView({ 
          behavior: 'smooth', 
          block: 'center' 
        });
      }
    }, 100);
    
    setTimeout(() => {
      setHighlightedIds(prev => {
        const newSet = new Set(prev);
        newSet.delete(categoryId);
        return newSet;
      });
      setLastActionId(currentId => (currentId === categoryId ? null : currentId));
    }, 3000);
  }, []);

  useEffect(() => {
    if (accounts) {
      setLoading(false);
    }
  }, [accounts]);

  const fetchParentOptions = useCallback(async () => {
    if (!hasCompanyContext || !currentCompany?.id) return;
    
    const { data, error } = await supabase
      .from("chart_of_accounts")
      .select("*")
      .eq("company_id", currentCompany!.id)
      .is("parent_id", null);
    
    if (error) {
      console.error("Error fetching parent options:", error);
    } else if (data) {
      setParentOptions(data as Category[]);
    }
  }, [currentCompany?.id, hasCompanyContext]);

  useEffect(() => {
    fetchParentOptions();
    fetchPayees();
  }, [currentCompany?.id, hasCompanyContext, fetchParentOptions]);

  // AI Integration - Set up real-time subscription
  useEffect(() => {
    if (!hasCompanyContext || !currentCompany?.id) return;

    console.log('Setting up real-time subscription for company:', currentCompany.id);

    const channel = supabase
      .channel(`chart_of_accounts_${currentCompany.id}`)
      .on(
        'postgres_changes',
        {
          event: '*',
          schema: 'public',
          table: 'chart_of_accounts',
          filter: `company_id=eq.${currentCompany.id}`
        },
        (payload) => {
          console.log('Real-time change detected:', payload);
          refreshCategories();

          let recordId: string | null = null;
          if (payload.eventType === 'INSERT' || payload.eventType === 'UPDATE') {
            recordId = payload.new.id;
          }
          
          if (recordId) {
            highlightCategory(recordId);
          }
          
          fetchParentOptions();
        }
      )
      .subscribe((status) => {
        console.log('Subscription status:', status);
      });

    return () => {
      console.log('Cleaning up real-time subscription');
      supabase.removeChannel(channel);
    };
  }, [currentCompany?.id, hasCompanyContext, highlightCategory, fetchParentOptions, refreshCategories]);

  // Sorting functions
  const sortCategories = (categories: Category[], sortConfig: SortConfig) => {
    if (!sortConfig.key) return categories;

    return [...categories].sort((a, b) => {
      if (sortConfig.key === "name") {
        return sortConfig.direction === "asc"
          ? a.name.localeCompare(b.name)
          : b.name.localeCompare(a.name);
      }
      if (sortConfig.key === "type") {
        return sortConfig.direction === "asc"
          ? a.type.localeCompare(b.type)
          : b.type.localeCompare(a.type);
      }
      if (sortConfig.key === "parent") {
        const aParent = a.parent_id
          ? accounts.find((acc) => acc.id === a.parent_id)?.name || ""
          : "";
        const bParent = b.parent_id
          ? accounts.find((acc) => acc.id === b.parent_id)?.name || ""
          : "";
        return sortConfig.direction === "asc"
          ? aParent.localeCompare(bParent)
          : bParent.localeCompare(aParent);
      }
      return 0;
    });
  };

  const sortPayees = (payees: Payee[], sortConfig: PayeeSortConfig) => {
    if (!sortConfig.key) return payees;

    return [...payees].sort((a, b) => {
      if (sortConfig.key === "name") {
        return sortConfig.direction === "asc"
          ? a.name.localeCompare(b.name)
          : b.name.localeCompare(a.name);
      }
      return 0;
    });
  };

  const handleCategorySort = (key: "name" | "type" | "parent") => {
    setCategorySortConfig((current) => ({
      key,
      direction:
        current.key === key && current.direction === "asc" ? "desc" : "asc",
    }));
  };

  const handlePayeeSort = (key: "name") => {
    setPayeeSortConfig((current) => ({
      key,
      direction:
        current.key === key && current.direction === "asc" ? "desc" : "asc",
    }));
  };

  const fetchPayees = async () => {
    if (!hasCompanyContext) return;

    const { data, error } = await supabase
      .from("payees")
      .select("*")
      .eq("company_id", currentCompany!.id)
      .order("name");
    if (!error && data) setPayees(data);
  };

  const filteredAccounts = sortCategories(
    accounts.filter((account) => {
      const searchLower = search.toLowerCase();
      const matchesName = account.name.toLowerCase().includes(searchLower);
      const matchesType = account.type.toLowerCase().includes(searchLower);

      // If this account matches the search, include it
      if (matchesName || matchesType) return true;

      // If this is a parent account, check if any of its children match
      if (account.parent_id === null) {
        const hasMatchingChild = accounts.some(
          (child) =>
            child.parent_id === account.id &&
            (child.name.toLowerCase().includes(searchLower) ||
              child.type.toLowerCase().includes(searchLower))
        );
        return hasMatchingChild;
      }

      return false;
    }),
    categorySortConfig
  );

  const filteredPayees = sortPayees(
    payees.filter((payee) =>
      payee.name.toLowerCase().includes(payeeSearch.toLowerCase())
    ),
    payeeSortConfig
  );

  const handleAddAccount = async (e: React.FormEvent) => {
    e.preventDefault();
    if (!newName || !newType || !hasCompanyContext) return;
    const { error } = await supabase.from("chart_of_accounts").insert([
      {
        name: newName,
        type: newType,
        parent_id: parentId || null,
        company_id: currentCompany!.id,
      },
    ]);
    if (!error) {
      setNewName("");
      setNewType("");
      setParentId(null);
      // Categories will be refreshed automatically via real-time subscription
      fetchParentOptions();
    }
  };

  const handleAddPayee = async (e: React.FormEvent) => {
    e.preventDefault();
    if (!newPayeeName || !hasCompanyContext) return;
    const { error } = await supabase.from("payees").insert([
      {
        name: newPayeeName,
        company_id: currentCompany!.id,
      },
    ]);
    if (!error) {
      setNewPayeeName("");
      fetchPayees();
    }
  };

  const handleDelete = async (id: string) => {
    // First check if this is a parent category
    const { data: subcategories } = await supabase
      .from("chart_of_accounts")
      .select("id")
      .eq("parent_id", id);

    if (subcategories && subcategories.length > 0) {
      // This is a parent category, check if any subcategories have transactions
      const subcategoryIds = subcategories.map((sub) => sub.id);
      const { data: transactions, error: txError } = await supabase
        .from("transactions")
        .select("id")
        .or(
          `selected_category_id.in.(${subcategoryIds.join(
            ","
          )}),corresponding_category_id.in.(${subcategoryIds.join(",")})`
        )
        .limit(1);

      if (txError) {
        console.error("Error checking transactions:", txError);
        return;
      }

      if (transactions && transactions.length > 0) {
        alert(
          "This category cannot be deleted because it contains subcategories that are used in existing transactions. Please reassign or delete the transactions first."
        );
        return;
      }
    } else {
      // This is a regular category, check if it has transactions
      const { data: transactions, error: txError } = await supabase
        .from("transactions")
        .select("id")
        .or(`selected_category_id.eq.${id},corresponding_category_id.eq.${id}`)
        .limit(1);

      if (txError) {
        console.error("Error checking transactions:", txError);
        return;
      }

      if (transactions && transactions.length > 0) {
        alert(
          "This category cannot be deleted because it is used in existing transactions. Please reassign or delete the transactions first."
        );
        return;
      }
    }

    const { error } = await supabase
      .from("chart_of_accounts")
      .delete()
      .eq("id", id);
    if (!error) {
      setEditingId(null);
      // Categories will be refreshed automatically via real-time subscription
      fetchParentOptions();
    }
  };

  const handleDeletePayee = async (id: string) => {
    // Check if payee is used in transactions
    const { data: transactions, error: txError } = await supabase
      .from("transactions")
      .select("id")
      .eq("payee_id", id)
      .limit(1);

    if (txError) {
      console.error("Error checking transactions:", txError);
      return;
    }
>>>>>>> 500aeb96

    const handleAddAccount = async (e: React.FormEvent) => {
        e.preventDefault();
        if (!newName || !newType || !hasCompanyContext) return;
        const { error } = await supabase.from("chart_of_accounts").insert([
            {
                name: newName,
                type: newType,
                parent_id: parentId || null,
                company_id: currentCompany!.id,
            },
        ]);
        if (!error) {
            setNewName("");
            setNewType("");
            setParentId(null);
            fetchAccounts();
            fetchParentOptions();
        }
    };

    const handleAddPayee = async (e: React.FormEvent) => {
        e.preventDefault();
        if (!newPayeeName || !hasCompanyContext) return;
        const { error } = await supabase.from("payees").insert([
            {
                name: newPayeeName,
                company_id: currentCompany!.id,
            },
        ]);
        if (!error) {
            setNewPayeeName("");
            fetchPayees();
        }
    };

    const handleDelete = async (id: string) => {
        // First check if this is a parent category
        const { data: subcategories } = await supabase
            .from("chart_of_accounts")
            .select("id")
            .eq("parent_id", id);

        if (subcategories && subcategories.length > 0) {
            // This is a parent category, check if any subcategories have transactions
            const subcategoryIds = subcategories.map((sub) => sub.id);
            const { data: transactions, error: txError } = await supabase
                .from("transactions")
                .select("id")
                .or(
                    `selected_category_id.in.(${subcategoryIds.join(
                        ","
                    )}),corresponding_category_id.in.(${subcategoryIds.join(
                        ","
                    )})`
                )
                .limit(1);

            if (txError) {
                console.error("Error checking transactions:", txError);
                return;
            }

            if (transactions && transactions.length > 0) {
                alert(
                    "This category cannot be deleted because it contains subcategories that are used in existing transactions. Please reassign or delete the transactions first."
                );
                return;
            }
        } else {
            // This is a regular category, check if it has transactions
            const { data: transactions, error: txError } = await supabase
                .from("transactions")
                .select("id")
                .or(
                    `selected_category_id.eq.${id},corresponding_category_id.eq.${id}`
                )
                .limit(1);

            if (txError) {
                console.error("Error checking transactions:", txError);
                return;
            }

            if (transactions && transactions.length > 0) {
                alert(
                    "This category cannot be deleted because it is used in existing transactions. Please reassign or delete the transactions first."
                );
                return;
            }
        }

<<<<<<< HEAD
        const { error } = await supabase
            .from("chart_of_accounts")
            .delete()
            .eq("id", id);
        if (!error) {
            setEditingId(null);
            fetchAccounts();
            fetchParentOptions();
        }
    };

    const handleDeletePayee = async (id: string) => {
        // Check if payee is used in transactions
        const { data: transactions, error: txError } = await supabase
            .from("transactions")
            .select("id")
            .eq("payee_id", id)
            .limit(1);

        if (txError) {
            console.error("Error checking transactions:", txError);
            return;
        }
=======
    const { error } = await supabase.from("payees").delete().eq("id", id);
    if (!error) {
      setEditingPayeeId(null);
      fetchPayees();
    }
  };

  const handleEdit = (account: Category) => {
    setEditingId(account.id);
    setEditName(account.name);
    setEditType(account.type);
    setEditParentId(account.parent_id || null);
  };

  const handleEditPayee = (payee: Payee) => {
    setEditingPayeeId(payee.id);
    setEditPayeeName(payee.name);
  };

  const handleUpdate = async () => {
    if (!editingId) return;

    // First get the current chart_of_accounts record to check if it has a plaid_account_id
    const { data: currentAccount } = await supabase
      .from("chart_of_accounts")
      .select("plaid_account_id")
      .eq("id", editingId)
      .single();

    // Update chart_of_accounts
    const { error } = await supabase
      .from("chart_of_accounts")
      .update({
        name: editName,
        type: editType,
        parent_id: editParentId,
      })
      .eq("id", editingId);

    if (!error) {
      // If this chart of accounts entry is linked to a plaid account, also update the accounts table
      if (currentAccount?.plaid_account_id) {
        await supabase
          .from("accounts")
          .update({
            name: editName,
            type: editType,
          })
          .eq("plaid_account_id", currentAccount.plaid_account_id)
          .eq("company_id", currentCompany!.id);
      }

      setEditingId(null);
      // Categories will be refreshed automatically via real-time subscription
      fetchParentOptions();
    }
  };
>>>>>>> 500aeb96

        if (transactions && transactions.length > 0) {
            alert(
                "This payee cannot be deleted because it is used in existing transactions. Please reassign or delete the transactions first."
            );
            return;
        }

        const { error } = await supabase.from("payees").delete().eq("id", id);
        if (!error) {
            setEditingPayeeId(null);
            fetchPayees();
        }
    };

    const handleEdit = (account: Category) => {
        setEditingId(account.id);
        setEditName(account.name);
        setEditType(account.type);
        setEditParentId(account.parent_id || null);
    };

    const handleEditPayee = (payee: Payee) => {
        setEditingPayeeId(payee.id);
        setEditPayeeName(payee.name);
    };

    const handleUpdate = async () => {
        if (!editingId) return;

        // Get current values directly from the DOM to ensure we have the latest values
        const getCurrentValues = () => {
            if (!categoriesTableRef.current) {
                console.log("No table ref, using state values");
                return {
                    name: editName,
                    type: editType,
                    parent_id: editParentId,
                };
            }

            // Find the currently editing row by looking for input elements
            const editingRow = categoriesTableRef.current
                .querySelector('tr input[type="text"]')
                ?.closest("tr");
            if (!editingRow) {
                console.log("No editing row found, using state values");
                return {
                    name: editName,
                    type: editType,
                    parent_id: editParentId,
                };
            }

            const nameInput = editingRow.querySelector(
                'input[type="text"]'
            ) as HTMLInputElement;
            const selects = editingRow.querySelectorAll(
                "select"
            ) as NodeListOf<HTMLSelectElement>;
            const typeSelect = selects[0]; // First select is type
            const parentSelect = selects[1]; // Second select is parent

            const name = nameInput?.value || editName;
            const type = typeSelect?.value || editType;
            let parent_id: string | null = parentSelect?.value || null;

            // Convert empty string to null (for "No Parent" selection)
            if (
                parent_id === "" ||
                parent_id === undefined ||
                parent_id === "null"
            ) {
                console.log("Converting empty/undefined parent_id to null");
                parent_id = null;
            }

            // Validate parent type matches category type - if not, clear parent
            if (parent_id) {
                const parentCategory = parentOptions.find(
                    (opt) => opt.id === parent_id
                );
                if (parentCategory && parentCategory.type !== type) {
                    console.log(
                        `Clearing parent ${parentCategory.name} (${parentCategory.type}) because it doesn't match category type ${type}`
                    );
                    parent_id = null;
                }
            }

            return {
                name,
                type,
                parent_id: parent_id as string | null,
            };
        };

        const currentValues = getCurrentValues();

        try {
            // First get the current chart_of_accounts record to check if it has a plaid_account_id
            const { data: currentAccount, error: fetchError } = await supabase
                .from("chart_of_accounts")
                .select("plaid_account_id")
                .eq("id", editingId)
                .single();

            if (fetchError) {
                console.error("Error fetching current account:", fetchError);
                alert("Error fetching account data. Please try again.");
                return;
            }

            // Update chart_of_accounts
            const { error } = await supabase
                .from("chart_of_accounts")
                .update({
                    name: currentValues.name,
                    type: currentValues.type,
                    parent_id:
                        currentValues.parent_id === ""
                            ? null
                            : currentValues.parent_id,
                })
                .eq("id", editingId);

            if (error) {
                console.error("Error updating chart of accounts:", error);
                alert("Error saving changes. Please try again.");
                return;
            }

            console.log("Successfully updated chart of accounts");

            // If this chart of accounts entry is linked to a plaid account, also update the accounts table
            if (currentAccount?.plaid_account_id) {
                const { error: accountsError } = await supabase
                    .from("accounts")
                    .update({
                        name: currentValues.name,
                        type: currentValues.type,
                    })
                    .eq("plaid_account_id", currentAccount.plaid_account_id)
                    .eq("company_id", currentCompany!.id);

                if (accountsError) {
                    console.error(
                        "Error updating accounts table:",
                        accountsError
                    );
                    // Don't return here as the main update succeeded
                }
            }

            setEditingId(null);
            await fetchAccounts();
            await fetchParentOptions();
            console.log("Update completed successfully");
        } catch (error) {
            console.error("Unexpected error during update:", error);
            alert("An unexpected error occurred. Please try again.");
        }
    };

    // Handle clicks outside the table or on other rows to save changes
    useEffect(() => {
        const handleClickToSave = (event: MouseEvent) => {
            if (!editingId || !categoriesTableRef.current) return;

            const target = event.target as Node;

            // If click is outside the table, save
            if (!categoriesTableRef.current.contains(target)) {
                handleUpdate();
                return;
            }

            // If click is inside the table, check if it's on a different row
            const clickedRow = (target as Element).closest("tr");
            if (clickedRow) {
                // Get all the input/select elements in the currently editing row
                const editingInputs =
                    categoriesTableRef.current.querySelectorAll(
                        `tr input[type="text"], tr select`
                    );

                // Check if the clicked element is one of the editing inputs
                const isClickOnCurrentEditingElement = Array.from(
                    editingInputs
                ).some((input) => input.contains(target) || input === target);

                // If not clicking on the current editing elements, save
                if (!isClickOnCurrentEditingElement) {
                    handleUpdate();
                }
            }
        };

        document.addEventListener("mousedown", handleClickToSave);
        return () => {
            document.removeEventListener("mousedown", handleClickToSave);
        };
    }, [editingId]);

    const handleUpdatePayee = async () => {
        if (!editingPayeeId) return;

        const { error } = await supabase
            .from("payees")
            .update({
                name: editPayeeName,
            })
            .eq("id", editingPayeeId);

        if (!error) {
            setEditingPayeeId(null);
            fetchPayees();
        }
    };

    const downloadCategoriesTemplate = () => {
        const csvContent =
            "Name,Type,Parent Category\nOffice Supplies,Expense,\nBank Fees,Expense,\nAdvertising,Expense,\nCash,Asset,\nAccounts Receivable,Asset,\nSales Revenue,Revenue,\nService Revenue,Revenue,";
        const blob = new Blob([csvContent], { type: "text/csv" });
        const url = window.URL.createObjectURL(blob);
        const a = document.createElement("a");
        a.href = url;
        a.download = "categories_template.csv";
        a.click();
        window.URL.revokeObjectURL(url);
    };

    const downloadPayeesTemplate = () => {
        const csvContent = "Name\nVendor 1\nVendor 2\nClient 1\nClient 2";
        const blob = new Blob([csvContent], { type: "text/csv" });
        const url = window.URL.createObjectURL(blob);
        const a = document.createElement("a");
        a.href = url;
        a.download = "payees_template.csv";
        a.click();
        window.URL.revokeObjectURL(url);
    };

    // Import validation functions
    const validateCategoryCSV = (data: Papa.ParseResult<CategoryCSVRow>) => {
        if (!data.data || data.data.length === 0) {
            return "CSV file is empty";
        }

        const requiredColumns = ["Name", "Type"];
        const headers = Object.keys(data.data[0]);

        const missingColumns = requiredColumns.filter(
            (col) => !headers.includes(col)
        );
        if (missingColumns.length > 0) {
            return `Missing required columns: ${missingColumns.join(
                ", "
            )}. Expected: Name, Type, Parent Category (optional)`;
        }

        const nonEmptyRows = data.data.filter((row) => row.Name && row.Type);

        if (nonEmptyRows.length === 0) {
            return "No valid category data found. Please ensure you have at least one row with Name and Type.";
        }

        for (let i = 0; i < nonEmptyRows.length; i++) {
            const row = nonEmptyRows[i];

            if (!row.Name.trim()) {
                return `Empty name in row ${
                    i + 1
                }. Please provide a name for each category.`;
            }

            if (!ACCOUNT_TYPES.includes(row.Type)) {
                return `Invalid type "${row.Type}" in row ${
                    i + 1
                }. Valid types are: ${ACCOUNT_TYPES.join(", ")}`;
            }
        }

        return null;
    };

    const validatePayeeCSV = (data: Papa.ParseResult<PayeeCSVRow>) => {
        if (!data.data || data.data.length === 0) {
            return "CSV file is empty";
        }

        const requiredColumns = ["Name"];
        const headers = Object.keys(data.data[0]);

        const missingColumns = requiredColumns.filter(
            (col) => !headers.includes(col)
        );
        if (missingColumns.length > 0) {
            return `Missing required columns: ${missingColumns.join(
                ", "
            )}. Expected: Name`;
        }

        const nonEmptyRows = data.data.filter((row) => row.Name);

        if (nonEmptyRows.length === 0) {
            return "No valid payee data found. Please ensure you have at least one row with Name.";
        }

        for (let i = 0; i < nonEmptyRows.length; i++) {
            const row = nonEmptyRows[i];

            if (!row.Name.trim()) {
                return `Empty name in row ${
                    i + 1
                }. Please provide a name for each payee.`;
            }
        }

        return null;
    };

    // Import file handling functions
    const handleCategoryFileUpload = (
        event: React.ChangeEvent<HTMLInputElement> | DragEvent
    ) => {
        const file =
            event instanceof DragEvent
                ? event.dataTransfer?.files[0]
                : event.target.files?.[0];

        if (!file) return;

        setCategoryImportModal((prev) => ({
            ...prev,
            isLoading: true,
            error: null,
        }));

        Papa.parse(file, {
            header: true,
            skipEmptyLines: true,
            complete: (results: Papa.ParseResult<CategoryCSVRow>) => {
                const error = validateCategoryCSV(results);
                if (error) {
                    setCategoryImportModal((prev) => ({
                        ...prev,
                        isLoading: false,
                        error,
                    }));
                    return;
                }

                const categories = results.data
                    .filter((row: CategoryCSVRow) => row.Name && row.Type)
                    .map((row: CategoryCSVRow) => {
                        const parentCategory = row["Parent Category"]
                            ? accounts.find(
                                  (acc) => acc.name === row["Parent Category"]
                              )
                            : null;

                        return {
                            id: uuidv4(),
                            name: row.Name.trim(),
                            type: row.Type,
                            parent_id: parentCategory?.id || null,
                            company_id: currentCompany?.id,
                        };
                    });

                setCategoryImportModal((prev) => ({
                    ...prev,
                    isLoading: false,
                    csvData: categories,
                    step: "review",
                }));
            },
            error: (error) => {
                setCategoryImportModal((prev) => ({
                    ...prev,
                    isLoading: false,
                    error: `Error parsing CSV: ${error.message}`,
                }));
            },
        });
    };

    const handlePayeeFileUpload = (
        event: React.ChangeEvent<HTMLInputElement> | DragEvent
    ) => {
        const file =
            event instanceof DragEvent
                ? event.dataTransfer?.files[0]
                : event.target.files?.[0];

        if (!file) return;

        setPayeeImportModal((prev) => ({
            ...prev,
            isLoading: true,
            error: null,
        }));
<<<<<<< HEAD

        Papa.parse(file, {
            header: true,
            skipEmptyLines: true,
            complete: (results: Papa.ParseResult<PayeeCSVRow>) => {
                const error = validatePayeeCSV(results);
                if (error) {
                    setPayeeImportModal((prev) => ({
                        ...prev,
                        isLoading: false,
                        error,
                    }));
                    return;
=======
      },
    });
  };

  const handleDragOver = (e: React.DragEvent) => {
    e.preventDefault();
    e.stopPropagation();
  };

  const handleCategoryDrop = (e: React.DragEvent<HTMLDivElement>) => {
    e.preventDefault();
    e.stopPropagation();
    const file = e.dataTransfer?.files[0];
    if (file) {
      const event = {
        target: { files: [file] },
      } as unknown as React.ChangeEvent<HTMLInputElement>;
      handleCategoryFileUpload(event);
    }
  };

  const handlePayeeDrop = (e: React.DragEvent<HTMLDivElement>) => {
    e.preventDefault();
    e.stopPropagation();
    const file = e.dataTransfer?.files[0];
    if (file) {
      const event = {
        target: { files: [file] },
      } as unknown as React.ChangeEvent<HTMLInputElement>;
      handlePayeeFileUpload(event);
    }
  };

  // Helper to display subaccounts indented with AI highlighting
  const renderAccounts = (accounts: Category[], level = 0) => {
    // Get all parent accounts
    const parentAccounts = accounts.filter((acc) => acc.parent_id === null);

    return parentAccounts
      .flatMap((parent) => {
        // Get subaccounts for this parent
        const subAccounts = accounts.filter(
          (acc) => acc.parent_id === parent.id
        );

        // If there are no subaccounts and parent doesn't match search, don't show parent
        if (subAccounts.length === 0 && !accounts.includes(parent)) {
          return [];
        }

        // Return an array of <tr> elements: parent row + subaccount rows
        return [
          <tr 
            key={parent.id}
            id={`category-${parent.id}`}
            className={`transition-colors duration-1000 ${
              highlightedIds.has(parent.id) 
                ? 'bg-green-100' 
                : 'hover:bg-gray-50'
            }`}
          >
            <td
              style={{ paddingLeft: `${level * 16 + 4}px` }}
              className="border p-1 text-xs"
            >
              {editingId === parent.id ? (
                <input
                  type="text"
                  value={editName}
                  onChange={(e) => setEditName(e.target.value)}
                  className="w-full border-none outline-none bg-transparent text-xs"
                  onBlur={handleUpdate}
                  onKeyDown={(e) => e.key === "Enter" && handleUpdate()}
                  autoFocus
                />
              ) : (
                <span className={highlightedIds.has(parent.id) ? 'font-bold text-green-800' : ''}>
                  {parent.name}
                </span>
              )}
              {lastActionId === parent.id && (
                <span className="ml-2 inline-block text-green-600">
                  ✨
                </span>
              )}
            </td>
            <td className="border p-1 text-xs">
              {editingId === parent.id ? (
                <select
                  value={editType}
                  onChange={(e) => setEditType(e.target.value)}
                  className="w-full border-none outline-none bg-transparent text-xs"
                  onBlur={handleUpdate}
                  onKeyDown={(e) => e.key === "Enter" && handleUpdate()}
                >
                  {ACCOUNT_TYPES.map((type) => (
                    <option key={type} value={type}>
                      {type}
                    </option>
                  ))}
                </select>
              ) : (
                parent.type
              )}
            </td>
            <td className="border p-1 text-xs"></td>
            <td className="border p-1 text-xs">
              <div className="flex gap-2 justify-center">
                <button
                  onClick={() => handleEdit(parent)}
                  className="text-xs hover:underline text-blue-600"
                >
                  Edit
                </button>
                <button
                  onClick={() => handleDelete(parent.id)}
                  className="text-xs hover:underline text-red-600"
                >
                  Delete
                </button>
              </div>
            </td>
          </tr>,
          ...subAccounts.map((subAcc) => (
            <tr 
              key={subAcc.id}
              id={`category-${subAcc.id}`}
              className={`transition-colors duration-1000 ${
                highlightedIds.has(subAcc.id) 
                  ? 'bg-green-100' 
                  : 'hover:bg-gray-50'
              }`}
            >
              <td
                style={{
                  paddingLeft: `${(level + 1) * 16 + 4}px`,
                }}
                className="border p-1 text-xs"
              >
                {editingId === subAcc.id ? (
                  <input
                    type="text"
                    value={editName}
                    onChange={(e) => setEditName(e.target.value)}
                    className="w-full border-none outline-none bg-transparent text-xs"
                    onBlur={handleUpdate}
                    onKeyDown={(e) => e.key === "Enter" && handleUpdate()}
                    autoFocus
                  />
                ) : (
                  <span className={highlightedIds.has(subAcc.id) ? 'font-bold text-green-800' : ''}>
                    {subAcc.name}
                  </span>
                )}
                {lastActionId === subAcc.id && (
                  <span className="ml-2 inline-block text-green-600">
                    ✨
                  </span>
                )}
              </td>
              <td className="border p-1 text-xs">
                {editingId === subAcc.id ? (
                  <select
                    value={editType}
                    onChange={(e) => setEditType(e.target.value)}
                    className="w-full border-none outline-none bg-transparent text-xs"
                    onBlur={handleUpdate}
                    onKeyDown={(e) => e.key === "Enter" && handleUpdate()}
                  >
                    {ACCOUNT_TYPES.map((type) => (
                      <option key={type} value={type}>
                        {type}
                      </option>
                    ))}
                  </select>
                ) : (
                  subAcc.type
                )}
              </td>
              <td className="border p-1 text-xs">{parent.name}</td>
              <td className="border p-1 text-xs">
                <div className="flex gap-2 justify-center">
                  <button
                    onClick={() => handleEdit(subAcc)}
                    className="text-xs hover:underline text-blue-600"
                  >
                    Edit
                  </button>
                  <button
                    onClick={() => handleDelete(subAcc.id)}
                    className="text-xs hover:underline text-red-600"
                  >
                    Delete
                  </button>
                </div>
              </td>
            </tr>
          )),
        ];
      })
      .filter(Boolean)
      .flat(); // Remove null entries and flatten
  };

  if (!hasCompanyContext) {
    return (
      <div className="p-4 bg-white text-gray-900 font-sans text-xs space-y-6">
        <div className="p-4 bg-yellow-50 border border-yellow-200 rounded-lg">
          <h3 className="text-sm font-semibold text-yellow-800 mb-2">
            Company Selection Required
          </h3>
          <p className="text-sm text-yellow-700">
            Please select a company from the dropdown in the navigation bar to
            manage chart of accounts.
          </p>
        </div>
      </div>
    );
  }

  return (
    <div className="p-4 max-w-7xl mx-auto font-sans text-gray-900">
      <div className="flex gap-8">
        {/* Categories Section - Left Side */}
        <div className="flex-1">
          <div className="flex justify-between items-center mb-4">
            <h2 className="text-lg font-semibold">Categories</h2>
            <div className="flex gap-2">
              <button
                onClick={() =>
                  setCategoryImportModal((prev) => ({
                    ...prev,
                    isOpen: true,
                  }))
>>>>>>> 500aeb96
                }

                const payeeData = results.data
                    .filter((row: PayeeCSVRow) => row.Name)
                    .map((row: PayeeCSVRow) => ({
                        id: uuidv4(),
                        name: row.Name.trim(),
                        company_id: currentCompany?.id || "",
                    }));

                setPayeeImportModal((prev) => ({
                    ...prev,
                    isLoading: false,
                    csvData: payeeData,
                    step: "review",
                }));
            },
            error: (error) => {
                setPayeeImportModal((prev) => ({
                    ...prev,
                    isLoading: false,
                    error: `Error parsing CSV: ${error.message}`,
                }));
            },
        });
    };

    const handleDragOver = (e: React.DragEvent) => {
        e.preventDefault();
        e.stopPropagation();
    };

    const handleCategoryDrop = (e: React.DragEvent<HTMLDivElement>) => {
        e.preventDefault();
        e.stopPropagation();
        const file = e.dataTransfer?.files[0];
        if (file) {
            const event = {
                target: { files: [file] },
            } as unknown as React.ChangeEvent<HTMLInputElement>;
            handleCategoryFileUpload(event);
        }
    };

    const handlePayeeDrop = (e: React.DragEvent<HTMLDivElement>) => {
        e.preventDefault();
        e.stopPropagation();
        const file = e.dataTransfer?.files[0];
        if (file) {
            const event = {
                target: { files: [file] },
            } as unknown as React.ChangeEvent<HTMLInputElement>;
            handlePayeeFileUpload(event);
        }
    };

    // Helper to display subaccounts indented
    const renderAccounts = (accounts: Category[], level = 0) => {
        // Get all parent accounts
        const parentAccounts = accounts.filter((acc) => acc.parent_id === null);

        return parentAccounts
            .flatMap((parent) => {
                // Get subaccounts for this parent
                const subAccounts = accounts.filter(
                    (acc) => acc.parent_id === parent.id
                );

                // If there are no subaccounts and parent doesn't match search, don't show parent
                if (subAccounts.length === 0 && !accounts.includes(parent)) {
                    return [];
                }

                // Return an array of <tr> elements: parent row + subaccount rows
                return [
                    <tr key={parent.id}>
                        <td
                            style={{ paddingLeft: `${level * 16 + 4}px` }}
                            className="border p-1 text-xs"
                        >
                            {editingId === parent.id ? (
                                <input
                                    type="text"
                                    value={editName}
                                    onChange={(e) =>
                                        setEditName(e.target.value)
                                    }
                                    className="w-full border-none outline-none bg-transparent text-xs"
                                    onKeyDown={(e) =>
                                        e.key === "Enter" && handleUpdate()
                                    }
                                    autoFocus
                                />
                            ) : (
                                parent.name
                            )}
                        </td>
                        <td className="border p-1 text-xs">
                            {editingId === parent.id ? (
                                <select
                                    value={editType}
                                    onChange={(e) => {
                                        setEditType(e.target.value);
                                        // Clear parent when type changes since parent must match type
                                        setEditParentId(null);
                                    }}
                                    className="w-full border-none outline-none bg-transparent text-xs"
                                    onKeyDown={(e) =>
                                        e.key === "Enter" && handleUpdate()
                                    }
                                >
                                    {ACCOUNT_TYPES.map((type) => (
                                        <option key={type} value={type}>
                                            {type}
                                        </option>
                                    ))}
                                </select>
                            ) : (
                                parent.type
                            )}
                        </td>
                        <td className="border p-1 text-xs">
                            {editingId === parent.id ? (
                                <select
                                    value={editParentId || ""}
                                    onChange={(e) => {
                                        const value = e.target.value;
                                        setEditParentId(
                                            value === "" ? null : value
                                        );
                                    }}
                                    className="w-full border-none outline-none bg-transparent text-xs"
                                    onKeyDown={(e) =>
                                        e.key === "Enter" && handleUpdate()
                                    }
                                >
                                    <option value="">No Parent</option>
                                    {parentOptions
                                        .filter(
                                            (opt) =>
                                                opt.id !== parent.id && // Can't be parent of itself
                                                (opt.type === editType ||
                                                    !editType)
                                        )
                                        .map((opt) => (
                                            <option key={opt.id} value={opt.id}>
                                                {opt.name} ({opt.type})
                                            </option>
                                        ))}
                                </select>
                            ) : (
                                ""
                            )}
                        </td>
                        <td className="border p-1 text-xs">
                            <div className="flex gap-2 justify-center">
                                <button
                                    onClick={() => handleEdit(parent)}
                                    className="text-xs hover:underline text-blue-600"
                                >
                                    Edit
                                </button>
                                <button
                                    onClick={() => handleDelete(parent.id)}
                                    className="text-xs hover:underline text-red-600"
                                >
                                    Delete
                                </button>
                            </div>
                        </td>
                    </tr>,
                    ...subAccounts.map((subAcc) => (
                        <tr key={subAcc.id}>
                            <td
                                style={{
                                    paddingLeft: `${(level + 1) * 16 + 4}px`,
                                }}
                                className="border p-1 text-xs"
                            >
                                {editingId === subAcc.id ? (
                                    <input
                                        type="text"
                                        value={editName}
                                        onChange={(e) =>
                                            setEditName(e.target.value)
                                        }
                                        className="w-full border-none outline-none bg-transparent text-xs"
                                        onKeyDown={(e) =>
                                            e.key === "Enter" && handleUpdate()
                                        }
                                        autoFocus
                                    />
                                ) : (
                                    subAcc.name
                                )}
                            </td>
                            <td className="border p-1 text-xs">
                                {editingId === subAcc.id ? (
                                    <select
                                        value={editType}
                                        onChange={(e) => {
                                            setEditType(e.target.value);
                                            // Clear parent when type changes since parent must match type
                                            setEditParentId(null);
                                        }}
                                        className="w-full border-none outline-none bg-transparent text-xs"
                                        onKeyDown={(e) =>
                                            e.key === "Enter" && handleUpdate()
                                        }
                                    >
                                        {ACCOUNT_TYPES.map((type) => (
                                            <option key={type} value={type}>
                                                {type}
                                            </option>
                                        ))}
                                    </select>
                                ) : (
                                    subAcc.type
                                )}
                            </td>
                            <td className="border p-1 text-xs">
                                {editingId === subAcc.id ? (
                                    <select
                                        value={editParentId || ""}
                                        onChange={(e) => {
                                            const value = e.target.value;
                                            setEditParentId(
                                                value === "" ? null : value
                                            );
                                        }}
                                        className="w-full border-none outline-none bg-transparent text-xs"
                                        onKeyDown={(e) =>
                                            e.key === "Enter" && handleUpdate()
                                        }
                                    >
                                        <option value="">No Parent</option>
                                        {parentOptions
                                            .filter(
                                                (opt) =>
                                                    opt.id !== subAcc.id && // Can't be parent of itself
                                                    (opt.type === editType ||
                                                        !editType)
                                            )
                                            .map((opt) => (
                                                <option
                                                    key={opt.id}
                                                    value={opt.id}
                                                >
                                                    {opt.name} ({opt.type})
                                                </option>
                                            ))}
                                    </select>
                                ) : (
                                    parent.name
                                )}
                            </td>
                            <td className="border p-1 text-xs">
                                <div className="flex gap-2 justify-center">
                                    <button
                                        onClick={() => handleEdit(subAcc)}
                                        className="text-xs hover:underline text-blue-600"
                                    >
                                        Edit
                                    </button>
                                    <button
                                        onClick={() => handleDelete(subAcc.id)}
                                        className="text-xs hover:underline text-red-600"
                                    >
                                        Delete
                                    </button>
                                </div>
                            </td>
                        </tr>
                    )),
                ];
            })
            .filter(Boolean)
            .flat(); // Remove null entries and flatten
    };

    if (!hasCompanyContext) {
        return (
            <div className="p-4 bg-white text-gray-900 font-sans text-xs space-y-6">
                <div className="p-4 bg-yellow-50 border border-yellow-200 rounded-lg">
                    <h3 className="text-sm font-semibold text-yellow-800 mb-2">
                        Company Selection Required
                    </h3>
                    <p className="text-sm text-yellow-700">
                        Please select a company from the dropdown in the
                        navigation bar to manage chart of accounts.
                    </p>
                </div>
            </div>
        );
    }

    return (
        <div className="p-4 max-w-7xl mx-auto font-sans text-gray-900">
            <div className="flex gap-8">
                {/* Categories Section - Left Side */}
                <div className="flex-1">
                    <div className="flex justify-between items-center mb-4">
                        <h2 className="text-lg font-semibold">Categories</h2>
                        <div className="flex gap-2">
                            <button
                                onClick={() =>
                                    setCategoryImportModal((prev) => ({
                                        ...prev,
                                        isOpen: true,
                                    }))
                                }
                                className="px-3 py-1 text-xs border border-gray-300 rounded bg-gray-100 hover:bg-gray-200"
                            >
                                Import
                            </button>
                        </div>
                    </div>
<<<<<<< HEAD

                    {/* Search Bar */}
                    <div className="mb-3">
                        <input
                            type="text"
                            placeholder="Search Categories..."
                            value={search}
                            onChange={(e) => setSearch(e.target.value)}
                            className="w-full px-2 py-1 border border-gray-300 rounded text-xs"
                        />
                    </div>

                    {/* Add Category Form */}
                    <div className="mb-4">
                        <form
                            onSubmit={handleAddAccount}
                            className="flex gap-2 items-center"
=======
                    <div className="flex justify-between items-center">
                      <div className="text-sm font-medium">
                        {categoryImportModal.selectedCategories.size > 0 && (
                          <span className="text-gray-600">
                            {categoryImportModal.selectedCategories.size}{" "}
                            selected
                          </span>
                        )}
                      </div>
                      <div className="flex justify-end space-x-2 mt-4">
                        <button
                          onClick={() =>
                            setCategoryImportModal((prev) => ({
                              ...prev,
                              step: "upload",
                            }))
                          }
                          className="px-4 py-2 text-sm text-gray-600 hover:text-gray-800"
                        >
                          Back
                        </button>
                        <button
                          onClick={async () => {
                            setCategoryImportModal((prev) => ({
                              ...prev,
                              isLoading: true,
                              error: null,
                            }));
                            try {
                              if (!currentCompany) {
                                throw new Error(
                                  "No company selected. Please select a company first."
                                );
                              }

                              const selectedCategories =
                                categoryImportModal.csvData.filter((cat) =>
                                  categoryImportModal.selectedCategories.has(
                                    cat.id
                                  )
                                );

                              if (selectedCategories.length === 0) {
                                throw new Error(
                                  "No categories selected for import."
                                );
                              }

                              const categoriesToInsert = selectedCategories.map(
                                (cat) => ({
                                  name: cat.name,
                                  type: cat.type,
                                  parent_id: cat.parent_id,
                                  company_id: currentCompany.id,
                                })
                              );

                              const { error } = await supabase
                                .from("chart_of_accounts")
                                .insert(categoriesToInsert);

                              if (error) {
                                throw new Error(error.message);
                              }

                              setCategoryImportModal({
                                isOpen: false,
                                step: "upload",
                                csvData: [],
                                isLoading: false,
                                error: null,
                                selectedCategories: new Set(),
                              });

                              fetchParentOptions();
                            } catch (error) {
                              setCategoryImportModal((prev) => ({
                                ...prev,
                                isLoading: false,
                                error:
                                  error instanceof Error
                                    ? error.message
                                    : "Failed to import categories. Please try again.",
                              }));
                            }
                          }}
                          className="px-4 py-2 text-sm bg-gray-900 text-white rounded hover:bg-gray-800"
>>>>>>> 500aeb96
                        >
                            <input
                                type="text"
                                placeholder="Category Name"
                                value={newName}
                                onChange={(e) => setNewName(e.target.value)}
                                className="border border-gray-300 px-2 py-1 text-xs flex-1"
                                required
                            />
                            <select
                                value={newType}
                                onChange={(e) => setNewType(e.target.value)}
                                className="border border-gray-300 px-2 py-1 text-xs w-24"
                                required
                            >
                                <option value="">Type...</option>
                                {ACCOUNT_TYPES.map((type) => (
                                    <option key={type} value={type}>
                                        {type}
                                    </option>
                                ))}
                            </select>
                            <select
                                value={parentId || ""}
                                onChange={(e) =>
                                    setParentId(e.target.value || null)
                                }
                                className="border border-gray-300 px-2 py-1 text-xs flex-1"
                            >
                                <option value="">No Parent</option>
                                {parentOptions
                                    .filter(
                                        (opt) =>
                                            opt.type === newType || !newType
                                    )
                                    .map((opt) => (
                                        <option key={opt.id} value={opt.id}>
                                            {opt.name} ({opt.type})
                                        </option>
                                    ))}
                            </select>
                            <button
                                type="submit"
                                className="border border-gray-300 px-3 py-1 rounded text-xs bg-gray-100 hover:bg-gray-200"
                            >
                                Add
                            </button>
                        </form>
                    </div>

                    {/* Categories Table */}
                    <div
                        className="bg-white rounded shadow-sm"
                        ref={categoriesTableRef}
                    >
                        {loading ? (
                            <div className="p-4 text-center text-gray-500 text-xs">
                                Loading...
                            </div>
                        ) : (
                            <table className="w-full border-collapse border border-gray-300 text-xs">
                                <thead className="bg-gray-100">
                                    <tr>
                                        <th
                                            className="border p-1 text-center font-semibold cursor-pointer hover:bg-gray-200"
                                            onClick={() =>
                                                handleCategorySort("name")
                                            }
                                        >
                                            Name{" "}
                                            {categorySortConfig.key ===
                                                "name" &&
                                                (categorySortConfig.direction ===
                                                "asc"
                                                    ? "↑"
                                                    : "↓")}
                                        </th>
                                        <th
                                            className="border p-1 text-center font-semibold cursor-pointer hover:bg-gray-200"
                                            onClick={() =>
                                                handleCategorySort("type")
                                            }
                                        >
                                            Type{" "}
                                            {categorySortConfig.key ===
                                                "type" &&
                                                (categorySortConfig.direction ===
                                                "asc"
                                                    ? "↑"
                                                    : "↓")}
                                        </th>
                                        <th
                                            className="border p-1 text-center font-semibold cursor-pointer hover:bg-gray-200"
                                            onClick={() =>
                                                handleCategorySort("parent")
                                            }
                                        >
                                            Parent Category{" "}
                                            {categorySortConfig.key ===
                                                "parent" &&
                                                (categorySortConfig.direction ===
                                                "asc"
                                                    ? "↑"
                                                    : "↓")}
                                        </th>
                                        <th className="border p-1 text-center font-semibold">
                                            Actions
                                        </th>
                                    </tr>
                                </thead>
                                <tbody>
                                    {filteredAccounts.length > 0 ? (
                                        renderAccounts(filteredAccounts)
                                    ) : (
                                        <tr>
                                            <td
                                                colSpan={4}
                                                className="text-center p-2 text-gray-500 text-xs"
                                            >
                                                No categories found.
                                            </td>
                                        </tr>
                                    )}
                                </tbody>
                            </table>
                        )}
                    </div>
                </div>

                {/* Payees Section - Right Side */}
                <div className="w-96">
                    <div className="flex justify-between items-center mb-4">
                        <h2 className="text-lg font-semibold">Payees</h2>
                        <div className="flex gap-2">
                            <button
                                onClick={() =>
                                    setPayeeImportModal((prev) => ({
                                        ...prev,
                                        isOpen: true,
                                    }))
                                }
                                className="px-3 py-1 border border-gray-300 rounded bg-gray-100 hover:bg-gray-200 text-xs"
                            >
                                Import
                            </button>
                        </div>
                    </div>

                    {/* Payee Search Bar */}
                    <div className="mb-3">
                        <input
                            type="text"
                            placeholder="Search Payees..."
                            value={payeeSearch}
                            onChange={(e) => setPayeeSearch(e.target.value)}
                            className="w-full px-2 py-1 border border-gray-300 rounded text-xs"
                        />
                    </div>

                    {/* Add Payee Form */}
                    <div className="mb-4">
                        <form
                            onSubmit={handleAddPayee}
                            className="flex gap-2 items-center"
                        >
                            <input
                                type="text"
                                placeholder="Payee Name"
                                value={newPayeeName}
                                onChange={(e) =>
                                    setNewPayeeName(e.target.value)
                                }
                                className="border border-gray-300 px-2 py-1 text-xs flex-1"
                                required
                            />
                            <button
                                type="submit"
                                className="border border-gray-300 px-3 py-1 rounded text-xs bg-gray-100 hover:bg-gray-200"
                            >
                                Add
                            </button>
                        </form>
                    </div>

                    {/* Payees Table */}
                    <div className="bg-white rounded shadow-sm">
                        <table className="w-full border-collapse border border-gray-300 text-xs">
                            <thead className="bg-gray-100">
                                <tr>
                                    <th
                                        className="border p-1 text-center font-semibold cursor-pointer hover:bg-gray-200"
                                        onClick={() => handlePayeeSort("name")}
                                    >
                                        Name{" "}
                                        {payeeSortConfig.key === "name" &&
                                            (payeeSortConfig.direction === "asc"
                                                ? "↑"
                                                : "↓")}
                                    </th>
                                    <th className="border p-1 text-center font-semibold">
                                        Actions
                                    </th>
                                </tr>
                            </thead>
                            <tbody>
                                {filteredPayees.length > 0 ? (
                                    filteredPayees.map((payee) => (
                                        <tr key={payee.id}>
                                            <td className="border p-1 text-xs">
                                                {editingPayeeId === payee.id ? (
                                                    <input
                                                        type="text"
                                                        value={editPayeeName}
                                                        onChange={(e) =>
                                                            setEditPayeeName(
                                                                e.target.value
                                                            )
                                                        }
                                                        className="w-full border-none outline-none bg-transparent text-xs"
                                                        onBlur={
                                                            handleUpdatePayee
                                                        }
                                                        onKeyDown={(e) =>
                                                            e.key === "Enter" &&
                                                            handleUpdatePayee()
                                                        }
                                                        autoFocus
                                                    />
                                                ) : (
                                                    payee.name
                                                )}
                                            </td>
                                            <td className="border p-1 text-xs">
                                                <div className="flex gap-2 justify-center">
                                                    <button
                                                        onClick={() =>
                                                            handleEditPayee(
                                                                payee
                                                            )
                                                        }
                                                        className="text-xs hover:underline text-blue-600"
                                                    >
                                                        Edit
                                                    </button>
                                                    <button
                                                        onClick={() =>
                                                            handleDeletePayee(
                                                                payee.id
                                                            )
                                                        }
                                                        className="text-xs hover:underline text-red-600"
                                                    >
                                                        Delete
                                                    </button>
                                                </div>
                                            </td>
                                        </tr>
                                    ))
                                ) : (
                                    <tr>
                                        <td
                                            colSpan={2}
                                            className="text-center p-2 text-gray-500 text-xs"
                                        >
                                            No payees found.
                                        </td>
                                    </tr>
                                )}
                            </tbody>
                        </table>
                    </div>
                </div>
            </div>

            {/* Category Import Modal */}
            {categoryImportModal.isOpen && (
                <div className="fixed inset-0 bg-black/70 flex items-center justify-center h-full z-50">
                    <div className="bg-white rounded-lg p-6 w-[600px] overflow-y-auto shadow-xl">
                        <div className="flex justify-between items-center mb-4">
                            <h2 className="text-lg font-semibold">
                                Import Categories
                            </h2>
                            <button
                                onClick={() =>
                                    setCategoryImportModal((prev) => ({
                                        ...prev,
                                        isOpen: false,
                                    }))
                                }
                                className="text-gray-500 hover:text-gray-700"
                            >
                                <X className="w-4 h-4" />
                            </button>
                        </div>

                        {categoryImportModal.error && (
                            <div className="bg-red-50 border border-red-200 text-red-700 px-4 py-2 rounded mb-4">
                                {categoryImportModal.error}
                            </div>
                        )}

                        {categoryImportModal.isLoading ? (
                            <div className="flex items-center justify-center py-8">
                                <div className="animate-spin rounded-full h-8 w-8 border-b-2 border-gray-900"></div>
                            </div>
                        ) : (
                            <div className="space-y-1">
                                {categoryImportModal.step === "upload" && (
                                    <>
                                        <div className="space-y-4">
                                            <div className="space-y-3">
                                                <div className="flex justify-between items-center">
                                                    <h3 className="text-sm font-medium text-gray-700">
                                                        Upload CSV File
                                                    </h3>
                                                    <button
                                                        onClick={
                                                            downloadCategoriesTemplate
                                                        }
                                                        className="text-sm text-gray-600 hover:text-gray-800"
                                                    >
                                                        Download Template
                                                    </button>
                                                </div>

                                                <div className="bg-blue-50 border border-blue-200 rounded-lg p-3">
                                                    <h4 className="text-sm font-medium text-blue-800 mb-2">
                                                        CSV Format Instructions:
                                                    </h4>
                                                    <ul className="text-sm text-blue-700 space-y-1">
                                                        <li>
                                                            •{" "}
                                                            <strong>
                                                                Name:
                                                            </strong>{" "}
                                                            Category name
                                                            (required)
                                                        </li>
                                                        <li>
                                                            •{" "}
                                                            <strong>
                                                                Type:
                                                            </strong>{" "}
                                                            One of:{" "}
                                                            {ACCOUNT_TYPES.join(
                                                                ", "
                                                            )}
                                                        </li>
                                                        <li>
                                                            •{" "}
                                                            <strong>
                                                                Parent Category:
                                                            </strong>{" "}
                                                            Name of parent
                                                            category (optional)
                                                        </li>
                                                    </ul>
                                                </div>
                                            </div>
                                            <div
                                                className="border-2 border-dashed border-gray-300 rounded-lg p-6 text-center transition-colors duration-200 hover:border-gray-400"
                                                onDragOver={handleDragOver}
                                                onDrop={handleCategoryDrop}
                                            >
                                                <input
                                                    type="file"
                                                    accept=".csv"
                                                    onChange={
                                                        handleCategoryFileUpload
                                                    }
                                                    className="hidden"
                                                    id="category-csv-upload"
                                                />
                                                <label
                                                    htmlFor="category-csv-upload"
                                                    className="cursor-pointer inline-flex items-center px-4 py-2 border border-gray-300 shadow-sm text-sm font-medium rounded-md text-gray-700 bg-white hover:bg-gray-50"
                                                >
                                                    Choose CSV File
                                                </label>
                                                <p className="mt-2 text-sm text-gray-500">
                                                    Drag and drop your CSV file
                                                    here, or click to browse
                                                </p>
                                            </div>
                                        </div>
                                        <div className="flex justify-end space-x-2 mt-4">
                                            <button
                                                onClick={() =>
                                                    setCategoryImportModal(
                                                        (prev) => ({
                                                            ...prev,
                                                            isOpen: false,
                                                        })
                                                    )
                                                }
                                                className="px-4 py-2 text-sm text-gray-600 hover:text-gray-800"
                                            >
                                                Cancel
                                            </button>
                                        </div>
                                    </>
                                )}
                                {categoryImportModal.step === "review" && (
                                    <>
                                        <div className="space-y-4">
                                            <div className="flex justify-between items-center">
                                                <h3 className="text-sm font-medium text-gray-700">
                                                    Review Categories
                                                </h3>
                                            </div>
                                            <div className="border rounded-lg overflow-hidden">
                                                <table className="min-w-full divide-y divide-gray-200">
                                                    <thead className="bg-gray-50">
                                                        <tr>
                                                            <th className="px-4 py-2 text-left text-xs font-medium text-gray-500 uppercase tracking-wider w-8">
                                                                <input
                                                                    type="checkbox"
                                                                    checked={
                                                                        categoryImportModal
                                                                            .csvData
                                                                            .length >
                                                                            0 &&
                                                                        categoryImportModal
                                                                            .selectedCategories
                                                                            .size ===
                                                                            categoryImportModal
                                                                                .csvData
                                                                                .length
                                                                    }
                                                                    onChange={(
                                                                        e
                                                                    ) => {
                                                                        if (
                                                                            e
                                                                                .target
                                                                                .checked
                                                                        ) {
                                                                            setCategoryImportModal(
                                                                                (
                                                                                    prev
                                                                                ) => ({
                                                                                    ...prev,
                                                                                    selectedCategories:
                                                                                        new Set(
                                                                                            categoryImportModal.csvData.map(
                                                                                                (
                                                                                                    cat
                                                                                                ) =>
                                                                                                    cat.id
                                                                                            )
                                                                                        ),
                                                                                })
                                                                            );
                                                                        } else {
                                                                            setCategoryImportModal(
                                                                                (
                                                                                    prev
                                                                                ) => ({
                                                                                    ...prev,
                                                                                    selectedCategories:
                                                                                        new Set(),
                                                                                })
                                                                            );
                                                                        }
                                                                    }}
                                                                    className="rounded border-gray-300 text-gray-900 focus:ring-gray-900"
                                                                />
                                                            </th>
                                                            <th className="px-4 py-2 text-left text-xs font-medium text-gray-500 uppercase tracking-wider">
                                                                Name
                                                            </th>
                                                            <th className="px-4 py-2 text-left text-xs font-medium text-gray-500 uppercase tracking-wider">
                                                                Type
                                                            </th>
                                                            <th className="px-4 py-2 text-left text-xs font-medium text-gray-500 uppercase tracking-wider">
                                                                Parent
                                                            </th>
                                                        </tr>
                                                    </thead>
                                                    <tbody className="bg-white divide-y divide-gray-200">
                                                        {categoryImportModal.csvData.map(
                                                            (category) => (
                                                                <tr
                                                                    key={
                                                                        category.id
                                                                    }
                                                                >
                                                                    <td className="px-4 py-2 whitespace-nowrap w-8 text-left">
                                                                        <input
                                                                            type="checkbox"
                                                                            checked={categoryImportModal.selectedCategories.has(
                                                                                category.id
                                                                            )}
                                                                            onChange={(
                                                                                e
                                                                            ) => {
                                                                                const newSelected =
                                                                                    new Set(
                                                                                        categoryImportModal.selectedCategories
                                                                                    );
                                                                                if (
                                                                                    e
                                                                                        .target
                                                                                        .checked
                                                                                ) {
                                                                                    newSelected.add(
                                                                                        category.id
                                                                                    );
                                                                                } else {
                                                                                    newSelected.delete(
                                                                                        category.id
                                                                                    );
                                                                                }
                                                                                setCategoryImportModal(
                                                                                    (
                                                                                        prev
                                                                                    ) => ({
                                                                                        ...prev,
                                                                                        selectedCategories:
                                                                                            newSelected,
                                                                                    })
                                                                                );
                                                                            }}
                                                                            className="rounded border-gray-300 text-gray-900 focus:ring-gray-900"
                                                                        />
                                                                    </td>
                                                                    <td className="px-4 py-2 text-sm text-gray-900">
                                                                        {
                                                                            category.name
                                                                        }
                                                                    </td>
                                                                    <td className="px-4 py-2 text-sm text-gray-900">
                                                                        {
                                                                            category.type
                                                                        }
                                                                    </td>
                                                                    <td className="px-4 py-2 text-sm text-gray-900">
                                                                        {category.parent_id
                                                                            ? accounts.find(
                                                                                  (
                                                                                      acc
                                                                                  ) =>
                                                                                      acc.id ===
                                                                                      category.parent_id
                                                                              )
                                                                                  ?.name ||
                                                                              "Unknown"
                                                                            : "-"}
                                                                    </td>
                                                                </tr>
                                                            )
                                                        )}
                                                    </tbody>
                                                </table>
                                            </div>
                                        </div>
                                        <div className="flex justify-between items-center">
                                            <div className="text-sm font-medium">
                                                {categoryImportModal
                                                    .selectedCategories.size >
                                                    0 && (
                                                    <span className="text-gray-600">
                                                        {
                                                            categoryImportModal
                                                                .selectedCategories
                                                                .size
                                                        }{" "}
                                                        selected
                                                    </span>
                                                )}
                                            </div>
                                            <div className="flex justify-end space-x-2 mt-4">
                                                <button
                                                    onClick={() =>
                                                        setCategoryImportModal(
                                                            (prev) => ({
                                                                ...prev,
                                                                step: "upload",
                                                            })
                                                        )
                                                    }
                                                    className="px-4 py-2 text-sm text-gray-600 hover:text-gray-800"
                                                >
                                                    Back
                                                </button>
                                                <button
                                                    onClick={async () => {
                                                        setCategoryImportModal(
                                                            (prev) => ({
                                                                ...prev,
                                                                isLoading: true,
                                                                error: null,
                                                            })
                                                        );
                                                        try {
                                                            if (
                                                                !currentCompany
                                                            ) {
                                                                throw new Error(
                                                                    "No company selected. Please select a company first."
                                                                );
                                                            }

                                                            const selectedCategories =
                                                                categoryImportModal.csvData.filter(
                                                                    (cat) =>
                                                                        categoryImportModal.selectedCategories.has(
                                                                            cat.id
                                                                        )
                                                                );

                                                            if (
                                                                selectedCategories.length ===
                                                                0
                                                            ) {
                                                                throw new Error(
                                                                    "No categories selected for import."
                                                                );
                                                            }

                                                            const categoriesToInsert =
                                                                selectedCategories.map(
                                                                    (cat) => ({
                                                                        name: cat.name,
                                                                        type: cat.type,
                                                                        parent_id:
                                                                            cat.parent_id,
                                                                        company_id:
                                                                            currentCompany.id,
                                                                    })
                                                                );

                                                            const { error } =
                                                                await supabase
                                                                    .from(
                                                                        "chart_of_accounts"
                                                                    )
                                                                    .insert(
                                                                        categoriesToInsert
                                                                    );

                                                            if (error) {
                                                                throw new Error(
                                                                    error.message
                                                                );
                                                            }

                                                            setCategoryImportModal(
                                                                {
                                                                    isOpen: false,
                                                                    step: "upload",
                                                                    csvData: [],
                                                                    isLoading:
                                                                        false,
                                                                    error: null,
                                                                    selectedCategories:
                                                                        new Set(),
                                                                }
                                                            );

                                                            fetchAccounts();
                                                            fetchParentOptions();
                                                        } catch (error) {
                                                            setCategoryImportModal(
                                                                (prev) => ({
                                                                    ...prev,
                                                                    isLoading:
                                                                        false,
                                                                    error:
                                                                        error instanceof
                                                                        Error
                                                                            ? error.message
                                                                            : "Failed to import categories. Please try again.",
                                                                })
                                                            );
                                                        }
                                                    }}
                                                    className="px-4 py-2 text-sm bg-gray-900 text-white rounded hover:bg-gray-800"
                                                >
                                                    Import Categories
                                                </button>
                                            </div>
                                        </div>
                                    </>
                                )}
                            </div>
                        )}
                    </div>
                </div>
            )}

            {/* Payee Import Modal */}
            {payeeImportModal.isOpen && (
                <div className="fixed inset-0 bg-black/70 flex items-center justify-center h-full z-50">
                    <div className="bg-white rounded-lg p-6 w-[600px] overflow-y-auto shadow-xl">
                        <div className="flex justify-between items-center mb-4">
                            <h2 className="text-lg font-semibold">
                                Import Payees
                            </h2>
                            <button
                                onClick={() =>
                                    setPayeeImportModal((prev) => ({
                                        ...prev,
                                        isOpen: false,
                                    }))
                                }
                                className="text-gray-500 hover:text-gray-700"
                            >
                                <X className="w-4 h-4" />
                            </button>
                        </div>

                        {payeeImportModal.error && (
                            <div className="bg-red-50 border border-red-200 text-red-700 px-4 py-2 rounded mb-4">
                                {payeeImportModal.error}
                            </div>
                        )}

                        {payeeImportModal.isLoading ? (
                            <div className="flex items-center justify-center py-8">
                                <div className="animate-spin rounded-full h-8 w-8 border-b-2 border-gray-900"></div>
                            </div>
                        ) : (
                            <div className="space-y-1">
                                {payeeImportModal.step === "upload" && (
                                    <>
                                        <div className="space-y-4">
                                            <div className="space-y-3">
                                                <div className="flex justify-between items-center">
                                                    <h3 className="text-sm font-medium text-gray-700">
                                                        Upload CSV File
                                                    </h3>
                                                    <button
                                                        onClick={
                                                            downloadPayeesTemplate
                                                        }
                                                        className="text-sm text-gray-600 hover:text-gray-800"
                                                    >
                                                        Download Template
                                                    </button>
                                                </div>

                                                <div className="bg-blue-50 border border-blue-200 rounded-lg p-3">
                                                    <h4 className="text-sm font-medium text-blue-800 mb-2">
                                                        CSV Format Instructions:
                                                    </h4>
                                                    <ul className="text-sm text-blue-700 space-y-1">
                                                        <li>
                                                            •{" "}
                                                            <strong>
                                                                Name:
                                                            </strong>{" "}
                                                            Payee name
                                                            (required)
                                                        </li>
                                                    </ul>
                                                </div>
                                            </div>
                                            <div
                                                className="border-2 border-dashed border-gray-300 rounded-lg p-6 text-center transition-colors duration-200 hover:border-gray-400"
                                                onDragOver={handleDragOver}
                                                onDrop={handlePayeeDrop}
                                            >
                                                <input
                                                    type="file"
                                                    accept=".csv"
                                                    onChange={
                                                        handlePayeeFileUpload
                                                    }
                                                    className="hidden"
                                                    id="payee-csv-upload"
                                                />
                                                <label
                                                    htmlFor="payee-csv-upload"
                                                    className="cursor-pointer inline-flex items-center px-4 py-2 border border-gray-300 shadow-sm text-sm font-medium rounded-md text-gray-700 bg-white hover:bg-gray-50"
                                                >
                                                    Choose CSV File
                                                </label>
                                                <p className="mt-2 text-sm text-gray-500">
                                                    Drag and drop your CSV file
                                                    here, or click to browse
                                                </p>
                                            </div>
                                        </div>
                                        <div className="flex justify-end space-x-2 mt-4">
                                            <button
                                                onClick={() =>
                                                    setPayeeImportModal(
                                                        (prev) => ({
                                                            ...prev,
                                                            isOpen: false,
                                                        })
                                                    )
                                                }
                                                className="px-4 py-2 text-sm text-gray-600 hover:text-gray-800"
                                            >
                                                Cancel
                                            </button>
                                        </div>
                                    </>
                                )}
                                {payeeImportModal.step === "review" && (
                                    <>
                                        <div className="space-y-4">
                                            <div className="flex justify-between items-center">
                                                <h3 className="text-sm font-medium text-gray-700">
                                                    Review Payees
                                                </h3>
                                            </div>
                                            <div className="border rounded-lg overflow-hidden">
                                                <table className="min-w-full divide-y divide-gray-200">
                                                    <thead className="bg-gray-50">
                                                        <tr>
                                                            <th className="px-4 py-2 text-left text-xs font-medium text-gray-500 uppercase tracking-wider w-8">
                                                                <input
                                                                    type="checkbox"
                                                                    checked={
                                                                        payeeImportModal
                                                                            .csvData
                                                                            .length >
                                                                            0 &&
                                                                        payeeImportModal
                                                                            .selectedPayees
                                                                            .size ===
                                                                            payeeImportModal
                                                                                .csvData
                                                                                .length
                                                                    }
                                                                    onChange={(
                                                                        e
                                                                    ) => {
                                                                        if (
                                                                            e
                                                                                .target
                                                                                .checked
                                                                        ) {
                                                                            setPayeeImportModal(
                                                                                (
                                                                                    prev
                                                                                ) => ({
                                                                                    ...prev,
                                                                                    selectedPayees:
                                                                                        new Set(
                                                                                            payeeImportModal.csvData.map(
                                                                                                (
                                                                                                    payee
                                                                                                ) =>
                                                                                                    payee.id
                                                                                            )
                                                                                        ),
                                                                                })
                                                                            );
                                                                        } else {
                                                                            setPayeeImportModal(
                                                                                (
                                                                                    prev
                                                                                ) => ({
                                                                                    ...prev,
                                                                                    selectedPayees:
                                                                                        new Set(),
                                                                                })
                                                                            );
                                                                        }
                                                                    }}
                                                                    className="rounded border-gray-300 text-gray-900 focus:ring-gray-900"
                                                                />
                                                            </th>
                                                            <th className="px-4 py-2 text-left text-xs font-medium text-gray-500 uppercase tracking-wider">
                                                                Name
                                                            </th>
                                                        </tr>
                                                    </thead>
                                                    <tbody className="bg-white divide-y divide-gray-200">
                                                        {payeeImportModal.csvData.map(
                                                            (payee) => (
                                                                <tr
                                                                    key={
                                                                        payee.id
                                                                    }
                                                                >
                                                                    <td className="px-4 py-2 whitespace-nowrap w-8 text-left">
                                                                        <input
                                                                            type="checkbox"
                                                                            checked={payeeImportModal.selectedPayees.has(
                                                                                payee.id
                                                                            )}
                                                                            onChange={(
                                                                                e
                                                                            ) => {
                                                                                const newSelected =
                                                                                    new Set(
                                                                                        payeeImportModal.selectedPayees
                                                                                    );
                                                                                if (
                                                                                    e
                                                                                        .target
                                                                                        .checked
                                                                                ) {
                                                                                    newSelected.add(
                                                                                        payee.id
                                                                                    );
                                                                                } else {
                                                                                    newSelected.delete(
                                                                                        payee.id
                                                                                    );
                                                                                }
                                                                                setPayeeImportModal(
                                                                                    (
                                                                                        prev
                                                                                    ) => ({
                                                                                        ...prev,
                                                                                        selectedPayees:
                                                                                            newSelected,
                                                                                    })
                                                                                );
                                                                            }}
                                                                            className="rounded border-gray-300 text-gray-900 focus:ring-gray-900"
                                                                        />
                                                                    </td>
                                                                    <td className="px-4 py-2 text-sm text-gray-900">
                                                                        {
                                                                            payee.name
                                                                        }
                                                                    </td>
                                                                </tr>
                                                            )
                                                        )}
                                                    </tbody>
                                                </table>
                                            </div>
                                        </div>
                                        <div className="flex justify-between items-center">
                                            <div className="text-sm font-medium">
                                                {payeeImportModal.selectedPayees
                                                    .size > 0 && (
                                                    <span className="text-gray-600">
                                                        {
                                                            payeeImportModal
                                                                .selectedPayees
                                                                .size
                                                        }{" "}
                                                        selected
                                                    </span>
                                                )}
                                            </div>
                                            <div className="flex justify-end space-x-2 mt-4">
                                                <button
                                                    onClick={() =>
                                                        setPayeeImportModal(
                                                            (prev) => ({
                                                                ...prev,
                                                                step: "upload",
                                                            })
                                                        )
                                                    }
                                                    className="px-4 py-2 text-sm text-gray-600 hover:text-gray-800"
                                                >
                                                    Back
                                                </button>
                                                <button
                                                    onClick={async () => {
                                                        setPayeeImportModal(
                                                            (prev) => ({
                                                                ...prev,
                                                                isLoading: true,
                                                                error: null,
                                                            })
                                                        );
                                                        try {
                                                            if (
                                                                !currentCompany
                                                            ) {
                                                                throw new Error(
                                                                    "No company selected. Please select a company first."
                                                                );
                                                            }

                                                            const selectedPayees =
                                                                payeeImportModal.csvData.filter(
                                                                    (payee) =>
                                                                        payeeImportModal.selectedPayees.has(
                                                                            payee.id
                                                                        )
                                                                );

                                                            if (
                                                                selectedPayees.length ===
                                                                0
                                                            ) {
                                                                throw new Error(
                                                                    "No payees selected for import."
                                                                );
                                                            }

                                                            const payeesToInsert =
                                                                selectedPayees.map(
                                                                    (
                                                                        payee
                                                                    ) => ({
                                                                        name: payee.name,
                                                                        company_id:
                                                                            currentCompany.id,
                                                                    })
                                                                );

                                                            const { error } =
                                                                await supabase
                                                                    .from(
                                                                        "payees"
                                                                    )
                                                                    .insert(
                                                                        payeesToInsert
                                                                    );

                                                            if (error) {
                                                                throw new Error(
                                                                    error.message
                                                                );
                                                            }

                                                            setPayeeImportModal(
                                                                {
                                                                    isOpen: false,
                                                                    step: "upload",
                                                                    csvData: [],
                                                                    isLoading:
                                                                        false,
                                                                    error: null,
                                                                    selectedPayees:
                                                                        new Set(),
                                                                }
                                                            );

                                                            fetchPayees();
                                                        } catch (error) {
                                                            setPayeeImportModal(
                                                                (prev) => ({
                                                                    ...prev,
                                                                    isLoading:
                                                                        false,
                                                                    error:
                                                                        error instanceof
                                                                        Error
                                                                            ? error.message
                                                                            : "Failed to import payees. Please try again.",
                                                                })
                                                            );
                                                        }
                                                    }}
                                                    className="px-4 py-2 text-sm bg-gray-900 text-white rounded hover:bg-gray-800"
                                                >
                                                    Import Payees
                                                </button>
                                            </div>
                                        </div>
                                    </>
                                )}
                            </div>
                        )}
                    </div>
                </div>
            )}
        </div>
    );
}<|MERGE_RESOLUTION|>--- conflicted
+++ resolved
@@ -1,10 +1,6 @@
 "use client";
 
-<<<<<<< HEAD
-import { useEffect, useState, useRef } from "react";
-=======
-import { useEffect, useState, useContext, useCallback } from "react";
->>>>>>> 500aeb96
+import { useEffect, useState, useContext, useCallback, useRef } from "react";
 import { supabase } from "../../lib/supabase";
 import { useApiWithCompany } from "@/hooks/useApiWithCompany";
 import { AISharedContext } from "@/components/AISharedContext";
@@ -12,128 +8,68 @@
 import { v4 as uuidv4 } from "uuid";
 import { X } from "lucide-react";
 
-const ACCOUNT_TYPES = [
-    "Asset",
-    "Liability",
-    "Equity",
-    "Revenue",
-    "COGS",
-    "Expense",
-];
+const ACCOUNT_TYPES = ["Asset", "Liability", "Equity", "Revenue", "COGS", "Expense"];
 
 type Category = {
-    id: string;
-    name: string;
-    type: string;
-    subtype?: string;
-    parent_id?: string | null;
+  id: string;
+  name: string;
+  type: string;
+  subtype?: string;
+  parent_id?: string | null;
 };
 
 type Payee = {
-    id: string;
-    name: string;
-    company_id: string;
+  id: string;
+  name: string;
+  company_id: string;
 };
 
 type CategoryImportModalState = {
-    isOpen: boolean;
-    step: "upload" | "review";
-    csvData: Category[];
-    isLoading: boolean;
-    error: string | null;
-    selectedCategories: Set<string>;
+  isOpen: boolean;
+  step: "upload" | "review";
+  csvData: Category[];
+  isLoading: boolean;
+  error: string | null;
+  selectedCategories: Set<string>;
 };
 
 type PayeeImportModalState = {
-    isOpen: boolean;
-    step: "upload" | "review";
-    csvData: Payee[];
-    isLoading: boolean;
-    error: string | null;
-    selectedPayees: Set<string>;
+  isOpen: boolean;
+  step: "upload" | "review";
+  csvData: Payee[];
+  isLoading: boolean;
+  error: string | null;
+  selectedPayees: Set<string>;
 };
 
 type CategoryCSVRow = {
-    Name: string;
-    Type: string;
-    "Parent Category"?: string;
+  Name: string;
+  Type: string;
+  "Parent Category"?: string;
 };
 
 type PayeeCSVRow = {
-    Name: string;
+  Name: string;
 };
 
 type SortConfig = {
-    key: "name" | "type" | "parent" | null;
-    direction: "asc" | "desc";
+  key: "name" | "type" | "parent" | null;
+  direction: "asc" | "desc";
 };
 
 type PayeeSortConfig = {
-    key: "name" | null;
-    direction: "asc" | "desc";
+  key: "name" | null;
+  direction: "asc" | "desc";
 };
 
 export default function ChartOfAccountsPage() {
-<<<<<<< HEAD
-    const { hasCompanyContext, currentCompany } = useApiWithCompany();
-    const [accounts, setAccounts] = useState<Category[]>([]);
-    const [payees, setPayees] = useState<Payee[]>([]);
-    const [loading, setLoading] = useState(true);
-    const [search, setSearch] = useState("");
-    const [payeeSearch, setPayeeSearch] = useState("");
-    const categoriesTableRef = useRef<HTMLDivElement>(null);
-
-    // Add new account state
-    const [newName, setNewName] = useState("");
-    const [newType, setNewType] = useState("");
-    const [parentId, setParentId] = useState<string | null>(null);
-    const [parentOptions, setParentOptions] = useState<Category[]>([]);
-
-    // Add new payee state
-    const [newPayeeName, setNewPayeeName] = useState("");
-
-    // Edit state
-    const [editingId, setEditingId] = useState<string | null>(null);
-    const [editName, setEditName] = useState("");
-    const [editType, setEditType] = useState("");
-    const [editParentId, setEditParentId] = useState<string | null>(null);
-
-    // Payee edit state
-    const [editingPayeeId, setEditingPayeeId] = useState<string | null>(null);
-    const [editPayeeName, setEditPayeeName] = useState("");
-
-    // Import modal state
-    const [categoryImportModal, setCategoryImportModal] =
-        useState<CategoryImportModalState>({
-            isOpen: false,
-            step: "upload",
-            csvData: [],
-            isLoading: false,
-            error: null,
-            selectedCategories: new Set(),
-        });
-
-    const [payeeImportModal, setPayeeImportModal] =
-        useState<PayeeImportModalState>({
-            isOpen: false,
-            step: "upload",
-            csvData: [],
-            isLoading: false,
-            error: null,
-            selectedPayees: new Set(),
-        });
-
-    // Sorting state
-    const [categorySortConfig, setCategorySortConfig] = useState<SortConfig>({
-        key: null,
-        direction: "asc",
-=======
   const { hasCompanyContext, currentCompany } = useApiWithCompany();
   const { categories: accounts, refreshCategories } = useContext(AISharedContext);
   const [payees, setPayees] = useState<Payee[]>([]);
   const [loading, setLoading] = useState(true);
   const [search, setSearch] = useState("");
   const [payeeSearch, setPayeeSearch] = useState("");
+  const categoriesTableRef = useRef<HTMLDivElement>(null);
 
   // Add new account state
   const [newName, setNewName] = useState("");
@@ -159,164 +95,24 @@
   const [lastActionId, setLastActionId] = useState<string | null>(null);
 
   // Import modal state
-  const [categoryImportModal, setCategoryImportModal] =
-    useState<CategoryImportModalState>({
-      isOpen: false,
-      step: "upload",
-      csvData: [],
-      isLoading: false,
-      error: null,
-      selectedCategories: new Set(),
->>>>>>> 500aeb96
-    });
-    const [payeeSortConfig, setPayeeSortConfig] = useState<PayeeSortConfig>({
-        key: null,
-        direction: "asc",
-    });
-
-<<<<<<< HEAD
-    useEffect(() => {
-        fetchAccounts();
-        fetchParentOptions();
-        fetchPayees();
-    }, [currentCompany?.id, hasCompanyContext]);
-
-    // Sorting functions
-    const sortCategories = (categories: Category[], sortConfig: SortConfig) => {
-        if (!sortConfig.key) return categories;
-
-        return [...categories].sort((a, b) => {
-            if (sortConfig.key === "name") {
-                return sortConfig.direction === "asc"
-                    ? a.name.localeCompare(b.name)
-                    : b.name.localeCompare(a.name);
-            }
-            if (sortConfig.key === "type") {
-                return sortConfig.direction === "asc"
-                    ? a.type.localeCompare(b.type)
-                    : b.type.localeCompare(a.type);
-            }
-            if (sortConfig.key === "parent") {
-                const aParent = a.parent_id
-                    ? accounts.find((acc) => acc.id === a.parent_id)?.name || ""
-                    : "";
-                const bParent = b.parent_id
-                    ? accounts.find((acc) => acc.id === b.parent_id)?.name || ""
-                    : "";
-                return sortConfig.direction === "asc"
-                    ? aParent.localeCompare(bParent)
-                    : bParent.localeCompare(aParent);
-            }
-            return 0;
-        });
-    };
-
-    const sortPayees = (payees: Payee[], sortConfig: PayeeSortConfig) => {
-        if (!sortConfig.key) return payees;
-
-        return [...payees].sort((a, b) => {
-            if (sortConfig.key === "name") {
-                return sortConfig.direction === "asc"
-                    ? a.name.localeCompare(b.name)
-                    : b.name.localeCompare(a.name);
-            }
-            return 0;
-        });
-    };
-
-    const handleCategorySort = (key: "name" | "type" | "parent") => {
-        setCategorySortConfig((current) => ({
-            key,
-            direction:
-                current.key === key && current.direction === "asc"
-                    ? "desc"
-                    : "asc",
-        }));
-    };
-
-    const handlePayeeSort = (key: "name") => {
-        setPayeeSortConfig((current) => ({
-            key,
-            direction:
-                current.key === key && current.direction === "asc"
-                    ? "desc"
-                    : "asc",
-        }));
-    };
-
-    const fetchAccounts = async () => {
-        if (!hasCompanyContext) return;
-
-        setLoading(true);
-        const { data, error } = await supabase
-            .from("chart_of_accounts")
-            .select("*")
-            .eq("company_id", currentCompany!.id)
-            .order("parent_id", { ascending: true, nullsFirst: true })
-            .order("type", { ascending: true })
-            .order("name", { ascending: true });
-        if (!error && data) setAccounts(data);
-        setLoading(false);
-    };
-
-    const fetchParentOptions = async () => {
-        if (!hasCompanyContext) return;
-
-        const { data } = await supabase
-            .from("chart_of_accounts")
-            .select("id, name, type")
-            .eq("company_id", currentCompany!.id)
-            .is("parent_id", null);
-        if (data) setParentOptions(data);
-    };
-
-    const fetchPayees = async () => {
-        if (!hasCompanyContext) return;
-
-        const { data, error } = await supabase
-            .from("payees")
-            .select("*")
-            .eq("company_id", currentCompany!.id)
-            .order("name");
-        if (!error && data) setPayees(data);
-    };
-
-    const filteredAccounts = sortCategories(
-        accounts.filter((account) => {
-            const searchLower = search.toLowerCase();
-            const matchesName = account.name
-                .toLowerCase()
-                .includes(searchLower);
-            const matchesType = account.type
-                .toLowerCase()
-                .includes(searchLower);
-
-            // If this account matches the search, include it
-            if (matchesName || matchesType) return true;
-
-            // If this is a parent account, check if any of its children match
-            if (account.parent_id === null) {
-                const hasMatchingChild = accounts.some(
-                    (child) =>
-                        child.parent_id === account.id &&
-                        (child.name.toLowerCase().includes(searchLower) ||
-                            child.type.toLowerCase().includes(searchLower))
-                );
-                return hasMatchingChild;
-            }
-
-            return false;
-        }),
-        categorySortConfig
-    );
-
-    const filteredPayees = sortPayees(
-        payees.filter((payee) =>
-            payee.name.toLowerCase().includes(payeeSearch.toLowerCase())
-        ),
-        payeeSortConfig
-    );
-=======
+  const [categoryImportModal, setCategoryImportModal] = useState<CategoryImportModalState>({
+    isOpen: false,
+    step: "upload",
+    csvData: [],
+    isLoading: false,
+    error: null,
+    selectedCategories: new Set(),
+  });
+
+  const [payeeImportModal, setPayeeImportModal] = useState<PayeeImportModalState>({
+    isOpen: false,
+    step: "upload",
+    csvData: [],
+    isLoading: false,
+    error: null,
+    selectedPayees: new Set(),
+  });
+
   // Sorting state
   const [categorySortConfig, setCategorySortConfig] = useState<SortConfig>({
     key: null,
@@ -329,26 +125,26 @@
 
   // AI Integration - Highlight a category and scroll to it
   const highlightCategory = useCallback((categoryId: string) => {
-    setHighlightedIds(prev => new Set([...prev, categoryId]));
+    setHighlightedIds((prev) => new Set([...prev, categoryId]));
     setLastActionId(categoryId);
-    
+
     setTimeout(() => {
       const element = document.getElementById(`category-${categoryId}`);
       if (element) {
-        element.scrollIntoView({ 
-          behavior: 'smooth', 
-          block: 'center' 
+        element.scrollIntoView({
+          behavior: "smooth",
+          block: "center",
         });
       }
     }, 100);
-    
+
     setTimeout(() => {
-      setHighlightedIds(prev => {
+      setHighlightedIds((prev) => {
         const newSet = new Set(prev);
         newSet.delete(categoryId);
         return newSet;
       });
-      setLastActionId(currentId => (currentId === categoryId ? null : currentId));
+      setLastActionId((currentId) => (currentId === categoryId ? null : currentId));
     }, 3000);
   }, []);
 
@@ -360,13 +156,13 @@
 
   const fetchParentOptions = useCallback(async () => {
     if (!hasCompanyContext || !currentCompany?.id) return;
-    
+
     const { data, error } = await supabase
       .from("chart_of_accounts")
       .select("*")
       .eq("company_id", currentCompany!.id)
       .is("parent_id", null);
-    
+
     if (error) {
       console.error("Error fetching parent options:", error);
     } else if (data) {
@@ -383,40 +179,40 @@
   useEffect(() => {
     if (!hasCompanyContext || !currentCompany?.id) return;
 
-    console.log('Setting up real-time subscription for company:', currentCompany.id);
+    console.log("Setting up real-time subscription for company:", currentCompany.id);
 
     const channel = supabase
       .channel(`chart_of_accounts_${currentCompany.id}`)
       .on(
-        'postgres_changes',
+        "postgres_changes",
         {
-          event: '*',
-          schema: 'public',
-          table: 'chart_of_accounts',
-          filter: `company_id=eq.${currentCompany.id}`
+          event: "*",
+          schema: "public",
+          table: "chart_of_accounts",
+          filter: `company_id=eq.${currentCompany.id}`,
         },
         (payload) => {
-          console.log('Real-time change detected:', payload);
+          console.log("Real-time change detected:", payload);
           refreshCategories();
 
           let recordId: string | null = null;
-          if (payload.eventType === 'INSERT' || payload.eventType === 'UPDATE') {
+          if (payload.eventType === "INSERT" || payload.eventType === "UPDATE") {
             recordId = payload.new.id;
           }
-          
+
           if (recordId) {
             highlightCategory(recordId);
           }
-          
+
           fetchParentOptions();
         }
       )
       .subscribe((status) => {
-        console.log('Subscription status:', status);
+        console.log("Subscription status:", status);
       });
 
     return () => {
-      console.log('Cleaning up real-time subscription');
+      console.log("Cleaning up real-time subscription");
       supabase.removeChannel(channel);
     };
   }, [currentCompany?.id, hasCompanyContext, highlightCategory, fetchParentOptions, refreshCategories]);
@@ -427,25 +223,15 @@
 
     return [...categories].sort((a, b) => {
       if (sortConfig.key === "name") {
-        return sortConfig.direction === "asc"
-          ? a.name.localeCompare(b.name)
-          : b.name.localeCompare(a.name);
+        return sortConfig.direction === "asc" ? a.name.localeCompare(b.name) : b.name.localeCompare(a.name);
       }
       if (sortConfig.key === "type") {
-        return sortConfig.direction === "asc"
-          ? a.type.localeCompare(b.type)
-          : b.type.localeCompare(a.type);
+        return sortConfig.direction === "asc" ? a.type.localeCompare(b.type) : b.type.localeCompare(a.type);
       }
       if (sortConfig.key === "parent") {
-        const aParent = a.parent_id
-          ? accounts.find((acc) => acc.id === a.parent_id)?.name || ""
-          : "";
-        const bParent = b.parent_id
-          ? accounts.find((acc) => acc.id === b.parent_id)?.name || ""
-          : "";
-        return sortConfig.direction === "asc"
-          ? aParent.localeCompare(bParent)
-          : bParent.localeCompare(aParent);
+        const aParent = a.parent_id ? accounts.find((acc) => acc.id === a.parent_id)?.name || "" : "";
+        const bParent = b.parent_id ? accounts.find((acc) => acc.id === b.parent_id)?.name || "" : "";
+        return sortConfig.direction === "asc" ? aParent.localeCompare(bParent) : bParent.localeCompare(aParent);
       }
       return 0;
     });
@@ -456,9 +242,7 @@
 
     return [...payees].sort((a, b) => {
       if (sortConfig.key === "name") {
-        return sortConfig.direction === "asc"
-          ? a.name.localeCompare(b.name)
-          : b.name.localeCompare(a.name);
+        return sortConfig.direction === "asc" ? a.name.localeCompare(b.name) : b.name.localeCompare(a.name);
       }
       return 0;
     });
@@ -467,16 +251,14 @@
   const handleCategorySort = (key: "name" | "type" | "parent") => {
     setCategorySortConfig((current) => ({
       key,
-      direction:
-        current.key === key && current.direction === "asc" ? "desc" : "asc",
+      direction: current.key === key && current.direction === "asc" ? "desc" : "asc",
     }));
   };
 
   const handlePayeeSort = (key: "name") => {
     setPayeeSortConfig((current) => ({
       key,
-      direction:
-        current.key === key && current.direction === "asc" ? "desc" : "asc",
+      direction: current.key === key && current.direction === "asc" ? "desc" : "asc",
     }));
   };
 
@@ -505,8 +287,7 @@
         const hasMatchingChild = accounts.some(
           (child) =>
             child.parent_id === account.id &&
-            (child.name.toLowerCase().includes(searchLower) ||
-              child.type.toLowerCase().includes(searchLower))
+            (child.name.toLowerCase().includes(searchLower) || child.type.toLowerCase().includes(searchLower))
         );
         return hasMatchingChild;
       }
@@ -517,9 +298,7 @@
   );
 
   const filteredPayees = sortPayees(
-    payees.filter((payee) =>
-      payee.name.toLowerCase().includes(payeeSearch.toLowerCase())
-    ),
+    payees.filter((payee) => payee.name.toLowerCase().includes(payeeSearch.toLowerCase())),
     payeeSortConfig
   );
 
@@ -560,10 +339,7 @@
 
   const handleDelete = async (id: string) => {
     // First check if this is a parent category
-    const { data: subcategories } = await supabase
-      .from("chart_of_accounts")
-      .select("id")
-      .eq("parent_id", id);
+    const { data: subcategories } = await supabase.from("chart_of_accounts").select("id").eq("parent_id", id);
 
     if (subcategories && subcategories.length > 0) {
       // This is a parent category, check if any subcategories have transactions
@@ -572,9 +348,9 @@
         .from("transactions")
         .select("id")
         .or(
-          `selected_category_id.in.(${subcategoryIds.join(
+          `selected_category_id.in.(${subcategoryIds.join(",")}),corresponding_category_id.in.(${subcategoryIds.join(
             ","
-          )}),corresponding_category_id.in.(${subcategoryIds.join(",")})`
+          )})`
         )
         .limit(1);
 
@@ -610,10 +386,7 @@
       }
     }
 
-    const { error } = await supabase
-      .from("chart_of_accounts")
-      .delete()
-      .eq("id", id);
+    const { error } = await supabase.from("chart_of_accounts").delete().eq("id", id);
     if (!error) {
       setEditingId(null);
       // Categories will be refreshed automatically via real-time subscription
@@ -633,124 +406,14 @@
       console.error("Error checking transactions:", txError);
       return;
     }
->>>>>>> 500aeb96
-
-    const handleAddAccount = async (e: React.FormEvent) => {
-        e.preventDefault();
-        if (!newName || !newType || !hasCompanyContext) return;
-        const { error } = await supabase.from("chart_of_accounts").insert([
-            {
-                name: newName,
-                type: newType,
-                parent_id: parentId || null,
-                company_id: currentCompany!.id,
-            },
-        ]);
-        if (!error) {
-            setNewName("");
-            setNewType("");
-            setParentId(null);
-            fetchAccounts();
-            fetchParentOptions();
-        }
-    };
-
-    const handleAddPayee = async (e: React.FormEvent) => {
-        e.preventDefault();
-        if (!newPayeeName || !hasCompanyContext) return;
-        const { error } = await supabase.from("payees").insert([
-            {
-                name: newPayeeName,
-                company_id: currentCompany!.id,
-            },
-        ]);
-        if (!error) {
-            setNewPayeeName("");
-            fetchPayees();
-        }
-    };
-
-    const handleDelete = async (id: string) => {
-        // First check if this is a parent category
-        const { data: subcategories } = await supabase
-            .from("chart_of_accounts")
-            .select("id")
-            .eq("parent_id", id);
-
-        if (subcategories && subcategories.length > 0) {
-            // This is a parent category, check if any subcategories have transactions
-            const subcategoryIds = subcategories.map((sub) => sub.id);
-            const { data: transactions, error: txError } = await supabase
-                .from("transactions")
-                .select("id")
-                .or(
-                    `selected_category_id.in.(${subcategoryIds.join(
-                        ","
-                    )}),corresponding_category_id.in.(${subcategoryIds.join(
-                        ","
-                    )})`
-                )
-                .limit(1);
-
-            if (txError) {
-                console.error("Error checking transactions:", txError);
-                return;
-            }
-
-            if (transactions && transactions.length > 0) {
-                alert(
-                    "This category cannot be deleted because it contains subcategories that are used in existing transactions. Please reassign or delete the transactions first."
-                );
-                return;
-            }
-        } else {
-            // This is a regular category, check if it has transactions
-            const { data: transactions, error: txError } = await supabase
-                .from("transactions")
-                .select("id")
-                .or(
-                    `selected_category_id.eq.${id},corresponding_category_id.eq.${id}`
-                )
-                .limit(1);
-
-            if (txError) {
-                console.error("Error checking transactions:", txError);
-                return;
-            }
-
-            if (transactions && transactions.length > 0) {
-                alert(
-                    "This category cannot be deleted because it is used in existing transactions. Please reassign or delete the transactions first."
-                );
-                return;
-            }
-        }
-
-<<<<<<< HEAD
-        const { error } = await supabase
-            .from("chart_of_accounts")
-            .delete()
-            .eq("id", id);
-        if (!error) {
-            setEditingId(null);
-            fetchAccounts();
-            fetchParentOptions();
-        }
-    };
-
-    const handleDeletePayee = async (id: string) => {
-        // Check if payee is used in transactions
-        const { data: transactions, error: txError } = await supabase
-            .from("transactions")
-            .select("id")
-            .eq("payee_id", id)
-            .limit(1);
-
-        if (txError) {
-            console.error("Error checking transactions:", txError);
-            return;
-        }
-=======
+
+    if (transactions && transactions.length > 0) {
+      alert(
+        "This payee cannot be deleted because it is used in existing transactions. Please reassign or delete the transactions first."
+      );
+      return;
+    }
+
     const { error } = await supabase.from("payees").delete().eq("id", id);
     if (!error) {
       setEditingPayeeId(null);
@@ -773,460 +436,368 @@
   const handleUpdate = async () => {
     if (!editingId) return;
 
-    // First get the current chart_of_accounts record to check if it has a plaid_account_id
-    const { data: currentAccount } = await supabase
-      .from("chart_of_accounts")
-      .select("plaid_account_id")
-      .eq("id", editingId)
-      .single();
-
-    // Update chart_of_accounts
-    const { error } = await supabase
-      .from("chart_of_accounts")
-      .update({
-        name: editName,
-        type: editType,
-        parent_id: editParentId,
-      })
-      .eq("id", editingId);
-
-    if (!error) {
+    // Get current values directly from the DOM to ensure we have the latest values
+    const getCurrentValues = () => {
+      if (!categoriesTableRef.current) {
+        console.log("No table ref, using state values");
+        return {
+          name: editName,
+          type: editType,
+          parent_id: editParentId,
+        };
+      }
+
+      // Find the currently editing row by looking for input elements
+      const editingRow = categoriesTableRef.current.querySelector('tr input[type="text"]')?.closest("tr");
+      if (!editingRow) {
+        console.log("No editing row found, using state values");
+        return {
+          name: editName,
+          type: editType,
+          parent_id: editParentId,
+        };
+      }
+
+      const nameInput = editingRow.querySelector('input[type="text"]') as HTMLInputElement;
+      const selects = editingRow.querySelectorAll("select") as NodeListOf<HTMLSelectElement>;
+      const typeSelect = selects[0]; // First select is type
+      const parentSelect = selects[1]; // Second select is parent
+
+      const name = nameInput?.value || editName;
+      const type = typeSelect?.value || editType;
+      let parent_id: string | null = parentSelect?.value || null;
+
+      // Convert empty string to null (for "No Parent" selection)
+      if (parent_id === "" || parent_id === undefined || parent_id === "null") {
+        console.log("Converting empty/undefined parent_id to null");
+        parent_id = null;
+      }
+
+      // Validate parent type matches category type - if not, clear parent
+      if (parent_id) {
+        const parentCategory = parentOptions.find((opt) => opt.id === parent_id);
+        if (parentCategory && parentCategory.type !== type) {
+          console.log(
+            `Clearing parent ${parentCategory.name} (${parentCategory.type}) because it doesn't match category type ${type}`
+          );
+          parent_id = null;
+        }
+      }
+
+      return {
+        name,
+        type,
+        parent_id: parent_id as string | null,
+      };
+    };
+
+    const currentValues = getCurrentValues();
+
+    try {
+      // First get the current chart_of_accounts record to check if it has a plaid_account_id
+      const { data: currentAccount, error: fetchError } = await supabase
+        .from("chart_of_accounts")
+        .select("plaid_account_id")
+        .eq("id", editingId)
+        .single();
+
+      if (fetchError) {
+        console.error("Error fetching current account:", fetchError);
+        alert("Error fetching account data. Please try again.");
+        return;
+      }
+
+      // Update chart_of_accounts
+      const { error } = await supabase
+        .from("chart_of_accounts")
+        .update({
+          name: currentValues.name,
+          type: currentValues.type,
+          parent_id: currentValues.parent_id === "" ? null : currentValues.parent_id,
+        })
+        .eq("id", editingId);
+
+      if (error) {
+        console.error("Error updating chart of accounts:", error);
+        alert("Error saving changes. Please try again.");
+        return;
+      }
+
+      console.log("Successfully updated chart of accounts");
+
       // If this chart of accounts entry is linked to a plaid account, also update the accounts table
       if (currentAccount?.plaid_account_id) {
-        await supabase
+        const { error: accountsError } = await supabase
           .from("accounts")
           .update({
-            name: editName,
-            type: editType,
+            name: currentValues.name,
+            type: currentValues.type,
           })
           .eq("plaid_account_id", currentAccount.plaid_account_id)
           .eq("company_id", currentCompany!.id);
+
+        if (accountsError) {
+          console.error("Error updating accounts table:", accountsError);
+          // Don't return here as the main update succeeded
+        }
       }
 
       setEditingId(null);
       // Categories will be refreshed automatically via real-time subscription
       fetchParentOptions();
-    }
-  };
->>>>>>> 500aeb96
-
-        if (transactions && transactions.length > 0) {
-            alert(
-                "This payee cannot be deleted because it is used in existing transactions. Please reassign or delete the transactions first."
-            );
-            return;
+      console.log("Update completed successfully");
+    } catch (error) {
+      console.error("Unexpected error during update:", error);
+      alert("An unexpected error occurred. Please try again.");
+    }
+  };
+
+  // Handle clicks outside the table or on other rows to save changes
+  useEffect(() => {
+    const handleClickToSave = (event: MouseEvent) => {
+      if (!editingId || !categoriesTableRef.current) return;
+
+      const target = event.target as Node;
+
+      // If click is outside the table, save
+      if (!categoriesTableRef.current.contains(target)) {
+        handleUpdate();
+        return;
+      }
+
+      // If click is inside the table, check if it's on a different row
+      const clickedRow = (target as Element).closest("tr");
+      if (clickedRow) {
+        // Get all the input/select elements in the currently editing row
+        const editingInputs = categoriesTableRef.current.querySelectorAll(`tr input[type="text"], tr select`);
+
+        // Check if the clicked element is one of the editing inputs
+        const isClickOnCurrentEditingElement = Array.from(editingInputs).some(
+          (input) => input.contains(target) || input === target
+        );
+
+        // If not clicking on the current editing elements, save
+        if (!isClickOnCurrentEditingElement) {
+          handleUpdate();
         }
-
-        const { error } = await supabase.from("payees").delete().eq("id", id);
-        if (!error) {
-            setEditingPayeeId(null);
-            fetchPayees();
+      }
+    };
+
+    document.addEventListener("mousedown", handleClickToSave);
+    return () => {
+      document.removeEventListener("mousedown", handleClickToSave);
+    };
+  }, [editingId]);
+
+  const handleUpdatePayee = async () => {
+    if (!editingPayeeId) return;
+
+    const { error } = await supabase
+      .from("payees")
+      .update({
+        name: editPayeeName,
+      })
+      .eq("id", editingPayeeId);
+
+    if (!error) {
+      setEditingPayeeId(null);
+      fetchPayees();
+    }
+  };
+
+  const downloadCategoriesTemplate = () => {
+    const csvContent =
+      "Name,Type,Parent Category\nOffice Supplies,Expense,\nBank Fees,Expense,\nAdvertising,Expense,\nCash,Asset,\nAccounts Receivable,Asset,\nSales Revenue,Revenue,\nService Revenue,Revenue,";
+    const blob = new Blob([csvContent], { type: "text/csv" });
+    const url = window.URL.createObjectURL(blob);
+    const a = document.createElement("a");
+    a.href = url;
+    a.download = "categories_template.csv";
+    a.click();
+    window.URL.revokeObjectURL(url);
+  };
+
+  const downloadPayeesTemplate = () => {
+    const csvContent = "Name\nVendor 1\nVendor 2\nClient 1\nClient 2";
+    const blob = new Blob([csvContent], { type: "text/csv" });
+    const url = window.URL.createObjectURL(blob);
+    const a = document.createElement("a");
+    a.href = url;
+    a.download = "payees_template.csv";
+    a.click();
+    window.URL.revokeObjectURL(url);
+  };
+
+  // Import validation functions
+  const validateCategoryCSV = (data: Papa.ParseResult<CategoryCSVRow>) => {
+    if (!data.data || data.data.length === 0) {
+      return "CSV file is empty";
+    }
+
+    const requiredColumns = ["Name", "Type"];
+    const headers = Object.keys(data.data[0]);
+
+    const missingColumns = requiredColumns.filter((col) => !headers.includes(col));
+    if (missingColumns.length > 0) {
+      return `Missing required columns: ${missingColumns.join(", ")}. Expected: Name, Type, Parent Category (optional)`;
+    }
+
+    const nonEmptyRows = data.data.filter((row) => row.Name && row.Type);
+
+    if (nonEmptyRows.length === 0) {
+      return "No valid category data found. Please ensure you have at least one row with Name and Type.";
+    }
+
+    for (let i = 0; i < nonEmptyRows.length; i++) {
+      const row = nonEmptyRows[i];
+
+      if (!row.Name.trim()) {
+        return `Empty name in row ${i + 1}. Please provide a name for each category.`;
+      }
+
+      if (!ACCOUNT_TYPES.includes(row.Type)) {
+        return `Invalid type "${row.Type}" in row ${i + 1}. Valid types are: ${ACCOUNT_TYPES.join(", ")}`;
+      }
+    }
+
+    return null;
+  };
+
+  const validatePayeeCSV = (data: Papa.ParseResult<PayeeCSVRow>) => {
+    if (!data.data || data.data.length === 0) {
+      return "CSV file is empty";
+    }
+
+    const requiredColumns = ["Name"];
+    const headers = Object.keys(data.data[0]);
+
+    const missingColumns = requiredColumns.filter((col) => !headers.includes(col));
+    if (missingColumns.length > 0) {
+      return `Missing required columns: ${missingColumns.join(", ")}. Expected: Name`;
+    }
+
+    const nonEmptyRows = data.data.filter((row) => row.Name);
+
+    if (nonEmptyRows.length === 0) {
+      return "No valid payee data found. Please ensure you have at least one row with Name.";
+    }
+
+    for (let i = 0; i < nonEmptyRows.length; i++) {
+      const row = nonEmptyRows[i];
+
+      if (!row.Name.trim()) {
+        return `Empty name in row ${i + 1}. Please provide a name for each payee.`;
+      }
+    }
+
+    return null;
+  };
+
+  // Import file handling functions
+  const handleCategoryFileUpload = (event: React.ChangeEvent<HTMLInputElement> | DragEvent) => {
+    const file = event instanceof DragEvent ? event.dataTransfer?.files[0] : event.target.files?.[0];
+
+    if (!file) return;
+
+    setCategoryImportModal((prev) => ({
+      ...prev,
+      isLoading: true,
+      error: null,
+    }));
+
+    Papa.parse(file, {
+      header: true,
+      skipEmptyLines: true,
+      complete: (results: Papa.ParseResult<CategoryCSVRow>) => {
+        const error = validateCategoryCSV(results);
+        if (error) {
+          setCategoryImportModal((prev) => ({
+            ...prev,
+            isLoading: false,
+            error,
+          }));
+          return;
         }
-    };
-
-    const handleEdit = (account: Category) => {
-        setEditingId(account.id);
-        setEditName(account.name);
-        setEditType(account.type);
-        setEditParentId(account.parent_id || null);
-    };
-
-    const handleEditPayee = (payee: Payee) => {
-        setEditingPayeeId(payee.id);
-        setEditPayeeName(payee.name);
-    };
-
-    const handleUpdate = async () => {
-        if (!editingId) return;
-
-        // Get current values directly from the DOM to ensure we have the latest values
-        const getCurrentValues = () => {
-            if (!categoriesTableRef.current) {
-                console.log("No table ref, using state values");
-                return {
-                    name: editName,
-                    type: editType,
-                    parent_id: editParentId,
-                };
-            }
-
-            // Find the currently editing row by looking for input elements
-            const editingRow = categoriesTableRef.current
-                .querySelector('tr input[type="text"]')
-                ?.closest("tr");
-            if (!editingRow) {
-                console.log("No editing row found, using state values");
-                return {
-                    name: editName,
-                    type: editType,
-                    parent_id: editParentId,
-                };
-            }
-
-            const nameInput = editingRow.querySelector(
-                'input[type="text"]'
-            ) as HTMLInputElement;
-            const selects = editingRow.querySelectorAll(
-                "select"
-            ) as NodeListOf<HTMLSelectElement>;
-            const typeSelect = selects[0]; // First select is type
-            const parentSelect = selects[1]; // Second select is parent
-
-            const name = nameInput?.value || editName;
-            const type = typeSelect?.value || editType;
-            let parent_id: string | null = parentSelect?.value || null;
-
-            // Convert empty string to null (for "No Parent" selection)
-            if (
-                parent_id === "" ||
-                parent_id === undefined ||
-                parent_id === "null"
-            ) {
-                console.log("Converting empty/undefined parent_id to null");
-                parent_id = null;
-            }
-
-            // Validate parent type matches category type - if not, clear parent
-            if (parent_id) {
-                const parentCategory = parentOptions.find(
-                    (opt) => opt.id === parent_id
-                );
-                if (parentCategory && parentCategory.type !== type) {
-                    console.log(
-                        `Clearing parent ${parentCategory.name} (${parentCategory.type}) because it doesn't match category type ${type}`
-                    );
-                    parent_id = null;
-                }
-            }
+
+        const categories = results.data
+          .filter((row: CategoryCSVRow) => row.Name && row.Type)
+          .map((row: CategoryCSVRow) => {
+            const parentCategory = row["Parent Category"]
+              ? accounts.find((acc) => acc.name === row["Parent Category"])
+              : null;
 
             return {
-                name,
-                type,
-                parent_id: parent_id as string | null,
+              id: uuidv4(),
+              name: row.Name.trim(),
+              type: row.Type,
+              parent_id: parentCategory?.id || null,
+              company_id: currentCompany?.id,
             };
-        };
-
-        const currentValues = getCurrentValues();
-
-        try {
-            // First get the current chart_of_accounts record to check if it has a plaid_account_id
-            const { data: currentAccount, error: fetchError } = await supabase
-                .from("chart_of_accounts")
-                .select("plaid_account_id")
-                .eq("id", editingId)
-                .single();
-
-            if (fetchError) {
-                console.error("Error fetching current account:", fetchError);
-                alert("Error fetching account data. Please try again.");
-                return;
-            }
-
-            // Update chart_of_accounts
-            const { error } = await supabase
-                .from("chart_of_accounts")
-                .update({
-                    name: currentValues.name,
-                    type: currentValues.type,
-                    parent_id:
-                        currentValues.parent_id === ""
-                            ? null
-                            : currentValues.parent_id,
-                })
-                .eq("id", editingId);
-
-            if (error) {
-                console.error("Error updating chart of accounts:", error);
-                alert("Error saving changes. Please try again.");
-                return;
-            }
-
-            console.log("Successfully updated chart of accounts");
-
-            // If this chart of accounts entry is linked to a plaid account, also update the accounts table
-            if (currentAccount?.plaid_account_id) {
-                const { error: accountsError } = await supabase
-                    .from("accounts")
-                    .update({
-                        name: currentValues.name,
-                        type: currentValues.type,
-                    })
-                    .eq("plaid_account_id", currentAccount.plaid_account_id)
-                    .eq("company_id", currentCompany!.id);
-
-                if (accountsError) {
-                    console.error(
-                        "Error updating accounts table:",
-                        accountsError
-                    );
-                    // Don't return here as the main update succeeded
-                }
-            }
-
-            setEditingId(null);
-            await fetchAccounts();
-            await fetchParentOptions();
-            console.log("Update completed successfully");
-        } catch (error) {
-            console.error("Unexpected error during update:", error);
-            alert("An unexpected error occurred. Please try again.");
+          });
+
+        setCategoryImportModal((prev) => ({
+          ...prev,
+          isLoading: false,
+          csvData: categories,
+          step: "review",
+        }));
+      },
+      error: (error) => {
+        setCategoryImportModal((prev) => ({
+          ...prev,
+          isLoading: false,
+          error: `Error parsing CSV: ${error.message}`,
+        }));
+      },
+    });
+  };
+
+  const handlePayeeFileUpload = (event: React.ChangeEvent<HTMLInputElement> | DragEvent) => {
+    const file = event instanceof DragEvent ? event.dataTransfer?.files[0] : event.target.files?.[0];
+
+    if (!file) return;
+
+    setPayeeImportModal((prev) => ({
+      ...prev,
+      isLoading: true,
+      error: null,
+    }));
+
+    Papa.parse(file, {
+      header: true,
+      skipEmptyLines: true,
+      complete: (results: Papa.ParseResult<PayeeCSVRow>) => {
+        const error = validatePayeeCSV(results);
+        if (error) {
+          setPayeeImportModal((prev) => ({
+            ...prev,
+            isLoading: false,
+            error,
+          }));
+          return;
         }
-    };
-
-    // Handle clicks outside the table or on other rows to save changes
-    useEffect(() => {
-        const handleClickToSave = (event: MouseEvent) => {
-            if (!editingId || !categoriesTableRef.current) return;
-
-            const target = event.target as Node;
-
-            // If click is outside the table, save
-            if (!categoriesTableRef.current.contains(target)) {
-                handleUpdate();
-                return;
-            }
-
-            // If click is inside the table, check if it's on a different row
-            const clickedRow = (target as Element).closest("tr");
-            if (clickedRow) {
-                // Get all the input/select elements in the currently editing row
-                const editingInputs =
-                    categoriesTableRef.current.querySelectorAll(
-                        `tr input[type="text"], tr select`
-                    );
-
-                // Check if the clicked element is one of the editing inputs
-                const isClickOnCurrentEditingElement = Array.from(
-                    editingInputs
-                ).some((input) => input.contains(target) || input === target);
-
-                // If not clicking on the current editing elements, save
-                if (!isClickOnCurrentEditingElement) {
-                    handleUpdate();
-                }
-            }
-        };
-
-        document.addEventListener("mousedown", handleClickToSave);
-        return () => {
-            document.removeEventListener("mousedown", handleClickToSave);
-        };
-    }, [editingId]);
-
-    const handleUpdatePayee = async () => {
-        if (!editingPayeeId) return;
-
-        const { error } = await supabase
-            .from("payees")
-            .update({
-                name: editPayeeName,
-            })
-            .eq("id", editingPayeeId);
-
-        if (!error) {
-            setEditingPayeeId(null);
-            fetchPayees();
-        }
-    };
-
-    const downloadCategoriesTemplate = () => {
-        const csvContent =
-            "Name,Type,Parent Category\nOffice Supplies,Expense,\nBank Fees,Expense,\nAdvertising,Expense,\nCash,Asset,\nAccounts Receivable,Asset,\nSales Revenue,Revenue,\nService Revenue,Revenue,";
-        const blob = new Blob([csvContent], { type: "text/csv" });
-        const url = window.URL.createObjectURL(blob);
-        const a = document.createElement("a");
-        a.href = url;
-        a.download = "categories_template.csv";
-        a.click();
-        window.URL.revokeObjectURL(url);
-    };
-
-    const downloadPayeesTemplate = () => {
-        const csvContent = "Name\nVendor 1\nVendor 2\nClient 1\nClient 2";
-        const blob = new Blob([csvContent], { type: "text/csv" });
-        const url = window.URL.createObjectURL(blob);
-        const a = document.createElement("a");
-        a.href = url;
-        a.download = "payees_template.csv";
-        a.click();
-        window.URL.revokeObjectURL(url);
-    };
-
-    // Import validation functions
-    const validateCategoryCSV = (data: Papa.ParseResult<CategoryCSVRow>) => {
-        if (!data.data || data.data.length === 0) {
-            return "CSV file is empty";
-        }
-
-        const requiredColumns = ["Name", "Type"];
-        const headers = Object.keys(data.data[0]);
-
-        const missingColumns = requiredColumns.filter(
-            (col) => !headers.includes(col)
-        );
-        if (missingColumns.length > 0) {
-            return `Missing required columns: ${missingColumns.join(
-                ", "
-            )}. Expected: Name, Type, Parent Category (optional)`;
-        }
-
-        const nonEmptyRows = data.data.filter((row) => row.Name && row.Type);
-
-        if (nonEmptyRows.length === 0) {
-            return "No valid category data found. Please ensure you have at least one row with Name and Type.";
-        }
-
-        for (let i = 0; i < nonEmptyRows.length; i++) {
-            const row = nonEmptyRows[i];
-
-            if (!row.Name.trim()) {
-                return `Empty name in row ${
-                    i + 1
-                }. Please provide a name for each category.`;
-            }
-
-            if (!ACCOUNT_TYPES.includes(row.Type)) {
-                return `Invalid type "${row.Type}" in row ${
-                    i + 1
-                }. Valid types are: ${ACCOUNT_TYPES.join(", ")}`;
-            }
-        }
-
-        return null;
-    };
-
-    const validatePayeeCSV = (data: Papa.ParseResult<PayeeCSVRow>) => {
-        if (!data.data || data.data.length === 0) {
-            return "CSV file is empty";
-        }
-
-        const requiredColumns = ["Name"];
-        const headers = Object.keys(data.data[0]);
-
-        const missingColumns = requiredColumns.filter(
-            (col) => !headers.includes(col)
-        );
-        if (missingColumns.length > 0) {
-            return `Missing required columns: ${missingColumns.join(
-                ", "
-            )}. Expected: Name`;
-        }
-
-        const nonEmptyRows = data.data.filter((row) => row.Name);
-
-        if (nonEmptyRows.length === 0) {
-            return "No valid payee data found. Please ensure you have at least one row with Name.";
-        }
-
-        for (let i = 0; i < nonEmptyRows.length; i++) {
-            const row = nonEmptyRows[i];
-
-            if (!row.Name.trim()) {
-                return `Empty name in row ${
-                    i + 1
-                }. Please provide a name for each payee.`;
-            }
-        }
-
-        return null;
-    };
-
-    // Import file handling functions
-    const handleCategoryFileUpload = (
-        event: React.ChangeEvent<HTMLInputElement> | DragEvent
-    ) => {
-        const file =
-            event instanceof DragEvent
-                ? event.dataTransfer?.files[0]
-                : event.target.files?.[0];
-
-        if (!file) return;
-
-        setCategoryImportModal((prev) => ({
-            ...prev,
-            isLoading: true,
-            error: null,
+
+        const payeeData = results.data
+          .filter((row: PayeeCSVRow) => row.Name)
+          .map((row: PayeeCSVRow) => ({
+            id: uuidv4(),
+            name: row.Name.trim(),
+            company_id: currentCompany?.id || "",
+          }));
+
+        setPayeeImportModal((prev) => ({
+          ...prev,
+          isLoading: false,
+          csvData: payeeData,
+          step: "review",
         }));
-
-        Papa.parse(file, {
-            header: true,
-            skipEmptyLines: true,
-            complete: (results: Papa.ParseResult<CategoryCSVRow>) => {
-                const error = validateCategoryCSV(results);
-                if (error) {
-                    setCategoryImportModal((prev) => ({
-                        ...prev,
-                        isLoading: false,
-                        error,
-                    }));
-                    return;
-                }
-
-                const categories = results.data
-                    .filter((row: CategoryCSVRow) => row.Name && row.Type)
-                    .map((row: CategoryCSVRow) => {
-                        const parentCategory = row["Parent Category"]
-                            ? accounts.find(
-                                  (acc) => acc.name === row["Parent Category"]
-                              )
-                            : null;
-
-                        return {
-                            id: uuidv4(),
-                            name: row.Name.trim(),
-                            type: row.Type,
-                            parent_id: parentCategory?.id || null,
-                            company_id: currentCompany?.id,
-                        };
-                    });
-
-                setCategoryImportModal((prev) => ({
-                    ...prev,
-                    isLoading: false,
-                    csvData: categories,
-                    step: "review",
-                }));
-            },
-            error: (error) => {
-                setCategoryImportModal((prev) => ({
-                    ...prev,
-                    isLoading: false,
-                    error: `Error parsing CSV: ${error.message}`,
-                }));
-            },
-        });
-    };
-
-    const handlePayeeFileUpload = (
-        event: React.ChangeEvent<HTMLInputElement> | DragEvent
-    ) => {
-        const file =
-            event instanceof DragEvent
-                ? event.dataTransfer?.files[0]
-                : event.target.files?.[0];
-
-        if (!file) return;
-
+      },
+      error: (error) => {
         setPayeeImportModal((prev) => ({
-            ...prev,
-            isLoading: true,
-            error: null,
+          ...prev,
+          isLoading: false,
+          error: `Error parsing CSV: ${error.message}`,
         }));
-<<<<<<< HEAD
-
-        Papa.parse(file, {
-            header: true,
-            skipEmptyLines: true,
-            complete: (results: Papa.ParseResult<PayeeCSVRow>) => {
-                const error = validatePayeeCSV(results);
-                if (error) {
-                    setPayeeImportModal((prev) => ({
-                        ...prev,
-                        isLoading: false,
-                        error,
-                    }));
-                    return;
-=======
       },
     });
   };
@@ -1268,9 +839,7 @@
     return parentAccounts
       .flatMap((parent) => {
         // Get subaccounts for this parent
-        const subAccounts = accounts.filter(
-          (acc) => acc.parent_id === parent.id
-        );
+        const subAccounts = accounts.filter((acc) => acc.parent_id === parent.id);
 
         // If there are no subaccounts and parent doesn't match search, don't show parent
         if (subAccounts.length === 0 && !accounts.includes(parent)) {
@@ -1279,47 +848,38 @@
 
         // Return an array of <tr> elements: parent row + subaccount rows
         return [
-          <tr 
+          <tr
             key={parent.id}
             id={`category-${parent.id}`}
             className={`transition-colors duration-1000 ${
-              highlightedIds.has(parent.id) 
-                ? 'bg-green-100' 
-                : 'hover:bg-gray-50'
+              highlightedIds.has(parent.id) ? "bg-green-100" : "hover:bg-gray-50"
             }`}
           >
-            <td
-              style={{ paddingLeft: `${level * 16 + 4}px` }}
-              className="border p-1 text-xs"
-            >
+            <td style={{ paddingLeft: `${level * 16 + 4}px` }} className="border p-1 text-xs">
               {editingId === parent.id ? (
                 <input
                   type="text"
                   value={editName}
                   onChange={(e) => setEditName(e.target.value)}
                   className="w-full border-none outline-none bg-transparent text-xs"
-                  onBlur={handleUpdate}
                   onKeyDown={(e) => e.key === "Enter" && handleUpdate()}
                   autoFocus
                 />
               ) : (
-                <span className={highlightedIds.has(parent.id) ? 'font-bold text-green-800' : ''}>
-                  {parent.name}
-                </span>
+                <span className={highlightedIds.has(parent.id) ? "font-bold text-green-800" : ""}>{parent.name}</span>
               )}
-              {lastActionId === parent.id && (
-                <span className="ml-2 inline-block text-green-600">
-                  ✨
-                </span>
-              )}
+              {lastActionId === parent.id && <span className="ml-2 inline-block text-green-600">✨</span>}
             </td>
             <td className="border p-1 text-xs">
               {editingId === parent.id ? (
                 <select
                   value={editType}
-                  onChange={(e) => setEditType(e.target.value)}
+                  onChange={(e) => {
+                    setEditType(e.target.value);
+                    // Clear parent when type changes since parent must match type
+                    setEditParentId(null);
+                  }}
                   className="w-full border-none outline-none bg-transparent text-xs"
-                  onBlur={handleUpdate}
                   onKeyDown={(e) => e.key === "Enter" && handleUpdate()}
                 >
                   {ACCOUNT_TYPES.map((type) => (
@@ -1332,32 +892,51 @@
                 parent.type
               )}
             </td>
-            <td className="border p-1 text-xs"></td>
+            <td className="border p-1 text-xs">
+              {editingId === parent.id ? (
+                <select
+                  value={editParentId || ""}
+                  onChange={(e) => {
+                    const value = e.target.value;
+                    setEditParentId(value === "" ? null : value);
+                  }}
+                  className="w-full border-none outline-none bg-transparent text-xs"
+                  onKeyDown={(e) => e.key === "Enter" && handleUpdate()}
+                >
+                  <option value="">No Parent</option>
+                  {parentOptions
+                    .filter(
+                      (opt) =>
+                        opt.id !== parent.id && // Can't be parent of itself
+                        (opt.type === editType || !editType)
+                    )
+                    .map((opt) => (
+                      <option key={opt.id} value={opt.id}>
+                        {opt.name} ({opt.type})
+                      </option>
+                    ))}
+                </select>
+              ) : (
+                ""
+              )}
+            </td>
             <td className="border p-1 text-xs">
               <div className="flex gap-2 justify-center">
-                <button
-                  onClick={() => handleEdit(parent)}
-                  className="text-xs hover:underline text-blue-600"
-                >
+                <button onClick={() => handleEdit(parent)} className="text-xs hover:underline text-blue-600">
                   Edit
                 </button>
-                <button
-                  onClick={() => handleDelete(parent.id)}
-                  className="text-xs hover:underline text-red-600"
-                >
+                <button onClick={() => handleDelete(parent.id)} className="text-xs hover:underline text-red-600">
                   Delete
                 </button>
               </div>
             </td>
           </tr>,
           ...subAccounts.map((subAcc) => (
-            <tr 
+            <tr
               key={subAcc.id}
               id={`category-${subAcc.id}`}
               className={`transition-colors duration-1000 ${
-                highlightedIds.has(subAcc.id) 
-                  ? 'bg-green-100' 
-                  : 'hover:bg-gray-50'
+                highlightedIds.has(subAcc.id) ? "bg-green-100" : "hover:bg-gray-50"
               }`}
             >
               <td
@@ -1372,28 +951,24 @@
                     value={editName}
                     onChange={(e) => setEditName(e.target.value)}
                     className="w-full border-none outline-none bg-transparent text-xs"
-                    onBlur={handleUpdate}
                     onKeyDown={(e) => e.key === "Enter" && handleUpdate()}
                     autoFocus
                   />
                 ) : (
-                  <span className={highlightedIds.has(subAcc.id) ? 'font-bold text-green-800' : ''}>
-                    {subAcc.name}
-                  </span>
+                  <span className={highlightedIds.has(subAcc.id) ? "font-bold text-green-800" : ""}>{subAcc.name}</span>
                 )}
-                {lastActionId === subAcc.id && (
-                  <span className="ml-2 inline-block text-green-600">
-                    ✨
-                  </span>
-                )}
+                {lastActionId === subAcc.id && <span className="ml-2 inline-block text-green-600">✨</span>}
               </td>
               <td className="border p-1 text-xs">
                 {editingId === subAcc.id ? (
                   <select
                     value={editType}
-                    onChange={(e) => setEditType(e.target.value)}
+                    onChange={(e) => {
+                      setEditType(e.target.value);
+                      // Clear parent when type changes since parent must match type
+                      setEditParentId(null);
+                    }}
                     className="w-full border-none outline-none bg-transparent text-xs"
-                    onBlur={handleUpdate}
                     onKeyDown={(e) => e.key === "Enter" && handleUpdate()}
                   >
                     {ACCOUNT_TYPES.map((type) => (
@@ -1406,19 +981,40 @@
                   subAcc.type
                 )}
               </td>
-              <td className="border p-1 text-xs">{parent.name}</td>
+              <td className="border p-1 text-xs">
+                {editingId === subAcc.id ? (
+                  <select
+                    value={editParentId || ""}
+                    onChange={(e) => {
+                      const value = e.target.value;
+                      setEditParentId(value === "" ? null : value);
+                    }}
+                    className="w-full border-none outline-none bg-transparent text-xs"
+                    onKeyDown={(e) => e.key === "Enter" && handleUpdate()}
+                  >
+                    <option value="">No Parent</option>
+                    {parentOptions
+                      .filter(
+                        (opt) =>
+                          opt.id !== subAcc.id && // Can't be parent of itself
+                          (opt.type === editType || !editType)
+                      )
+                      .map((opt) => (
+                        <option key={opt.id} value={opt.id}>
+                          {opt.name} ({opt.type})
+                        </option>
+                      ))}
+                  </select>
+                ) : (
+                  parent.name
+                )}
+              </td>
               <td className="border p-1 text-xs">
                 <div className="flex gap-2 justify-center">
-                  <button
-                    onClick={() => handleEdit(subAcc)}
-                    className="text-xs hover:underline text-blue-600"
-                  >
+                  <button onClick={() => handleEdit(subAcc)} className="text-xs hover:underline text-blue-600">
                     Edit
                   </button>
-                  <button
-                    onClick={() => handleDelete(subAcc.id)}
-                    className="text-xs hover:underline text-red-600"
-                  >
+                  <button onClick={() => handleDelete(subAcc.id)} className="text-xs hover:underline text-red-600">
                     Delete
                   </button>
                 </div>
@@ -1435,12 +1031,9 @@
     return (
       <div className="p-4 bg-white text-gray-900 font-sans text-xs space-y-6">
         <div className="p-4 bg-yellow-50 border border-yellow-200 rounded-lg">
-          <h3 className="text-sm font-semibold text-yellow-800 mb-2">
-            Company Selection Required
-          </h3>
+          <h3 className="text-sm font-semibold text-yellow-800 mb-2">Company Selection Required</h3>
           <p className="text-sm text-yellow-700">
-            Please select a company from the dropdown in the navigation bar to
-            manage chart of accounts.
+            Please select a company from the dropdown in the navigation bar to manage chart of accounts.
           </p>
         </div>
       </div>
@@ -1461,350 +1054,413 @@
                     ...prev,
                     isOpen: true,
                   }))
->>>>>>> 500aeb96
                 }
-
-                const payeeData = results.data
-                    .filter((row: PayeeCSVRow) => row.Name)
-                    .map((row: PayeeCSVRow) => ({
-                        id: uuidv4(),
-                        name: row.Name.trim(),
-                        company_id: currentCompany?.id || "",
-                    }));
-
-                setPayeeImportModal((prev) => ({
+                className="px-3 py-1 text-xs border border-gray-300 rounded bg-gray-100 hover:bg-gray-200"
+              >
+                Import
+              </button>
+            </div>
+          </div>
+
+          {/* Search Bar */}
+          <div className="mb-3">
+            <input
+              type="text"
+              placeholder="Search Categories..."
+              value={search}
+              onChange={(e) => setSearch(e.target.value)}
+              className="w-full px-2 py-1 border border-gray-300 rounded text-xs"
+            />
+          </div>
+
+          {/* Add Category Form */}
+          <div className="mb-4">
+            <form onSubmit={handleAddAccount} className="flex gap-2 items-center">
+              <input
+                type="text"
+                placeholder="Category Name"
+                value={newName}
+                onChange={(e) => setNewName(e.target.value)}
+                className="border border-gray-300 px-2 py-1 text-xs flex-1"
+                required
+              />
+              <select
+                value={newType}
+                onChange={(e) => setNewType(e.target.value)}
+                className="border border-gray-300 px-2 py-1 text-xs w-24"
+                required
+              >
+                <option value="">Type...</option>
+                {ACCOUNT_TYPES.map((type) => (
+                  <option key={type} value={type}>
+                    {type}
+                  </option>
+                ))}
+              </select>
+              <select
+                value={parentId || ""}
+                onChange={(e) => setParentId(e.target.value || null)}
+                className="border border-gray-300 px-2 py-1 text-xs flex-1"
+              >
+                <option value="">No Parent</option>
+                {parentOptions
+                  .filter((opt) => opt.type === newType || !newType)
+                  .map((opt) => (
+                    <option key={opt.id} value={opt.id}>
+                      {opt.name} ({opt.type})
+                    </option>
+                  ))}
+              </select>
+              <button
+                type="submit"
+                className="border border-gray-300 px-3 py-1 rounded text-xs bg-gray-100 hover:bg-gray-200"
+              >
+                Add
+              </button>
+            </form>
+          </div>
+
+          {/* Categories Table */}
+          <div className="bg-white rounded shadow-sm" ref={categoriesTableRef}>
+            {loading ? (
+              <div className="p-4 text-center text-gray-500 text-xs">Loading...</div>
+            ) : (
+              <table className="w-full border-collapse border border-gray-300 text-xs">
+                <thead className="bg-gray-100">
+                  <tr>
+                    <th
+                      className="border p-1 text-center font-semibold cursor-pointer hover:bg-gray-200"
+                      onClick={() => handleCategorySort("name")}
+                    >
+                      Name {categorySortConfig.key === "name" && (categorySortConfig.direction === "asc" ? "↑" : "↓")}
+                    </th>
+                    <th
+                      className="border p-1 text-center font-semibold cursor-pointer hover:bg-gray-200"
+                      onClick={() => handleCategorySort("type")}
+                    >
+                      Type {categorySortConfig.key === "type" && (categorySortConfig.direction === "asc" ? "↑" : "↓")}
+                    </th>
+                    <th
+                      className="border p-1 text-center font-semibold cursor-pointer hover:bg-gray-200"
+                      onClick={() => handleCategorySort("parent")}
+                    >
+                      Parent Category{" "}
+                      {categorySortConfig.key === "parent" && (categorySortConfig.direction === "asc" ? "↑" : "↓")}
+                    </th>
+                    <th className="border p-1 text-center font-semibold">Actions</th>
+                  </tr>
+                </thead>
+                <tbody>
+                  {filteredAccounts.length > 0 ? (
+                    renderAccounts(filteredAccounts)
+                  ) : (
+                    <tr>
+                      <td colSpan={4} className="text-center p-2 text-gray-500 text-xs">
+                        No categories found.
+                      </td>
+                    </tr>
+                  )}
+                </tbody>
+              </table>
+            )}
+          </div>
+        </div>
+
+        {/* Payees Section - Right Side */}
+        <div className="w-96">
+          <div className="flex justify-between items-center mb-4">
+            <h2 className="text-lg font-semibold">Payees</h2>
+            <div className="flex gap-2">
+              <button
+                onClick={() =>
+                  setPayeeImportModal((prev) => ({
                     ...prev,
-                    isLoading: false,
-                    csvData: payeeData,
-                    step: "review",
-                }));
-            },
-            error: (error) => {
-                setPayeeImportModal((prev) => ({
+                    isOpen: true,
+                  }))
+                }
+                className="px-3 py-1 border border-gray-300 rounded bg-gray-100 hover:bg-gray-200 text-xs"
+              >
+                Import
+              </button>
+            </div>
+          </div>
+
+          {/* Payee Search Bar */}
+          <div className="mb-3">
+            <input
+              type="text"
+              placeholder="Search Payees..."
+              value={payeeSearch}
+              onChange={(e) => setPayeeSearch(e.target.value)}
+              className="w-full px-2 py-1 border border-gray-300 rounded text-xs"
+            />
+          </div>
+
+          {/* Add Payee Form */}
+          <div className="mb-4">
+            <form onSubmit={handleAddPayee} className="flex gap-2 items-center">
+              <input
+                type="text"
+                placeholder="Payee Name"
+                value={newPayeeName}
+                onChange={(e) => setNewPayeeName(e.target.value)}
+                className="border border-gray-300 px-2 py-1 text-xs flex-1"
+                required
+              />
+              <button
+                type="submit"
+                className="border border-gray-300 px-3 py-1 rounded text-xs bg-gray-100 hover:bg-gray-200"
+              >
+                Add
+              </button>
+            </form>
+          </div>
+
+          {/* Payees Table */}
+          <div className="bg-white rounded shadow-sm">
+            <table className="w-full border-collapse border border-gray-300 text-xs">
+              <thead className="bg-gray-100">
+                <tr>
+                  <th
+                    className="border p-1 text-center font-semibold cursor-pointer hover:bg-gray-200"
+                    onClick={() => handlePayeeSort("name")}
+                  >
+                    Name {payeeSortConfig.key === "name" && (payeeSortConfig.direction === "asc" ? "↑" : "↓")}
+                  </th>
+                  <th className="border p-1 text-center font-semibold">Actions</th>
+                </tr>
+              </thead>
+              <tbody>
+                {filteredPayees.length > 0 ? (
+                  filteredPayees.map((payee) => (
+                    <tr key={payee.id}>
+                      <td className="border p-1 text-xs">
+                        {editingPayeeId === payee.id ? (
+                          <input
+                            type="text"
+                            value={editPayeeName}
+                            onChange={(e) => setEditPayeeName(e.target.value)}
+                            className="w-full border-none outline-none bg-transparent text-xs"
+                            onBlur={handleUpdatePayee}
+                            onKeyDown={(e) => e.key === "Enter" && handleUpdatePayee()}
+                            autoFocus
+                          />
+                        ) : (
+                          payee.name
+                        )}
+                      </td>
+                      <td className="border p-1 text-xs">
+                        <div className="flex gap-2 justify-center">
+                          <button
+                            onClick={() => handleEditPayee(payee)}
+                            className="text-xs hover:underline text-blue-600"
+                          >
+                            Edit
+                          </button>
+                          <button
+                            onClick={() => handleDeletePayee(payee.id)}
+                            className="text-xs hover:underline text-red-600"
+                          >
+                            Delete
+                          </button>
+                        </div>
+                      </td>
+                    </tr>
+                  ))
+                ) : (
+                  <tr>
+                    <td colSpan={2} className="text-center p-2 text-gray-500 text-xs">
+                      No payees found.
+                    </td>
+                  </tr>
+                )}
+              </tbody>
+            </table>
+          </div>
+        </div>
+      </div>
+
+      {/* Category Import Modal */}
+      {categoryImportModal.isOpen && (
+        <div className="fixed inset-0 bg-black/70 flex items-center justify-center h-full z-50">
+          <div className="bg-white rounded-lg p-6 w-[600px] overflow-y-auto shadow-xl">
+            <div className="flex justify-between items-center mb-4">
+              <h2 className="text-lg font-semibold">Import Categories</h2>
+              <button
+                onClick={() =>
+                  setCategoryImportModal((prev) => ({
                     ...prev,
-                    isLoading: false,
-                    error: `Error parsing CSV: ${error.message}`,
-                }));
-            },
-        });
-    };
-
-    const handleDragOver = (e: React.DragEvent) => {
-        e.preventDefault();
-        e.stopPropagation();
-    };
-
-    const handleCategoryDrop = (e: React.DragEvent<HTMLDivElement>) => {
-        e.preventDefault();
-        e.stopPropagation();
-        const file = e.dataTransfer?.files[0];
-        if (file) {
-            const event = {
-                target: { files: [file] },
-            } as unknown as React.ChangeEvent<HTMLInputElement>;
-            handleCategoryFileUpload(event);
-        }
-    };
-
-    const handlePayeeDrop = (e: React.DragEvent<HTMLDivElement>) => {
-        e.preventDefault();
-        e.stopPropagation();
-        const file = e.dataTransfer?.files[0];
-        if (file) {
-            const event = {
-                target: { files: [file] },
-            } as unknown as React.ChangeEvent<HTMLInputElement>;
-            handlePayeeFileUpload(event);
-        }
-    };
-
-    // Helper to display subaccounts indented
-    const renderAccounts = (accounts: Category[], level = 0) => {
-        // Get all parent accounts
-        const parentAccounts = accounts.filter((acc) => acc.parent_id === null);
-
-        return parentAccounts
-            .flatMap((parent) => {
-                // Get subaccounts for this parent
-                const subAccounts = accounts.filter(
-                    (acc) => acc.parent_id === parent.id
-                );
-
-                // If there are no subaccounts and parent doesn't match search, don't show parent
-                if (subAccounts.length === 0 && !accounts.includes(parent)) {
-                    return [];
+                    isOpen: false,
+                  }))
                 }
-
-                // Return an array of <tr> elements: parent row + subaccount rows
-                return [
-                    <tr key={parent.id}>
-                        <td
-                            style={{ paddingLeft: `${level * 16 + 4}px` }}
-                            className="border p-1 text-xs"
+                className="text-gray-500 hover:text-gray-700"
+              >
+                <X className="w-4 h-4" />
+              </button>
+            </div>
+
+            {categoryImportModal.error && (
+              <div className="bg-red-50 border border-red-200 text-red-700 px-4 py-2 rounded mb-4">
+                {categoryImportModal.error}
+              </div>
+            )}
+
+            {categoryImportModal.isLoading ? (
+              <div className="flex items-center justify-center py-8">
+                <div className="animate-spin rounded-full h-8 w-8 border-b-2 border-gray-900"></div>
+              </div>
+            ) : (
+              <div className="space-y-1">
+                {categoryImportModal.step === "upload" && (
+                  <>
+                    <div className="space-y-4">
+                      <div className="space-y-3">
+                        <div className="flex justify-between items-center">
+                          <h3 className="text-sm font-medium text-gray-700">Upload CSV File</h3>
+                          <button
+                            onClick={downloadCategoriesTemplate}
+                            className="text-sm text-gray-600 hover:text-gray-800"
+                          >
+                            Download Template
+                          </button>
+                        </div>
+
+                        <div className="bg-blue-50 border border-blue-200 rounded-lg p-3">
+                          <h4 className="text-sm font-medium text-blue-800 mb-2">CSV Format Instructions:</h4>
+                          <ul className="text-sm text-blue-700 space-y-1">
+                            <li>
+                              • <strong>Name:</strong> Category name (required)
+                            </li>
+                            <li>
+                              • <strong>Type:</strong> One of: {ACCOUNT_TYPES.join(", ")}
+                            </li>
+                            <li>
+                              • <strong>Parent Category:</strong> Name of parent category (optional)
+                            </li>
+                          </ul>
+                        </div>
+                      </div>
+                      <div
+                        className="border-2 border-dashed border-gray-300 rounded-lg p-6 text-center transition-colors duration-200 hover:border-gray-400"
+                        onDragOver={handleDragOver}
+                        onDrop={handleCategoryDrop}
+                      >
+                        <input
+                          type="file"
+                          accept=".csv"
+                          onChange={handleCategoryFileUpload}
+                          className="hidden"
+                          id="category-csv-upload"
+                        />
+                        <label
+                          htmlFor="category-csv-upload"
+                          className="cursor-pointer inline-flex items-center px-4 py-2 border border-gray-300 shadow-sm text-sm font-medium rounded-md text-gray-700 bg-white hover:bg-gray-50"
                         >
-                            {editingId === parent.id ? (
+                          Choose CSV File
+                        </label>
+                        <p className="mt-2 text-sm text-gray-500">
+                          Drag and drop your CSV file here, or click to browse
+                        </p>
+                      </div>
+                    </div>
+                    <div className="flex justify-end space-x-2 mt-4">
+                      <button
+                        onClick={() =>
+                          setCategoryImportModal((prev) => ({
+                            ...prev,
+                            isOpen: false,
+                          }))
+                        }
+                        className="px-4 py-2 text-sm text-gray-600 hover:text-gray-800"
+                      >
+                        Cancel
+                      </button>
+                    </div>
+                  </>
+                )}
+                {categoryImportModal.step === "review" && (
+                  <>
+                    <div className="space-y-4">
+                      <div className="flex justify-between items-center">
+                        <h3 className="text-sm font-medium text-gray-700">Review Categories</h3>
+                      </div>
+                      <div className="border rounded-lg overflow-hidden">
+                        <table className="min-w-full divide-y divide-gray-200">
+                          <thead className="bg-gray-50">
+                            <tr>
+                              <th className="px-4 py-2 text-left text-xs font-medium text-gray-500 uppercase tracking-wider w-8">
                                 <input
-                                    type="text"
-                                    value={editName}
-                                    onChange={(e) =>
-                                        setEditName(e.target.value)
+                                  type="checkbox"
+                                  checked={
+                                    categoryImportModal.csvData.length > 0 &&
+                                    categoryImportModal.selectedCategories.size === categoryImportModal.csvData.length
+                                  }
+                                  onChange={(e) => {
+                                    if (e.target.checked) {
+                                      setCategoryImportModal((prev) => ({
+                                        ...prev,
+                                        selectedCategories: new Set(categoryImportModal.csvData.map((cat) => cat.id)),
+                                      }));
+                                    } else {
+                                      setCategoryImportModal((prev) => ({
+                                        ...prev,
+                                        selectedCategories: new Set(),
+                                      }));
                                     }
-                                    className="w-full border-none outline-none bg-transparent text-xs"
-                                    onKeyDown={(e) =>
-                                        e.key === "Enter" && handleUpdate()
-                                    }
-                                    autoFocus
+                                  }}
+                                  className="rounded border-gray-300 text-gray-900 focus:ring-gray-900"
                                 />
-                            ) : (
-                                parent.name
-                            )}
-                        </td>
-                        <td className="border p-1 text-xs">
-                            {editingId === parent.id ? (
-                                <select
-                                    value={editType}
+                              </th>
+                              <th className="px-4 py-2 text-left text-xs font-medium text-gray-500 uppercase tracking-wider">
+                                Name
+                              </th>
+                              <th className="px-4 py-2 text-left text-xs font-medium text-gray-500 uppercase tracking-wider">
+                                Type
+                              </th>
+                              <th className="px-4 py-2 text-left text-xs font-medium text-gray-500 uppercase tracking-wider">
+                                Parent
+                              </th>
+                            </tr>
+                          </thead>
+                          <tbody className="bg-white divide-y divide-gray-200">
+                            {categoryImportModal.csvData.map((category) => (
+                              <tr key={category.id}>
+                                <td className="px-4 py-2 whitespace-nowrap w-8 text-left">
+                                  <input
+                                    type="checkbox"
+                                    checked={categoryImportModal.selectedCategories.has(category.id)}
                                     onChange={(e) => {
-                                        setEditType(e.target.value);
-                                        // Clear parent when type changes since parent must match type
-                                        setEditParentId(null);
+                                      const newSelected = new Set(categoryImportModal.selectedCategories);
+                                      if (e.target.checked) {
+                                        newSelected.add(category.id);
+                                      } else {
+                                        newSelected.delete(category.id);
+                                      }
+                                      setCategoryImportModal((prev) => ({
+                                        ...prev,
+                                        selectedCategories: newSelected,
+                                      }));
                                     }}
-                                    className="w-full border-none outline-none bg-transparent text-xs"
-                                    onKeyDown={(e) =>
-                                        e.key === "Enter" && handleUpdate()
-                                    }
-                                >
-                                    {ACCOUNT_TYPES.map((type) => (
-                                        <option key={type} value={type}>
-                                            {type}
-                                        </option>
-                                    ))}
-                                </select>
-                            ) : (
-                                parent.type
-                            )}
-                        </td>
-                        <td className="border p-1 text-xs">
-                            {editingId === parent.id ? (
-                                <select
-                                    value={editParentId || ""}
-                                    onChange={(e) => {
-                                        const value = e.target.value;
-                                        setEditParentId(
-                                            value === "" ? null : value
-                                        );
-                                    }}
-                                    className="w-full border-none outline-none bg-transparent text-xs"
-                                    onKeyDown={(e) =>
-                                        e.key === "Enter" && handleUpdate()
-                                    }
-                                >
-                                    <option value="">No Parent</option>
-                                    {parentOptions
-                                        .filter(
-                                            (opt) =>
-                                                opt.id !== parent.id && // Can't be parent of itself
-                                                (opt.type === editType ||
-                                                    !editType)
-                                        )
-                                        .map((opt) => (
-                                            <option key={opt.id} value={opt.id}>
-                                                {opt.name} ({opt.type})
-                                            </option>
-                                        ))}
-                                </select>
-                            ) : (
-                                ""
-                            )}
-                        </td>
-                        <td className="border p-1 text-xs">
-                            <div className="flex gap-2 justify-center">
-                                <button
-                                    onClick={() => handleEdit(parent)}
-                                    className="text-xs hover:underline text-blue-600"
-                                >
-                                    Edit
-                                </button>
-                                <button
-                                    onClick={() => handleDelete(parent.id)}
-                                    className="text-xs hover:underline text-red-600"
-                                >
-                                    Delete
-                                </button>
-                            </div>
-                        </td>
-                    </tr>,
-                    ...subAccounts.map((subAcc) => (
-                        <tr key={subAcc.id}>
-                            <td
-                                style={{
-                                    paddingLeft: `${(level + 1) * 16 + 4}px`,
-                                }}
-                                className="border p-1 text-xs"
-                            >
-                                {editingId === subAcc.id ? (
-                                    <input
-                                        type="text"
-                                        value={editName}
-                                        onChange={(e) =>
-                                            setEditName(e.target.value)
-                                        }
-                                        className="w-full border-none outline-none bg-transparent text-xs"
-                                        onKeyDown={(e) =>
-                                            e.key === "Enter" && handleUpdate()
-                                        }
-                                        autoFocus
-                                    />
-                                ) : (
-                                    subAcc.name
-                                )}
-                            </td>
-                            <td className="border p-1 text-xs">
-                                {editingId === subAcc.id ? (
-                                    <select
-                                        value={editType}
-                                        onChange={(e) => {
-                                            setEditType(e.target.value);
-                                            // Clear parent when type changes since parent must match type
-                                            setEditParentId(null);
-                                        }}
-                                        className="w-full border-none outline-none bg-transparent text-xs"
-                                        onKeyDown={(e) =>
-                                            e.key === "Enter" && handleUpdate()
-                                        }
-                                    >
-                                        {ACCOUNT_TYPES.map((type) => (
-                                            <option key={type} value={type}>
-                                                {type}
-                                            </option>
-                                        ))}
-                                    </select>
-                                ) : (
-                                    subAcc.type
-                                )}
-                            </td>
-                            <td className="border p-1 text-xs">
-                                {editingId === subAcc.id ? (
-                                    <select
-                                        value={editParentId || ""}
-                                        onChange={(e) => {
-                                            const value = e.target.value;
-                                            setEditParentId(
-                                                value === "" ? null : value
-                                            );
-                                        }}
-                                        className="w-full border-none outline-none bg-transparent text-xs"
-                                        onKeyDown={(e) =>
-                                            e.key === "Enter" && handleUpdate()
-                                        }
-                                    >
-                                        <option value="">No Parent</option>
-                                        {parentOptions
-                                            .filter(
-                                                (opt) =>
-                                                    opt.id !== subAcc.id && // Can't be parent of itself
-                                                    (opt.type === editType ||
-                                                        !editType)
-                                            )
-                                            .map((opt) => (
-                                                <option
-                                                    key={opt.id}
-                                                    value={opt.id}
-                                                >
-                                                    {opt.name} ({opt.type})
-                                                </option>
-                                            ))}
-                                    </select>
-                                ) : (
-                                    parent.name
-                                )}
-                            </td>
-                            <td className="border p-1 text-xs">
-                                <div className="flex gap-2 justify-center">
-                                    <button
-                                        onClick={() => handleEdit(subAcc)}
-                                        className="text-xs hover:underline text-blue-600"
-                                    >
-                                        Edit
-                                    </button>
-                                    <button
-                                        onClick={() => handleDelete(subAcc.id)}
-                                        className="text-xs hover:underline text-red-600"
-                                    >
-                                        Delete
-                                    </button>
-                                </div>
-                            </td>
-                        </tr>
-                    )),
-                ];
-            })
-            .filter(Boolean)
-            .flat(); // Remove null entries and flatten
-    };
-
-    if (!hasCompanyContext) {
-        return (
-            <div className="p-4 bg-white text-gray-900 font-sans text-xs space-y-6">
-                <div className="p-4 bg-yellow-50 border border-yellow-200 rounded-lg">
-                    <h3 className="text-sm font-semibold text-yellow-800 mb-2">
-                        Company Selection Required
-                    </h3>
-                    <p className="text-sm text-yellow-700">
-                        Please select a company from the dropdown in the
-                        navigation bar to manage chart of accounts.
-                    </p>
-                </div>
-            </div>
-        );
-    }
-
-    return (
-        <div className="p-4 max-w-7xl mx-auto font-sans text-gray-900">
-            <div className="flex gap-8">
-                {/* Categories Section - Left Side */}
-                <div className="flex-1">
-                    <div className="flex justify-between items-center mb-4">
-                        <h2 className="text-lg font-semibold">Categories</h2>
-                        <div className="flex gap-2">
-                            <button
-                                onClick={() =>
-                                    setCategoryImportModal((prev) => ({
-                                        ...prev,
-                                        isOpen: true,
-                                    }))
-                                }
-                                className="px-3 py-1 text-xs border border-gray-300 rounded bg-gray-100 hover:bg-gray-200"
-                            >
-                                Import
-                            </button>
-                        </div>
+                                    className="rounded border-gray-300 text-gray-900 focus:ring-gray-900"
+                                  />
+                                </td>
+                                <td className="px-4 py-2 text-sm text-gray-900">{category.name}</td>
+                                <td className="px-4 py-2 text-sm text-gray-900">{category.type}</td>
+                                <td className="px-4 py-2 text-sm text-gray-900">
+                                  {category.parent_id
+                                    ? accounts.find((acc) => acc.id === category.parent_id)?.name || "Unknown"
+                                    : "-"}
+                                </td>
+                              </tr>
+                            ))}
+                          </tbody>
+                        </table>
+                      </div>
                     </div>
-<<<<<<< HEAD
-
-                    {/* Search Bar */}
-                    <div className="mb-3">
-                        <input
-                            type="text"
-                            placeholder="Search Categories..."
-                            value={search}
-                            onChange={(e) => setSearch(e.target.value)}
-                            className="w-full px-2 py-1 border border-gray-300 rounded text-xs"
-                        />
-                    </div>
-
-                    {/* Add Category Form */}
-                    <div className="mb-4">
-                        <form
-                            onSubmit={handleAddAccount}
-                            className="flex gap-2 items-center"
-=======
                     <div className="flex justify-between items-center">
                       <div className="text-sm font-medium">
                         {categoryImportModal.selectedCategories.size > 0 && (
-                          <span className="text-gray-600">
-                            {categoryImportModal.selectedCategories.size}{" "}
-                            selected
-                          </span>
+                          <span className="text-gray-600">{categoryImportModal.selectedCategories.size} selected</span>
                         )}
                       </div>
                       <div className="flex justify-end space-x-2 mt-4">
@@ -1828,36 +1484,25 @@
                             }));
                             try {
                               if (!currentCompany) {
-                                throw new Error(
-                                  "No company selected. Please select a company first."
-                                );
+                                throw new Error("No company selected. Please select a company first.");
                               }
 
-                              const selectedCategories =
-                                categoryImportModal.csvData.filter((cat) =>
-                                  categoryImportModal.selectedCategories.has(
-                                    cat.id
-                                  )
-                                );
+                              const selectedCategories = categoryImportModal.csvData.filter((cat) =>
+                                categoryImportModal.selectedCategories.has(cat.id)
+                              );
 
                               if (selectedCategories.length === 0) {
-                                throw new Error(
-                                  "No categories selected for import."
-                                );
+                                throw new Error("No categories selected for import.");
                               }
 
-                              const categoriesToInsert = selectedCategories.map(
-                                (cat) => ({
-                                  name: cat.name,
-                                  type: cat.type,
-                                  parent_id: cat.parent_id,
-                                  company_id: currentCompany.id,
-                                })
-                              );
-
-                              const { error } = await supabase
-                                .from("chart_of_accounts")
-                                .insert(categoriesToInsert);
+                              const categoriesToInsert = selectedCategories.map((cat) => ({
+                                name: cat.name,
+                                type: cat.type,
+                                parent_id: cat.parent_id,
+                                company_id: currentCompany.id,
+                              }));
+
+                              const { error } = await supabase.from("chart_of_accounts").insert(categoriesToInsert);
 
                               if (error) {
                                 throw new Error(error.message);
@@ -1885,1069 +1530,259 @@
                             }
                           }}
                           className="px-4 py-2 text-sm bg-gray-900 text-white rounded hover:bg-gray-800"
->>>>>>> 500aeb96
                         >
-                            <input
-                                type="text"
-                                placeholder="Category Name"
-                                value={newName}
-                                onChange={(e) => setNewName(e.target.value)}
-                                className="border border-gray-300 px-2 py-1 text-xs flex-1"
-                                required
-                            />
-                            <select
-                                value={newType}
-                                onChange={(e) => setNewType(e.target.value)}
-                                className="border border-gray-300 px-2 py-1 text-xs w-24"
-                                required
-                            >
-                                <option value="">Type...</option>
-                                {ACCOUNT_TYPES.map((type) => (
-                                    <option key={type} value={type}>
-                                        {type}
-                                    </option>
-                                ))}
-                            </select>
-                            <select
-                                value={parentId || ""}
-                                onChange={(e) =>
-                                    setParentId(e.target.value || null)
-                                }
-                                className="border border-gray-300 px-2 py-1 text-xs flex-1"
-                            >
-                                <option value="">No Parent</option>
-                                {parentOptions
-                                    .filter(
-                                        (opt) =>
-                                            opt.type === newType || !newType
-                                    )
-                                    .map((opt) => (
-                                        <option key={opt.id} value={opt.id}>
-                                            {opt.name} ({opt.type})
-                                        </option>
-                                    ))}
-                            </select>
-                            <button
-                                type="submit"
-                                className="border border-gray-300 px-3 py-1 rounded text-xs bg-gray-100 hover:bg-gray-200"
-                            >
-                                Add
-                            </button>
-                        </form>
+                          Import Categories
+                        </button>
+                      </div>
                     </div>
-
-                    {/* Categories Table */}
-                    <div
-                        className="bg-white rounded shadow-sm"
-                        ref={categoriesTableRef}
-                    >
-                        {loading ? (
-                            <div className="p-4 text-center text-gray-500 text-xs">
-                                Loading...
-                            </div>
-                        ) : (
-                            <table className="w-full border-collapse border border-gray-300 text-xs">
-                                <thead className="bg-gray-100">
-                                    <tr>
-                                        <th
-                                            className="border p-1 text-center font-semibold cursor-pointer hover:bg-gray-200"
-                                            onClick={() =>
-                                                handleCategorySort("name")
-                                            }
-                                        >
-                                            Name{" "}
-                                            {categorySortConfig.key ===
-                                                "name" &&
-                                                (categorySortConfig.direction ===
-                                                "asc"
-                                                    ? "↑"
-                                                    : "↓")}
-                                        </th>
-                                        <th
-                                            className="border p-1 text-center font-semibold cursor-pointer hover:bg-gray-200"
-                                            onClick={() =>
-                                                handleCategorySort("type")
-                                            }
-                                        >
-                                            Type{" "}
-                                            {categorySortConfig.key ===
-                                                "type" &&
-                                                (categorySortConfig.direction ===
-                                                "asc"
-                                                    ? "↑"
-                                                    : "↓")}
-                                        </th>
-                                        <th
-                                            className="border p-1 text-center font-semibold cursor-pointer hover:bg-gray-200"
-                                            onClick={() =>
-                                                handleCategorySort("parent")
-                                            }
-                                        >
-                                            Parent Category{" "}
-                                            {categorySortConfig.key ===
-                                                "parent" &&
-                                                (categorySortConfig.direction ===
-                                                "asc"
-                                                    ? "↑"
-                                                    : "↓")}
-                                        </th>
-                                        <th className="border p-1 text-center font-semibold">
-                                            Actions
-                                        </th>
-                                    </tr>
-                                </thead>
-                                <tbody>
-                                    {filteredAccounts.length > 0 ? (
-                                        renderAccounts(filteredAccounts)
-                                    ) : (
-                                        <tr>
-                                            <td
-                                                colSpan={4}
-                                                className="text-center p-2 text-gray-500 text-xs"
-                                            >
-                                                No categories found.
-                                            </td>
-                                        </tr>
-                                    )}
-                                </tbody>
-                            </table>
+                  </>
+                )}
+              </div>
+            )}
+          </div>
+        </div>
+      )}
+
+      {/* Payee Import Modal */}
+      {payeeImportModal.isOpen && (
+        <div className="fixed inset-0 bg-black/70 flex items-center justify-center h-full z-50">
+          <div className="bg-white rounded-lg p-6 w-[600px] overflow-y-auto shadow-xl">
+            <div className="flex justify-between items-center mb-4">
+              <h2 className="text-lg font-semibold">Import Payees</h2>
+              <button
+                onClick={() =>
+                  setPayeeImportModal((prev) => ({
+                    ...prev,
+                    isOpen: false,
+                  }))
+                }
+                className="text-gray-500 hover:text-gray-700"
+              >
+                <X className="w-4 h-4" />
+              </button>
+            </div>
+
+            {payeeImportModal.error && (
+              <div className="bg-red-50 border border-red-200 text-red-700 px-4 py-2 rounded mb-4">
+                {payeeImportModal.error}
+              </div>
+            )}
+
+            {payeeImportModal.isLoading ? (
+              <div className="flex items-center justify-center py-8">
+                <div className="animate-spin rounded-full h-8 w-8 border-b-2 border-gray-900"></div>
+              </div>
+            ) : (
+              <div className="space-y-1">
+                {payeeImportModal.step === "upload" && (
+                  <>
+                    <div className="space-y-4">
+                      <div className="space-y-3">
+                        <div className="flex justify-between items-center">
+                          <h3 className="text-sm font-medium text-gray-700">Upload CSV File</h3>
+                          <button
+                            onClick={downloadPayeesTemplate}
+                            className="text-sm text-gray-600 hover:text-gray-800"
+                          >
+                            Download Template
+                          </button>
+                        </div>
+
+                        <div className="bg-blue-50 border border-blue-200 rounded-lg p-3">
+                          <h4 className="text-sm font-medium text-blue-800 mb-2">CSV Format Instructions:</h4>
+                          <ul className="text-sm text-blue-700 space-y-1">
+                            <li>
+                              • <strong>Name:</strong> Payee name (required)
+                            </li>
+                          </ul>
+                        </div>
+                      </div>
+                      <div
+                        className="border-2 border-dashed border-gray-300 rounded-lg p-6 text-center transition-colors duration-200 hover:border-gray-400"
+                        onDragOver={handleDragOver}
+                        onDrop={handlePayeeDrop}
+                      >
+                        <input
+                          type="file"
+                          accept=".csv"
+                          onChange={handlePayeeFileUpload}
+                          className="hidden"
+                          id="payee-csv-upload"
+                        />
+                        <label
+                          htmlFor="payee-csv-upload"
+                          className="cursor-pointer inline-flex items-center px-4 py-2 border border-gray-300 shadow-sm text-sm font-medium rounded-md text-gray-700 bg-white hover:bg-gray-50"
+                        >
+                          Choose CSV File
+                        </label>
+                        <p className="mt-2 text-sm text-gray-500">
+                          Drag and drop your CSV file here, or click to browse
+                        </p>
+                      </div>
+                    </div>
+                    <div className="flex justify-end space-x-2 mt-4">
+                      <button
+                        onClick={() =>
+                          setPayeeImportModal((prev) => ({
+                            ...prev,
+                            isOpen: false,
+                          }))
+                        }
+                        className="px-4 py-2 text-sm text-gray-600 hover:text-gray-800"
+                      >
+                        Cancel
+                      </button>
+                    </div>
+                  </>
+                )}
+                {payeeImportModal.step === "review" && (
+                  <>
+                    <div className="space-y-4">
+                      <div className="flex justify-between items-center">
+                        <h3 className="text-sm font-medium text-gray-700">Review Payees</h3>
+                      </div>
+                      <div className="border rounded-lg overflow-hidden">
+                        <table className="min-w-full divide-y divide-gray-200">
+                          <thead className="bg-gray-50">
+                            <tr>
+                              <th className="px-4 py-2 text-left text-xs font-medium text-gray-500 uppercase tracking-wider w-8">
+                                <input
+                                  type="checkbox"
+                                  checked={
+                                    payeeImportModal.csvData.length > 0 &&
+                                    payeeImportModal.selectedPayees.size === payeeImportModal.csvData.length
+                                  }
+                                  onChange={(e) => {
+                                    if (e.target.checked) {
+                                      setPayeeImportModal((prev) => ({
+                                        ...prev,
+                                        selectedPayees: new Set(payeeImportModal.csvData.map((payee) => payee.id)),
+                                      }));
+                                    } else {
+                                      setPayeeImportModal((prev) => ({
+                                        ...prev,
+                                        selectedPayees: new Set(),
+                                      }));
+                                    }
+                                  }}
+                                  className="rounded border-gray-300 text-gray-900 focus:ring-gray-900"
+                                />
+                              </th>
+                              <th className="px-4 py-2 text-left text-xs font-medium text-gray-500 uppercase tracking-wider">
+                                Name
+                              </th>
+                            </tr>
+                          </thead>
+                          <tbody className="bg-white divide-y divide-gray-200">
+                            {payeeImportModal.csvData.map((payee) => (
+                              <tr key={payee.id}>
+                                <td className="px-4 py-2 whitespace-nowrap w-8 text-left">
+                                  <input
+                                    type="checkbox"
+                                    checked={payeeImportModal.selectedPayees.has(payee.id)}
+                                    onChange={(e) => {
+                                      const newSelected = new Set(payeeImportModal.selectedPayees);
+                                      if (e.target.checked) {
+                                        newSelected.add(payee.id);
+                                      } else {
+                                        newSelected.delete(payee.id);
+                                      }
+                                      setPayeeImportModal((prev) => ({
+                                        ...prev,
+                                        selectedPayees: newSelected,
+                                      }));
+                                    }}
+                                    className="rounded border-gray-300 text-gray-900 focus:ring-gray-900"
+                                  />
+                                </td>
+                                <td className="px-4 py-2 text-sm text-gray-900">{payee.name}</td>
+                              </tr>
+                            ))}
+                          </tbody>
+                        </table>
+                      </div>
+                    </div>
+                    <div className="flex justify-between items-center">
+                      <div className="text-sm font-medium">
+                        {payeeImportModal.selectedPayees.size > 0 && (
+                          <span className="text-gray-600">{payeeImportModal.selectedPayees.size} selected</span>
                         )}
+                      </div>
+                      <div className="flex justify-end space-x-2 mt-4">
+                        <button
+                          onClick={() =>
+                            setPayeeImportModal((prev) => ({
+                              ...prev,
+                              step: "upload",
+                            }))
+                          }
+                          className="px-4 py-2 text-sm text-gray-600 hover:text-gray-800"
+                        >
+                          Back
+                        </button>
+                        <button
+                          onClick={async () => {
+                            setPayeeImportModal((prev) => ({
+                              ...prev,
+                              isLoading: true,
+                              error: null,
+                            }));
+                            try {
+                              if (!currentCompany) {
+                                throw new Error("No company selected. Please select a company first.");
+                              }
+
+                              const selectedPayees = payeeImportModal.csvData.filter((payee) =>
+                                payeeImportModal.selectedPayees.has(payee.id)
+                              );
+
+                              if (selectedPayees.length === 0) {
+                                throw new Error("No payees selected for import.");
+                              }
+
+                              const payeesToInsert = selectedPayees.map((payee) => ({
+                                name: payee.name,
+                                company_id: currentCompany.id,
+                              }));
+
+                              const { error } = await supabase.from("payees").insert(payeesToInsert);
+
+                              if (error) {
+                                throw new Error(error.message);
+                              }
+
+                              setPayeeImportModal({
+                                isOpen: false,
+                                step: "upload",
+                                csvData: [],
+                                isLoading: false,
+                                error: null,
+                                selectedPayees: new Set(),
+                              });
+
+                              fetchPayees();
+                            } catch (error) {
+                              setPayeeImportModal((prev) => ({
+                                ...prev,
+                                isLoading: false,
+                                error:
+                                  error instanceof Error ? error.message : "Failed to import payees. Please try again.",
+                              }));
+                            }
+                          }}
+                          className="px-4 py-2 text-sm bg-gray-900 text-white rounded hover:bg-gray-800"
+                        >
+                          Import Payees
+                        </button>
+                      </div>
                     </div>
-                </div>
-
-                {/* Payees Section - Right Side */}
-                <div className="w-96">
-                    <div className="flex justify-between items-center mb-4">
-                        <h2 className="text-lg font-semibold">Payees</h2>
-                        <div className="flex gap-2">
-                            <button
-                                onClick={() =>
-                                    setPayeeImportModal((prev) => ({
-                                        ...prev,
-                                        isOpen: true,
-                                    }))
-                                }
-                                className="px-3 py-1 border border-gray-300 rounded bg-gray-100 hover:bg-gray-200 text-xs"
-                            >
-                                Import
-                            </button>
-                        </div>
-                    </div>
-
-                    {/* Payee Search Bar */}
-                    <div className="mb-3">
-                        <input
-                            type="text"
-                            placeholder="Search Payees..."
-                            value={payeeSearch}
-                            onChange={(e) => setPayeeSearch(e.target.value)}
-                            className="w-full px-2 py-1 border border-gray-300 rounded text-xs"
-                        />
-                    </div>
-
-                    {/* Add Payee Form */}
-                    <div className="mb-4">
-                        <form
-                            onSubmit={handleAddPayee}
-                            className="flex gap-2 items-center"
-                        >
-                            <input
-                                type="text"
-                                placeholder="Payee Name"
-                                value={newPayeeName}
-                                onChange={(e) =>
-                                    setNewPayeeName(e.target.value)
-                                }
-                                className="border border-gray-300 px-2 py-1 text-xs flex-1"
-                                required
-                            />
-                            <button
-                                type="submit"
-                                className="border border-gray-300 px-3 py-1 rounded text-xs bg-gray-100 hover:bg-gray-200"
-                            >
-                                Add
-                            </button>
-                        </form>
-                    </div>
-
-                    {/* Payees Table */}
-                    <div className="bg-white rounded shadow-sm">
-                        <table className="w-full border-collapse border border-gray-300 text-xs">
-                            <thead className="bg-gray-100">
-                                <tr>
-                                    <th
-                                        className="border p-1 text-center font-semibold cursor-pointer hover:bg-gray-200"
-                                        onClick={() => handlePayeeSort("name")}
-                                    >
-                                        Name{" "}
-                                        {payeeSortConfig.key === "name" &&
-                                            (payeeSortConfig.direction === "asc"
-                                                ? "↑"
-                                                : "↓")}
-                                    </th>
-                                    <th className="border p-1 text-center font-semibold">
-                                        Actions
-                                    </th>
-                                </tr>
-                            </thead>
-                            <tbody>
-                                {filteredPayees.length > 0 ? (
-                                    filteredPayees.map((payee) => (
-                                        <tr key={payee.id}>
-                                            <td className="border p-1 text-xs">
-                                                {editingPayeeId === payee.id ? (
-                                                    <input
-                                                        type="text"
-                                                        value={editPayeeName}
-                                                        onChange={(e) =>
-                                                            setEditPayeeName(
-                                                                e.target.value
-                                                            )
-                                                        }
-                                                        className="w-full border-none outline-none bg-transparent text-xs"
-                                                        onBlur={
-                                                            handleUpdatePayee
-                                                        }
-                                                        onKeyDown={(e) =>
-                                                            e.key === "Enter" &&
-                                                            handleUpdatePayee()
-                                                        }
-                                                        autoFocus
-                                                    />
-                                                ) : (
-                                                    payee.name
-                                                )}
-                                            </td>
-                                            <td className="border p-1 text-xs">
-                                                <div className="flex gap-2 justify-center">
-                                                    <button
-                                                        onClick={() =>
-                                                            handleEditPayee(
-                                                                payee
-                                                            )
-                                                        }
-                                                        className="text-xs hover:underline text-blue-600"
-                                                    >
-                                                        Edit
-                                                    </button>
-                                                    <button
-                                                        onClick={() =>
-                                                            handleDeletePayee(
-                                                                payee.id
-                                                            )
-                                                        }
-                                                        className="text-xs hover:underline text-red-600"
-                                                    >
-                                                        Delete
-                                                    </button>
-                                                </div>
-                                            </td>
-                                        </tr>
-                                    ))
-                                ) : (
-                                    <tr>
-                                        <td
-                                            colSpan={2}
-                                            className="text-center p-2 text-gray-500 text-xs"
-                                        >
-                                            No payees found.
-                                        </td>
-                                    </tr>
-                                )}
-                            </tbody>
-                        </table>
-                    </div>
-                </div>
-            </div>
-
-            {/* Category Import Modal */}
-            {categoryImportModal.isOpen && (
-                <div className="fixed inset-0 bg-black/70 flex items-center justify-center h-full z-50">
-                    <div className="bg-white rounded-lg p-6 w-[600px] overflow-y-auto shadow-xl">
-                        <div className="flex justify-between items-center mb-4">
-                            <h2 className="text-lg font-semibold">
-                                Import Categories
-                            </h2>
-                            <button
-                                onClick={() =>
-                                    setCategoryImportModal((prev) => ({
-                                        ...prev,
-                                        isOpen: false,
-                                    }))
-                                }
-                                className="text-gray-500 hover:text-gray-700"
-                            >
-                                <X className="w-4 h-4" />
-                            </button>
-                        </div>
-
-                        {categoryImportModal.error && (
-                            <div className="bg-red-50 border border-red-200 text-red-700 px-4 py-2 rounded mb-4">
-                                {categoryImportModal.error}
-                            </div>
-                        )}
-
-                        {categoryImportModal.isLoading ? (
-                            <div className="flex items-center justify-center py-8">
-                                <div className="animate-spin rounded-full h-8 w-8 border-b-2 border-gray-900"></div>
-                            </div>
-                        ) : (
-                            <div className="space-y-1">
-                                {categoryImportModal.step === "upload" && (
-                                    <>
-                                        <div className="space-y-4">
-                                            <div className="space-y-3">
-                                                <div className="flex justify-between items-center">
-                                                    <h3 className="text-sm font-medium text-gray-700">
-                                                        Upload CSV File
-                                                    </h3>
-                                                    <button
-                                                        onClick={
-                                                            downloadCategoriesTemplate
-                                                        }
-                                                        className="text-sm text-gray-600 hover:text-gray-800"
-                                                    >
-                                                        Download Template
-                                                    </button>
-                                                </div>
-
-                                                <div className="bg-blue-50 border border-blue-200 rounded-lg p-3">
-                                                    <h4 className="text-sm font-medium text-blue-800 mb-2">
-                                                        CSV Format Instructions:
-                                                    </h4>
-                                                    <ul className="text-sm text-blue-700 space-y-1">
-                                                        <li>
-                                                            •{" "}
-                                                            <strong>
-                                                                Name:
-                                                            </strong>{" "}
-                                                            Category name
-                                                            (required)
-                                                        </li>
-                                                        <li>
-                                                            •{" "}
-                                                            <strong>
-                                                                Type:
-                                                            </strong>{" "}
-                                                            One of:{" "}
-                                                            {ACCOUNT_TYPES.join(
-                                                                ", "
-                                                            )}
-                                                        </li>
-                                                        <li>
-                                                            •{" "}
-                                                            <strong>
-                                                                Parent Category:
-                                                            </strong>{" "}
-                                                            Name of parent
-                                                            category (optional)
-                                                        </li>
-                                                    </ul>
-                                                </div>
-                                            </div>
-                                            <div
-                                                className="border-2 border-dashed border-gray-300 rounded-lg p-6 text-center transition-colors duration-200 hover:border-gray-400"
-                                                onDragOver={handleDragOver}
-                                                onDrop={handleCategoryDrop}
-                                            >
-                                                <input
-                                                    type="file"
-                                                    accept=".csv"
-                                                    onChange={
-                                                        handleCategoryFileUpload
-                                                    }
-                                                    className="hidden"
-                                                    id="category-csv-upload"
-                                                />
-                                                <label
-                                                    htmlFor="category-csv-upload"
-                                                    className="cursor-pointer inline-flex items-center px-4 py-2 border border-gray-300 shadow-sm text-sm font-medium rounded-md text-gray-700 bg-white hover:bg-gray-50"
-                                                >
-                                                    Choose CSV File
-                                                </label>
-                                                <p className="mt-2 text-sm text-gray-500">
-                                                    Drag and drop your CSV file
-                                                    here, or click to browse
-                                                </p>
-                                            </div>
-                                        </div>
-                                        <div className="flex justify-end space-x-2 mt-4">
-                                            <button
-                                                onClick={() =>
-                                                    setCategoryImportModal(
-                                                        (prev) => ({
-                                                            ...prev,
-                                                            isOpen: false,
-                                                        })
-                                                    )
-                                                }
-                                                className="px-4 py-2 text-sm text-gray-600 hover:text-gray-800"
-                                            >
-                                                Cancel
-                                            </button>
-                                        </div>
-                                    </>
-                                )}
-                                {categoryImportModal.step === "review" && (
-                                    <>
-                                        <div className="space-y-4">
-                                            <div className="flex justify-between items-center">
-                                                <h3 className="text-sm font-medium text-gray-700">
-                                                    Review Categories
-                                                </h3>
-                                            </div>
-                                            <div className="border rounded-lg overflow-hidden">
-                                                <table className="min-w-full divide-y divide-gray-200">
-                                                    <thead className="bg-gray-50">
-                                                        <tr>
-                                                            <th className="px-4 py-2 text-left text-xs font-medium text-gray-500 uppercase tracking-wider w-8">
-                                                                <input
-                                                                    type="checkbox"
-                                                                    checked={
-                                                                        categoryImportModal
-                                                                            .csvData
-                                                                            .length >
-                                                                            0 &&
-                                                                        categoryImportModal
-                                                                            .selectedCategories
-                                                                            .size ===
-                                                                            categoryImportModal
-                                                                                .csvData
-                                                                                .length
-                                                                    }
-                                                                    onChange={(
-                                                                        e
-                                                                    ) => {
-                                                                        if (
-                                                                            e
-                                                                                .target
-                                                                                .checked
-                                                                        ) {
-                                                                            setCategoryImportModal(
-                                                                                (
-                                                                                    prev
-                                                                                ) => ({
-                                                                                    ...prev,
-                                                                                    selectedCategories:
-                                                                                        new Set(
-                                                                                            categoryImportModal.csvData.map(
-                                                                                                (
-                                                                                                    cat
-                                                                                                ) =>
-                                                                                                    cat.id
-                                                                                            )
-                                                                                        ),
-                                                                                })
-                                                                            );
-                                                                        } else {
-                                                                            setCategoryImportModal(
-                                                                                (
-                                                                                    prev
-                                                                                ) => ({
-                                                                                    ...prev,
-                                                                                    selectedCategories:
-                                                                                        new Set(),
-                                                                                })
-                                                                            );
-                                                                        }
-                                                                    }}
-                                                                    className="rounded border-gray-300 text-gray-900 focus:ring-gray-900"
-                                                                />
-                                                            </th>
-                                                            <th className="px-4 py-2 text-left text-xs font-medium text-gray-500 uppercase tracking-wider">
-                                                                Name
-                                                            </th>
-                                                            <th className="px-4 py-2 text-left text-xs font-medium text-gray-500 uppercase tracking-wider">
-                                                                Type
-                                                            </th>
-                                                            <th className="px-4 py-2 text-left text-xs font-medium text-gray-500 uppercase tracking-wider">
-                                                                Parent
-                                                            </th>
-                                                        </tr>
-                                                    </thead>
-                                                    <tbody className="bg-white divide-y divide-gray-200">
-                                                        {categoryImportModal.csvData.map(
-                                                            (category) => (
-                                                                <tr
-                                                                    key={
-                                                                        category.id
-                                                                    }
-                                                                >
-                                                                    <td className="px-4 py-2 whitespace-nowrap w-8 text-left">
-                                                                        <input
-                                                                            type="checkbox"
-                                                                            checked={categoryImportModal.selectedCategories.has(
-                                                                                category.id
-                                                                            )}
-                                                                            onChange={(
-                                                                                e
-                                                                            ) => {
-                                                                                const newSelected =
-                                                                                    new Set(
-                                                                                        categoryImportModal.selectedCategories
-                                                                                    );
-                                                                                if (
-                                                                                    e
-                                                                                        .target
-                                                                                        .checked
-                                                                                ) {
-                                                                                    newSelected.add(
-                                                                                        category.id
-                                                                                    );
-                                                                                } else {
-                                                                                    newSelected.delete(
-                                                                                        category.id
-                                                                                    );
-                                                                                }
-                                                                                setCategoryImportModal(
-                                                                                    (
-                                                                                        prev
-                                                                                    ) => ({
-                                                                                        ...prev,
-                                                                                        selectedCategories:
-                                                                                            newSelected,
-                                                                                    })
-                                                                                );
-                                                                            }}
-                                                                            className="rounded border-gray-300 text-gray-900 focus:ring-gray-900"
-                                                                        />
-                                                                    </td>
-                                                                    <td className="px-4 py-2 text-sm text-gray-900">
-                                                                        {
-                                                                            category.name
-                                                                        }
-                                                                    </td>
-                                                                    <td className="px-4 py-2 text-sm text-gray-900">
-                                                                        {
-                                                                            category.type
-                                                                        }
-                                                                    </td>
-                                                                    <td className="px-4 py-2 text-sm text-gray-900">
-                                                                        {category.parent_id
-                                                                            ? accounts.find(
-                                                                                  (
-                                                                                      acc
-                                                                                  ) =>
-                                                                                      acc.id ===
-                                                                                      category.parent_id
-                                                                              )
-                                                                                  ?.name ||
-                                                                              "Unknown"
-                                                                            : "-"}
-                                                                    </td>
-                                                                </tr>
-                                                            )
-                                                        )}
-                                                    </tbody>
-                                                </table>
-                                            </div>
-                                        </div>
-                                        <div className="flex justify-between items-center">
-                                            <div className="text-sm font-medium">
-                                                {categoryImportModal
-                                                    .selectedCategories.size >
-                                                    0 && (
-                                                    <span className="text-gray-600">
-                                                        {
-                                                            categoryImportModal
-                                                                .selectedCategories
-                                                                .size
-                                                        }{" "}
-                                                        selected
-                                                    </span>
-                                                )}
-                                            </div>
-                                            <div className="flex justify-end space-x-2 mt-4">
-                                                <button
-                                                    onClick={() =>
-                                                        setCategoryImportModal(
-                                                            (prev) => ({
-                                                                ...prev,
-                                                                step: "upload",
-                                                            })
-                                                        )
-                                                    }
-                                                    className="px-4 py-2 text-sm text-gray-600 hover:text-gray-800"
-                                                >
-                                                    Back
-                                                </button>
-                                                <button
-                                                    onClick={async () => {
-                                                        setCategoryImportModal(
-                                                            (prev) => ({
-                                                                ...prev,
-                                                                isLoading: true,
-                                                                error: null,
-                                                            })
-                                                        );
-                                                        try {
-                                                            if (
-                                                                !currentCompany
-                                                            ) {
-                                                                throw new Error(
-                                                                    "No company selected. Please select a company first."
-                                                                );
-                                                            }
-
-                                                            const selectedCategories =
-                                                                categoryImportModal.csvData.filter(
-                                                                    (cat) =>
-                                                                        categoryImportModal.selectedCategories.has(
-                                                                            cat.id
-                                                                        )
-                                                                );
-
-                                                            if (
-                                                                selectedCategories.length ===
-                                                                0
-                                                            ) {
-                                                                throw new Error(
-                                                                    "No categories selected for import."
-                                                                );
-                                                            }
-
-                                                            const categoriesToInsert =
-                                                                selectedCategories.map(
-                                                                    (cat) => ({
-                                                                        name: cat.name,
-                                                                        type: cat.type,
-                                                                        parent_id:
-                                                                            cat.parent_id,
-                                                                        company_id:
-                                                                            currentCompany.id,
-                                                                    })
-                                                                );
-
-                                                            const { error } =
-                                                                await supabase
-                                                                    .from(
-                                                                        "chart_of_accounts"
-                                                                    )
-                                                                    .insert(
-                                                                        categoriesToInsert
-                                                                    );
-
-                                                            if (error) {
-                                                                throw new Error(
-                                                                    error.message
-                                                                );
-                                                            }
-
-                                                            setCategoryImportModal(
-                                                                {
-                                                                    isOpen: false,
-                                                                    step: "upload",
-                                                                    csvData: [],
-                                                                    isLoading:
-                                                                        false,
-                                                                    error: null,
-                                                                    selectedCategories:
-                                                                        new Set(),
-                                                                }
-                                                            );
-
-                                                            fetchAccounts();
-                                                            fetchParentOptions();
-                                                        } catch (error) {
-                                                            setCategoryImportModal(
-                                                                (prev) => ({
-                                                                    ...prev,
-                                                                    isLoading:
-                                                                        false,
-                                                                    error:
-                                                                        error instanceof
-                                                                        Error
-                                                                            ? error.message
-                                                                            : "Failed to import categories. Please try again.",
-                                                                })
-                                                            );
-                                                        }
-                                                    }}
-                                                    className="px-4 py-2 text-sm bg-gray-900 text-white rounded hover:bg-gray-800"
-                                                >
-                                                    Import Categories
-                                                </button>
-                                            </div>
-                                        </div>
-                                    </>
-                                )}
-                            </div>
-                        )}
-                    </div>
-                </div>
+                  </>
+                )}
+              </div>
             )}
-
-            {/* Payee Import Modal */}
-            {payeeImportModal.isOpen && (
-                <div className="fixed inset-0 bg-black/70 flex items-center justify-center h-full z-50">
-                    <div className="bg-white rounded-lg p-6 w-[600px] overflow-y-auto shadow-xl">
-                        <div className="flex justify-between items-center mb-4">
-                            <h2 className="text-lg font-semibold">
-                                Import Payees
-                            </h2>
-                            <button
-                                onClick={() =>
-                                    setPayeeImportModal((prev) => ({
-                                        ...prev,
-                                        isOpen: false,
-                                    }))
-                                }
-                                className="text-gray-500 hover:text-gray-700"
-                            >
-                                <X className="w-4 h-4" />
-                            </button>
-                        </div>
-
-                        {payeeImportModal.error && (
-                            <div className="bg-red-50 border border-red-200 text-red-700 px-4 py-2 rounded mb-4">
-                                {payeeImportModal.error}
-                            </div>
-                        )}
-
-                        {payeeImportModal.isLoading ? (
-                            <div className="flex items-center justify-center py-8">
-                                <div className="animate-spin rounded-full h-8 w-8 border-b-2 border-gray-900"></div>
-                            </div>
-                        ) : (
-                            <div className="space-y-1">
-                                {payeeImportModal.step === "upload" && (
-                                    <>
-                                        <div className="space-y-4">
-                                            <div className="space-y-3">
-                                                <div className="flex justify-between items-center">
-                                                    <h3 className="text-sm font-medium text-gray-700">
-                                                        Upload CSV File
-                                                    </h3>
-                                                    <button
-                                                        onClick={
-                                                            downloadPayeesTemplate
-                                                        }
-                                                        className="text-sm text-gray-600 hover:text-gray-800"
-                                                    >
-                                                        Download Template
-                                                    </button>
-                                                </div>
-
-                                                <div className="bg-blue-50 border border-blue-200 rounded-lg p-3">
-                                                    <h4 className="text-sm font-medium text-blue-800 mb-2">
-                                                        CSV Format Instructions:
-                                                    </h4>
-                                                    <ul className="text-sm text-blue-700 space-y-1">
-                                                        <li>
-                                                            •{" "}
-                                                            <strong>
-                                                                Name:
-                                                            </strong>{" "}
-                                                            Payee name
-                                                            (required)
-                                                        </li>
-                                                    </ul>
-                                                </div>
-                                            </div>
-                                            <div
-                                                className="border-2 border-dashed border-gray-300 rounded-lg p-6 text-center transition-colors duration-200 hover:border-gray-400"
-                                                onDragOver={handleDragOver}
-                                                onDrop={handlePayeeDrop}
-                                            >
-                                                <input
-                                                    type="file"
-                                                    accept=".csv"
-                                                    onChange={
-                                                        handlePayeeFileUpload
-                                                    }
-                                                    className="hidden"
-                                                    id="payee-csv-upload"
-                                                />
-                                                <label
-                                                    htmlFor="payee-csv-upload"
-                                                    className="cursor-pointer inline-flex items-center px-4 py-2 border border-gray-300 shadow-sm text-sm font-medium rounded-md text-gray-700 bg-white hover:bg-gray-50"
-                                                >
-                                                    Choose CSV File
-                                                </label>
-                                                <p className="mt-2 text-sm text-gray-500">
-                                                    Drag and drop your CSV file
-                                                    here, or click to browse
-                                                </p>
-                                            </div>
-                                        </div>
-                                        <div className="flex justify-end space-x-2 mt-4">
-                                            <button
-                                                onClick={() =>
-                                                    setPayeeImportModal(
-                                                        (prev) => ({
-                                                            ...prev,
-                                                            isOpen: false,
-                                                        })
-                                                    )
-                                                }
-                                                className="px-4 py-2 text-sm text-gray-600 hover:text-gray-800"
-                                            >
-                                                Cancel
-                                            </button>
-                                        </div>
-                                    </>
-                                )}
-                                {payeeImportModal.step === "review" && (
-                                    <>
-                                        <div className="space-y-4">
-                                            <div className="flex justify-between items-center">
-                                                <h3 className="text-sm font-medium text-gray-700">
-                                                    Review Payees
-                                                </h3>
-                                            </div>
-                                            <div className="border rounded-lg overflow-hidden">
-                                                <table className="min-w-full divide-y divide-gray-200">
-                                                    <thead className="bg-gray-50">
-                                                        <tr>
-                                                            <th className="px-4 py-2 text-left text-xs font-medium text-gray-500 uppercase tracking-wider w-8">
-                                                                <input
-                                                                    type="checkbox"
-                                                                    checked={
-                                                                        payeeImportModal
-                                                                            .csvData
-                                                                            .length >
-                                                                            0 &&
-                                                                        payeeImportModal
-                                                                            .selectedPayees
-                                                                            .size ===
-                                                                            payeeImportModal
-                                                                                .csvData
-                                                                                .length
-                                                                    }
-                                                                    onChange={(
-                                                                        e
-                                                                    ) => {
-                                                                        if (
-                                                                            e
-                                                                                .target
-                                                                                .checked
-                                                                        ) {
-                                                                            setPayeeImportModal(
-                                                                                (
-                                                                                    prev
-                                                                                ) => ({
-                                                                                    ...prev,
-                                                                                    selectedPayees:
-                                                                                        new Set(
-                                                                                            payeeImportModal.csvData.map(
-                                                                                                (
-                                                                                                    payee
-                                                                                                ) =>
-                                                                                                    payee.id
-                                                                                            )
-                                                                                        ),
-                                                                                })
-                                                                            );
-                                                                        } else {
-                                                                            setPayeeImportModal(
-                                                                                (
-                                                                                    prev
-                                                                                ) => ({
-                                                                                    ...prev,
-                                                                                    selectedPayees:
-                                                                                        new Set(),
-                                                                                })
-                                                                            );
-                                                                        }
-                                                                    }}
-                                                                    className="rounded border-gray-300 text-gray-900 focus:ring-gray-900"
-                                                                />
-                                                            </th>
-                                                            <th className="px-4 py-2 text-left text-xs font-medium text-gray-500 uppercase tracking-wider">
-                                                                Name
-                                                            </th>
-                                                        </tr>
-                                                    </thead>
-                                                    <tbody className="bg-white divide-y divide-gray-200">
-                                                        {payeeImportModal.csvData.map(
-                                                            (payee) => (
-                                                                <tr
-                                                                    key={
-                                                                        payee.id
-                                                                    }
-                                                                >
-                                                                    <td className="px-4 py-2 whitespace-nowrap w-8 text-left">
-                                                                        <input
-                                                                            type="checkbox"
-                                                                            checked={payeeImportModal.selectedPayees.has(
-                                                                                payee.id
-                                                                            )}
-                                                                            onChange={(
-                                                                                e
-                                                                            ) => {
-                                                                                const newSelected =
-                                                                                    new Set(
-                                                                                        payeeImportModal.selectedPayees
-                                                                                    );
-                                                                                if (
-                                                                                    e
-                                                                                        .target
-                                                                                        .checked
-                                                                                ) {
-                                                                                    newSelected.add(
-                                                                                        payee.id
-                                                                                    );
-                                                                                } else {
-                                                                                    newSelected.delete(
-                                                                                        payee.id
-                                                                                    );
-                                                                                }
-                                                                                setPayeeImportModal(
-                                                                                    (
-                                                                                        prev
-                                                                                    ) => ({
-                                                                                        ...prev,
-                                                                                        selectedPayees:
-                                                                                            newSelected,
-                                                                                    })
-                                                                                );
-                                                                            }}
-                                                                            className="rounded border-gray-300 text-gray-900 focus:ring-gray-900"
-                                                                        />
-                                                                    </td>
-                                                                    <td className="px-4 py-2 text-sm text-gray-900">
-                                                                        {
-                                                                            payee.name
-                                                                        }
-                                                                    </td>
-                                                                </tr>
-                                                            )
-                                                        )}
-                                                    </tbody>
-                                                </table>
-                                            </div>
-                                        </div>
-                                        <div className="flex justify-between items-center">
-                                            <div className="text-sm font-medium">
-                                                {payeeImportModal.selectedPayees
-                                                    .size > 0 && (
-                                                    <span className="text-gray-600">
-                                                        {
-                                                            payeeImportModal
-                                                                .selectedPayees
-                                                                .size
-                                                        }{" "}
-                                                        selected
-                                                    </span>
-                                                )}
-                                            </div>
-                                            <div className="flex justify-end space-x-2 mt-4">
-                                                <button
-                                                    onClick={() =>
-                                                        setPayeeImportModal(
-                                                            (prev) => ({
-                                                                ...prev,
-                                                                step: "upload",
-                                                            })
-                                                        )
-                                                    }
-                                                    className="px-4 py-2 text-sm text-gray-600 hover:text-gray-800"
-                                                >
-                                                    Back
-                                                </button>
-                                                <button
-                                                    onClick={async () => {
-                                                        setPayeeImportModal(
-                                                            (prev) => ({
-                                                                ...prev,
-                                                                isLoading: true,
-                                                                error: null,
-                                                            })
-                                                        );
-                                                        try {
-                                                            if (
-                                                                !currentCompany
-                                                            ) {
-                                                                throw new Error(
-                                                                    "No company selected. Please select a company first."
-                                                                );
-                                                            }
-
-                                                            const selectedPayees =
-                                                                payeeImportModal.csvData.filter(
-                                                                    (payee) =>
-                                                                        payeeImportModal.selectedPayees.has(
-                                                                            payee.id
-                                                                        )
-                                                                );
-
-                                                            if (
-                                                                selectedPayees.length ===
-                                                                0
-                                                            ) {
-                                                                throw new Error(
-                                                                    "No payees selected for import."
-                                                                );
-                                                            }
-
-                                                            const payeesToInsert =
-                                                                selectedPayees.map(
-                                                                    (
-                                                                        payee
-                                                                    ) => ({
-                                                                        name: payee.name,
-                                                                        company_id:
-                                                                            currentCompany.id,
-                                                                    })
-                                                                );
-
-                                                            const { error } =
-                                                                await supabase
-                                                                    .from(
-                                                                        "payees"
-                                                                    )
-                                                                    .insert(
-                                                                        payeesToInsert
-                                                                    );
-
-                                                            if (error) {
-                                                                throw new Error(
-                                                                    error.message
-                                                                );
-                                                            }
-
-                                                            setPayeeImportModal(
-                                                                {
-                                                                    isOpen: false,
-                                                                    step: "upload",
-                                                                    csvData: [],
-                                                                    isLoading:
-                                                                        false,
-                                                                    error: null,
-                                                                    selectedPayees:
-                                                                        new Set(),
-                                                                }
-                                                            );
-
-                                                            fetchPayees();
-                                                        } catch (error) {
-                                                            setPayeeImportModal(
-                                                                (prev) => ({
-                                                                    ...prev,
-                                                                    isLoading:
-                                                                        false,
-                                                                    error:
-                                                                        error instanceof
-                                                                        Error
-                                                                            ? error.message
-                                                                            : "Failed to import payees. Please try again.",
-                                                                })
-                                                            );
-                                                        }
-                                                    }}
-                                                    className="px-4 py-2 text-sm bg-gray-900 text-white rounded hover:bg-gray-800"
-                                                >
-                                                    Import Payees
-                                                </button>
-                                            </div>
-                                        </div>
-                                    </>
-                                )}
-                            </div>
-                        )}
-                    </div>
-                </div>
-            )}
+          </div>
         </div>
-    );
+      )}
+    </div>
+  );
 }